/*
 * SPDX-License-Identifier: Apache-2.0
 *
 * The OpenSearch Contributors require contributions made to
 * this file be licensed under the Apache-2.0 license or a
 * compatible open source license.
 */

package org.opensearch.encryption.frame.core;

import com.amazonaws.encryptionsdk.CommitmentPolicy;
import com.amazonaws.encryptionsdk.CryptoAlgorithm;
import com.amazonaws.encryptionsdk.CryptoMaterialsManager;
import com.amazonaws.encryptionsdk.ParsedCiphertext;
import com.amazonaws.encryptionsdk.exception.AwsCryptoException;
import com.amazonaws.encryptionsdk.internal.LazyMessageCryptoHandler;
import com.amazonaws.encryptionsdk.internal.MessageCryptoHandler;
import com.amazonaws.encryptionsdk.internal.SignaturePolicy;
import com.amazonaws.encryptionsdk.model.EncryptionMaterialsRequest;
import org.opensearch.common.io.InputStreamContainer;

import java.io.InputStream;
import java.util.Map;

public class AwsCrypto {
    private final CryptoMaterialsManager materialsManager;
    private static final CommitmentPolicy DEFAULT_COMMITMENT_POLICY = CommitmentPolicy.RequireEncryptRequireDecrypt;
    private final CryptoAlgorithm cryptoAlgorithm;

    public AwsCrypto(final CryptoMaterialsManager materialsManager, final CryptoAlgorithm cryptoAlgorithm) {
        Utils.assertNonNull(materialsManager, "materialsManager");
        this.materialsManager = materialsManager;
        this.cryptoAlgorithm = cryptoAlgorithm;

    }

    public EncryptionMetadata createCryptoContext(final Map<String, String> encryptionContext, int frameSize) {
        Utils.assertNonNull(encryptionContext, "encryptionContext");
        EncryptionMaterialsRequest.Builder requestBuilder = EncryptionMaterialsRequest.newBuilder()
            .setContext(encryptionContext)
            .setRequestedAlgorithm(cryptoAlgorithm)
            .setPlaintextSize(0) // To avoid skipping cache
            .setCommitmentPolicy(DEFAULT_COMMITMENT_POLICY);

        return new EncryptionMetadata(
            frameSize,
            materialsManager.getMaterialsForEncrypt(requestBuilder.build()),
            DEFAULT_COMMITMENT_POLICY
        );
    }

    public InputStreamContainer createEncryptingStream(
        final InputStreamContainer stream,
        int streamIdx,
        int totalStreams,
        int frameNumber,
        EncryptionMetadata encryptionMetadata
    ) {

        boolean isLastStream = streamIdx == totalStreams - 1;
<<<<<<< HEAD
        boolean firstOperation = streamIdx == 0 ;
=======
        boolean firstOperation = streamIdx == 0;
>>>>>>> 69c13dd2
        if (stream.getContentLength() % encryptionMetadata.getFrameSize() != 0 && !isLastStream) {
            throw new AwsCryptoException(
                "Length of each inputStream should be exactly divisible by frame size except "
                    + "the last inputStream. Current frame size is "
                    + encryptionMetadata.getFrameSize()
                    + " and inputStream length is "
                    + stream.getContentLength()
            );
        }
        final MessageCryptoHandler cryptoHandler = getEncryptingStreamHandler(frameNumber, firstOperation, encryptionMetadata);
        CryptoInputStream<?> cryptoInputStream = new CryptoInputStream<>(stream.getInputStream(), cryptoHandler, isLastStream);
        cryptoInputStream.setMaxInputLength(stream.getContentLength());

        long encryptedLength = 0;
        if (streamIdx == 0) {
            encryptedLength = encryptionMetadata.getCiphertextHeaderBytes().length;
        }
        if (streamIdx == (totalStreams - 1)) {
            encryptedLength += estimateOutputSizeWithFooter(
                encryptionMetadata.getFrameSize(),
                encryptionMetadata.getNonceLen(),
                encryptionMetadata.getCryptoAlgo().getTagLen(),
                stream.getContentLength(),
                encryptionMetadata.getCryptoAlgo()
            );
        } else {
            encryptedLength += estimatePartialOutputSize(
                encryptionMetadata.getFrameSize(),
                encryptionMetadata.getNonceLen(),
                encryptionMetadata.getCryptoAlgo().getTagLen(),
                stream.getContentLength()
            );
        }
        return new InputStreamContainer(cryptoInputStream, encryptedLength, -1);
    }

    public MessageCryptoHandler getEncryptingStreamHandler(
        int frameStartNumber,
        boolean firstOperation,
        EncryptionMetadata encryptionMetadata
    ) {
        return new LazyMessageCryptoHandler(info -> new EncryptionHandler(encryptionMetadata, firstOperation, frameStartNumber));
    }

    public long estimatePartialOutputSize(int frameLen, int nonceLen, int tagLen, long contentLength) {
        return FrameEncryptionHandler.estimatePartialSizeFromMetadata(contentLength, false, frameLen, nonceLen, tagLen);
    }

    public long estimateOutputSizeWithFooter(int frameLen, int nonceLen, int tagLen, long contentLength, CryptoAlgorithm cryptoAlgorithm) {
        return FrameEncryptionHandler.estimatePartialSizeFromMetadata(contentLength, true, frameLen, nonceLen, tagLen)
            + getTrailingSignatureSize(cryptoAlgorithm);
    }

    public long estimateDecryptedSize(int frameLen, int nonceLen, int tagLen, long contentLength, CryptoAlgorithm cryptoAlgorithm) {
        long contentLenWithoutTrailingSig = contentLength - getTrailingSignatureSize(cryptoAlgorithm);
        return FrameDecryptionHandler.estimateDecryptedSize(contentLenWithoutTrailingSig, frameLen, nonceLen, tagLen);
    }

    public int getTrailingSignatureSize(CryptoAlgorithm cryptoAlgorithm) {
        return EncryptionHandler.getAlgoTrailingLength(cryptoAlgorithm);
    }

    public CryptoInputStream<?> createDecryptingStream(final InputStream inputStream) {

        final MessageCryptoHandler cryptoHandler = DecryptionHandler.create(
            materialsManager,
            DEFAULT_COMMITMENT_POLICY,
            SignaturePolicy.AllowEncryptAllowDecrypt,
            1
        );
        return new CryptoInputStream<>(inputStream, cryptoHandler, true);
    }

    public CryptoInputStream<?> createDecryptingStream(
        final InputStream inputStream,
        final long size,
        final ParsedCiphertext parsedCiphertext,
        final int frameStartNum,
        boolean isLastPart
    ) {

        final MessageCryptoHandler cryptoHandler = DecryptionHandler.create(
            materialsManager,
            parsedCiphertext,
            DEFAULT_COMMITMENT_POLICY,
            SignaturePolicy.AllowEncryptAllowDecrypt,
            1,
            frameStartNum
        );
        CryptoInputStream<?> cryptoInputStream = new CryptoInputStream<>(inputStream, cryptoHandler, isLastPart);
        cryptoInputStream.setMaxInputLength(size);
        return cryptoInputStream;
    }

}<|MERGE_RESOLUTION|>--- conflicted
+++ resolved
@@ -58,11 +58,7 @@
     ) {
 
         boolean isLastStream = streamIdx == totalStreams - 1;
-<<<<<<< HEAD
-        boolean firstOperation = streamIdx == 0 ;
-=======
         boolean firstOperation = streamIdx == 0;
->>>>>>> 69c13dd2
         if (stream.getContentLength() % encryptionMetadata.getFrameSize() != 0 && !isLastStream) {
             throw new AwsCryptoException(
                 "Length of each inputStream should be exactly divisible by frame size except "
