--- conflicted
+++ resolved
@@ -165,12 +165,8 @@
 [discrete]
 ==== The Tip of the Iceberg
 
-<<<<<<< HEAD
 // TODO(OpenSearch): Correct the website url
-This document provides a high level overview of how Elasticsearch deals with data. Of course, there is much much more
-=======
 This document provides a high level overview of how OpenSearch deals with data. Of course, there is much much more
->>>>>>> f0262895
 going on under the hood. Things like primary terms, cluster state publishing, and master election all play a role in
 keeping this system behaving correctly. This document also doesn't cover known and important
 bugs (both closed and open). We recognize that https://github.com/elastic/elasticsearch/issues?q=label%3Aresiliency[GitHub is hard to keep up with].
