[[getting-started]]
= Getting started with {opensearch}

[partintro]
--
Ready to take {opensearch} for a test drive and see for yourself how you can use the
REST APIs to store, search, and analyze data?

Step through this getting started tutorial to:

. Get an {opensearch} cluster up and running
. Index some sample documents
. Search for documents using the {opensearch} query language
. Analyze the results using bucket and metrics aggregations


Need more context?

Check out the <<opensearch-intro,
<<<<<<< HEAD
{es} Introduction>> to learn the lingo and understand the basics of
how {es} works.
=======
{opensearch} Introduction>> to learn the lingo and understand the basics of
how {opensearch} works. If you're already familiar with {opensearch} and want to see how it works
with the rest of the stack, you might want to jump to the
{stack-gs}/get-started-elastic-stack.html[Elastic Stack
Tutorial] to see how to set up a system monitoring solution with {opensearch}, {kib},
{beats}, and {ls}.
>>>>>>> bd11d693
--

[[getting-started-install]]
== Get {opensearch} up and running

To take {opensearch} for a test drive, you can set up a multi-node {opensearch} cluster on your own
Linux, macOS, or Windows machine.

[discrete]
[[run-elasticsearch-local]]
=== Run {opensearch} locally on Linux, macOS, or Windows

By installing from the tar or zip 
archive, you can start multiple instances of {opensearch} locally to see how a multi-node 
cluster behaves.

To run a three-node {opensearch} cluster locally:

// TODO(OpenSearch): Correct the website url in this page
. Download the {opensearch} archive for your OS:
+
Linux: https://artifacts.opensearch.org/downloads/opensearch/opensearch-{version}-linux-x86_64.tar.gz[opensearch-{version}-linux-x86_64.tar.gz]
+
["source","sh",subs="attributes,callouts"]
--------------------------------------------------
curl -L -O https://artifacts.opensearch.org/downloads/opensearch/opensearch-{version}-linux-x86_64.tar.gz
--------------------------------------------------
// NOTCONSOLE
+
macOS: https://artifacts.opensearch.org/downloads/opensearch/opensearch-{version}-darwin-x86_64.tar.gz[opensearch-{version}-darwin-x86_64.tar.gz]
+
["source","sh",subs="attributes,callouts"]
--------------------------------------------------
curl -L -O https://artifacts.opensearch.org/downloads/opensearch/opensearch-{version}-darwin-x86_64.tar.gz
--------------------------------------------------
// NOTCONSOLE
+
Windows:
https://artifacts.opensearch.org/downloads/opensearch/opensearch-{version}-windows-x86_64.zip[opensearch-{version}-windows-x86_64.zip]

. Extract the archive:
+
Linux:
+
["source","sh",subs="attributes,callouts"]
--------------------------------------------------
tar -xvf opensearch-{version}-linux-x86_64.tar.gz
--------------------------------------------------
+
macOS:
+
["source","sh",subs="attributes,callouts"]
--------------------------------------------------
tar -xvf opensearch-{version}-darwin-x86_64.tar.gz
--------------------------------------------------
+
Windows PowerShell:
+
["source","powershell",subs="attributes,callouts"]
--------------------------------------------------
Expand-Archive opensearch-{version}-windows-x86_64.zip
--------------------------------------------------

. Start {opensearch} from the `bin` directory:
+
Linux and macOS:
+
["source","sh",subs="attributes,callouts"]
--------------------------------------------------
cd opensearch-{version}/bin
./opensearch
--------------------------------------------------
+
Windows:
+
["source","powershell",subs="attributes,callouts"]
--------------------------------------------------
cd opensearch-{version}\bin
.\opensearch.bat
--------------------------------------------------
+
You now have a single-node {opensearch} cluster up and running!

. Start two more instances of {opensearch} so you can see how a typical multi-node
cluster behaves. You need to specify unique data and log paths
for each node.
+
Linux and macOS:
+
["source","sh",subs="attributes,callouts"]
--------------------------------------------------
./opensearch -Epath.data=data2 -Epath.logs=log2
./opensearch -Epath.data=data3 -Epath.logs=log3
--------------------------------------------------
+
Windows:
+
["source","powershell",subs="attributes,callouts"]
--------------------------------------------------
.\opensearch.bat -E path.data=data2 -E path.logs=log2
.\opensearch.bat -E path.data=data3 -E path.logs=log3
--------------------------------------------------
+
The additional nodes are assigned unique IDs. Because you're running all three
nodes locally, they automatically join the cluster with the first node.

. Use the cat health API to verify that your three-node cluster is up running.
The cat APIs return information about your cluster and indices in a
format that's easier to read than raw JSON.
+
You can interact directly with your cluster by submitting HTTP requests to
<<<<<<< HEAD
the {es} REST API. If you have OpenSearch Dashboards installed and running, you can also
open OpenSearch Dashboards and submit requests through the Dev Console.
=======
the {opensearch} REST API. If you have Kibana installed and running, you can also
open Kibana and submit requests through the Dev Console.
>>>>>>> bd11d693
+
TIP: You'll want to check out the
https://www.opensearch.org/guide/en/opensearch/client/index.html[{opensearch} language
clients] when you're ready to start using {opensearch} in your own applications.
+
[source,console]
--------------------------------------------------
GET /_cat/health?v=true
--------------------------------------------------
+
The response should indicate that the status of the `opensearch` cluster
is `green` and it has three nodes:
+
[source,txt]
--------------------------------------------------
epoch      timestamp cluster       status node.total node.data shards pri relo init unassign pending_tasks max_task_wait_time active_shards_percent
1565052807 00:53:27  opensearch green           3         3      6   3    0    0        0             0                  -                100.0%
--------------------------------------------------
// TESTRESPONSE[s/1565052807 00:53:27  opensearch/\\d+ \\d+:\\d+:\\d+ integTest/]
// TESTRESPONSE[s/3         3      6   3/\\d+         \\d+      \\d+   \\d+/]
// TESTRESPONSE[s/0             0                  -/0             \\d+                  (-|\\d+(\.\\d+)?(micros|ms|s))/]
// TESTRESPONSE[non_json]
+
NOTE: The cluster status will remain yellow if you are only running a single
instance of {opensearch}. A single node cluster is fully functional, but data
cannot be replicated to another node to provide resiliency. Replica shards must
be available for the cluster status to be green. If the cluster status is red,
some data is unavailable.

[discrete]
[[gs-curl]]
=== Talking to {opensearch} with cURL commands

Most of the examples in this guide enable you to copy the appropriate cURL
command and submit the request to your local {opensearch} instance from the command line.

A request to OpenSearch consists of the same parts as any HTTP request:

[source,sh]
--------------------------------------------------
curl -X<VERB> '<PROTOCOL>://<HOST>:<PORT>/<PATH>?<QUERY_STRING>' -d '<BODY>'
--------------------------------------------------
// NOTCONSOLE

This example uses the following variables:

`<VERB>`:: The appropriate HTTP method or verb. For example, `GET`, `POST`,
`PUT`, `HEAD`, or `DELETE`.
`<PROTOCOL>`:: Either `http` or `https`. Use the latter if you have an HTTPS
proxy in front of {opensearch}.
`<HOST>`:: The hostname of any node in your {opensearch} cluster. Alternatively, use
+localhost+ for a node on your local machine.
`<PORT>`:: The port running the {opensearch} HTTP service, which defaults to `9200`.
`<PATH>`:: The API endpoint, which can contain multiple components, such as
`_cluster/stats` or `_nodes/stats/jvm`.
`<QUERY_STRING>`:: Any optional query-string parameters. For example, `?pretty`
will _pretty-print_  the JSON response to make it easier to read.
`<BODY>`:: A JSON-encoded request body (if necessary).

{opensearch} responds to each API request with an HTTP status code like `200 OK`. With
the exception of `HEAD` requests, it also returns a JSON-encoded response body. 

[discrete]
[[gs-other-install]]
=== Other installation options

Installing {opensearch} from an archive file enables you to easily install and run
multiple instances locally so you can try things out. To run a single instance,
you can  run {opensearch} in a Docker container, install {opensearch} using the DEB or RPM
packages on Linux, install using Homebrew on macOS, or install using the zip
package on Windows. See <<install-opensearch>> for more information.

[[getting-started-index]]
== Index some documents

Once you have a cluster up and running, you're ready to index some data.
There are a variety of ingest options for {opensearch}, but in the end they all
do the same thing: put JSON documents into an {opensearch} index.

You can do this directly with a simple PUT request that specifies
the index you want to add the document, a unique document ID, and one or more
`"field": "value"` pairs in the request body:

[source,console]
--------------------------------------------------
PUT /customer/_doc/1
{
  "name": "John Doe"
}
--------------------------------------------------

This request automatically creates the `customer` index if it doesn't already
exist, adds a new document that has an ID of `1`, and stores and
indexes the `name` field.

Since this is a new document, the response shows that the result of the
operation was that version 1 of the document was created:

[source,console-result]
--------------------------------------------------
{
  "_index" : "customer",
  "_type" : "_doc",
  "_id" : "1",
  "_version" : 1,
  "result" : "created",
  "_shards" : {
    "total" : 2,
    "successful" : 2,
    "failed" : 0
  },
  "_seq_no" : 26,
  "_primary_term" : 4
}
--------------------------------------------------
// TESTRESPONSE[s/"_seq_no" : \d+/"_seq_no" : $body._seq_no/]
// TESTRESPONSE[s/"successful" : \d+/"successful" : $body._shards.successful/]
// TESTRESPONSE[s/"_primary_term" : \d+/"_primary_term" : $body._primary_term/]


The new document is available immediately from any node in the cluster.
You can retrieve it with a GET request that specifies its document ID:

[source,console]
--------------------------------------------------
GET /customer/_doc/1
--------------------------------------------------
// TEST[continued]

The response indicates that a document with the specified ID was found
and shows the original source fields that were indexed.

[source,console-result]
--------------------------------------------------
{
  "_index" : "customer",
  "_type" : "_doc",
  "_id" : "1",
  "_version" : 1,
  "_seq_no" : 26,
  "_primary_term" : 4,
  "found" : true,
  "_source" : {
    "name": "John Doe"
  }
}
--------------------------------------------------
// TESTRESPONSE[s/"_seq_no" : \d+/"_seq_no" : $body._seq_no/ ]
// TESTRESPONSE[s/"_primary_term" : \d+/"_primary_term" : $body._primary_term/]

[discrete]
[[getting-started-batch-processing]]
=== Indexing documents in bulk

If you have a lot of documents to index, you can submit them in batches with
the {ref}/docs-bulk.html[bulk API]. Using bulk to batch document
operations is significantly faster than submitting requests individually as it minimizes network roundtrips. 

The optimal batch size depends on a number of factors: the document size and complexity, the indexing and search load, and the resources available to your cluster. A good place to start is with batches of 1,000 to 5,000 documents
and a total payload between 5MB and 15MB. From there, you can experiment
to find the sweet spot.

To get some data into {opensearch} that you can start searching and analyzing:

. Download the https://github.com/elastic/elasticsearch/blob/master/docs/src/test/resources/accounts.json?raw=true[`accounts.json`] sample data set. The documents in this randomly-generated data set represent user accounts with the following information:
+
[source,js]
--------------------------------------------------
{
  "account_number": 0,
  "balance": 16623,
  "firstname": "Bradshaw",
  "lastname": "Mckenzie",
  "age": 29,
  "gender": "F",
  "address": "244 Columbus Place",
  "employer": "Euron",
  "email": "bradshawmckenzie@euron.com",
  "city": "Hobucken",
  "state": "CO"
}
--------------------------------------------------
// NOTCONSOLE

. Index the account data into the `bank` index with the following `_bulk` request:
+
[source,sh]
--------------------------------------------------
curl -H "Content-Type: application/json" -XPOST "localhost:9200/bank/_bulk?pretty&refresh" --data-binary "@accounts.json"
curl "localhost:9200/_cat/indices?v=true"
--------------------------------------------------
// NOTCONSOLE
+
////
This replicates the above in a document-testing friendly way but isn't visible
in the docs:
+
[source,console]
--------------------------------------------------
GET /_cat/indices?v=true
--------------------------------------------------
// TEST[setup:bank]
////
+
The response indicates that 1,000 documents were indexed successfully.
+
[source,txt]
--------------------------------------------------
health status index uuid                   pri rep docs.count docs.deleted store.size pri.store.size
yellow open   bank  l7sSYV2cQXmu6_4rJWVIww   5   1       1000            0    128.6kb        128.6kb
--------------------------------------------------
// TESTRESPONSE[s/128.6kb/\\d+(\\.\\d+)?[mk]?b/]
// TESTRESPONSE[s/l7sSYV2cQXmu6_4rJWVIww/.+/ non_json]

[[getting-started-search]]
== Start searching

Once you have ingested some data into an {opensearch} index, you can search it
by sending requests to the `_search` endpoint. To access the full suite of
search capabilities, you use the {opensearch} Query DSL to specify the
search criteria in the request body. You specify the name of the index you 
want to search in the request URI.

For example, the following request retrieves all documents in the `bank`
index sorted by account number:

[source,console]
--------------------------------------------------
GET /bank/_search
{
  "query": { "match_all": {} },
  "sort": [
    { "account_number": "asc" }
  ]
}
--------------------------------------------------
// TEST[continued]

By default, the `hits` section of the response includes the first 10 documents
that match the search criteria:

[source,console-result]
--------------------------------------------------
{
  "took" : 63,
  "timed_out" : false,
  "_shards" : {
    "total" : 5,
    "successful" : 5,
    "skipped" : 0,
    "failed" : 0
  },
  "hits" : {
    "total" : {
        "value": 1000,
        "relation": "eq"
    },
    "max_score" : null,
    "hits" : [ {
      "_index" : "bank",
      "_type" : "_doc",
      "_id" : "0",
      "sort": [0],
      "_score" : null,
      "_source" : {"account_number":0,"balance":16623,"firstname":"Bradshaw","lastname":"Mckenzie","age":29,"gender":"F","address":"244 Columbus Place","employer":"Euron","email":"bradshawmckenzie@euron.com","city":"Hobucken","state":"CO"}
    }, {
      "_index" : "bank",
      "_type" : "_doc",
      "_id" : "1",
      "sort": [1],
      "_score" : null,
      "_source" : {"account_number":1,"balance":39225,"firstname":"Amber","lastname":"Duke","age":32,"gender":"M","address":"880 Holmes Lane","employer":"Pyrami","email":"amberduke@pyrami.com","city":"Brogan","state":"IL"}
    }, ...
    ]
  }
}
--------------------------------------------------
// TESTRESPONSE[s/"took" : 63/"took" : $body.took/]
// TESTRESPONSE[s/\.\.\./$body.hits.hits.2, $body.hits.hits.3, $body.hits.hits.4, $body.hits.hits.5, $body.hits.hits.6, $body.hits.hits.7, $body.hits.hits.8, $body.hits.hits.9/]

The response also provides the following information about the search request:

* `took` – how long it took {opensearch} to run the query, in milliseconds
* `timed_out` – whether or not the search request timed out
* `_shards` – how many shards were searched and a breakdown of how many shards
succeeded, failed, or were skipped. 
* `max_score` – the score of the most relevant document found
* `hits.total.value` - how many matching documents were found
* `hits.sort` - the document's sort position (when not sorting by relevance score)
* `hits._score` - the document's relevance score (not applicable when using `match_all`)

Each search request is self-contained: {opensearch} does not maintain any
state information across requests. To page through the search hits, specify
the `from` and `size` parameters in your request. 

For example, the following request gets hits 10 through 19:

[source,console]
--------------------------------------------------
GET /bank/_search
{
  "query": { "match_all": {} },
  "sort": [
    { "account_number": "asc" }
  ],
  "from": 10,
  "size": 10
}
--------------------------------------------------
// TEST[continued]

Now that you've seen how to submit a basic search request, you can start to
construct queries that are a bit more interesting than `match_all`.

To search for specific terms within a field, you can use a `match` query. 
For example, the following request searches the `address` field to find 
customers whose addresses contain `mill` or `lane`:

[source,console]
--------------------------------------------------
GET /bank/_search
{
  "query": { "match": { "address": "mill lane" } }
}
--------------------------------------------------
// TEST[continued]

To perform a phrase search rather than matching individual terms, you use
`match_phrase` instead of `match`. For example, the following request only 
matches addresses that contain the phrase `mill lane`: 

[source,console]
--------------------------------------------------
GET /bank/_search
{
  "query": { "match_phrase": { "address": "mill lane" } }
}
--------------------------------------------------
// TEST[continued]

To construct more complex queries, you can use a `bool` query to combine
multiple query criteria. You can designate criteria as required (must match), 
desirable (should match), or undesirable (must not match).

For example, the following request searches the `bank` index for accounts that
belong to customers who are 40 years old, but excludes anyone who lives in
Idaho (ID):

[source,console]
--------------------------------------------------
GET /bank/_search
{
  "query": {
    "bool": {
      "must": [
        { "match": { "age": "40" } }
      ],
      "must_not": [
        { "match": { "state": "ID" } }
      ]
    }
  }
}
--------------------------------------------------
// TEST[continued]

Each `must`, `should`, and `must_not` element in a Boolean query is referred
to as a query clause. How well a document meets the criteria in each `must` or
`should` clause contributes to the document's _relevance score_. The higher the
score, the better the document matches your search criteria. By default, {opensearch}
returns documents ranked by these relevance scores. 

The criteria in a `must_not` clause is treated as a _filter_. It affects whether
or not the document is included in the results, but does not contribute to
how documents are scored. You can also explicitly specify arbitrary filters to
include or exclude documents based on structured data. 

For example, the following request uses a range filter to limit the results to
accounts with a balance between $20,000 and $30,000 (inclusive). 

[source,console]
--------------------------------------------------
GET /bank/_search
{
  "query": {
    "bool": {
      "must": { "match_all": {} },
      "filter": {
        "range": {
          "balance": {
            "gte": 20000,
            "lte": 30000
          }
        }
      }
    }
  }
}
--------------------------------------------------
// TEST[continued]

[[getting-started-aggregations]]
== Analyze results with aggregations

{opensearch} aggregations enable you to get meta-information about your search results
and answer questions like, "How many account holders are in Texas?" or 
"What's the average balance of accounts in Tennessee?" You can search 
documents, filter hits, and use aggregations to analyze the results all in one
request. 

For example, the following request uses a `terms` aggregation to group
all of the accounts in the `bank` index by state, and returns the ten states
with the most accounts in descending order:

[source,console]
--------------------------------------------------
GET /bank/_search
{
  "size": 0,
  "aggs": {
    "group_by_state": {
      "terms": {
        "field": "state.keyword"
      }
    }
  }
}
--------------------------------------------------
// TEST[continued]

The `buckets` in the response are the values of the `state` field. The 
`doc_count` shows the number of accounts in each state. For example, you
can see that there are 27 accounts in `ID` (Idaho). Because the request
set `size=0`, the response only contains the aggregation results.

[source,console-result]
--------------------------------------------------
{
  "took": 29,
  "timed_out": false,
  "_shards": {
    "total": 5,
    "successful": 5,
    "skipped" : 0,
    "failed": 0
  },
  "hits" : {
     "total" : {
        "value": 1000,
        "relation": "eq"
     },
    "max_score" : null,
    "hits" : [ ]
  },
  "aggregations" : {
    "group_by_state" : {
      "doc_count_error_upper_bound": 20,
      "sum_other_doc_count": 770,
      "buckets" : [ {
        "key" : "ID",
        "doc_count" : 27
      }, {
        "key" : "TX",
        "doc_count" : 27
      }, {
        "key" : "AL",
        "doc_count" : 25
      }, {
        "key" : "MD",
        "doc_count" : 25
      }, {
        "key" : "TN",
        "doc_count" : 23
      }, {
        "key" : "MA",
        "doc_count" : 21
      }, {
        "key" : "NC",
        "doc_count" : 21
      }, {
        "key" : "ND",
        "doc_count" : 21
      }, {
        "key" : "ME",
        "doc_count" : 20
      }, {
        "key" : "MO",
        "doc_count" : 20
      } ]
    }
  }
}
--------------------------------------------------
// TESTRESPONSE[s/"took": 29/"took": $body.took/]


You can combine aggregations to build more complex summaries of your data. For 
example, the following request nests an `avg` aggregation within the previous
`group_by_state` aggregation to calculate the average account balances for
each state.

[source,console]
--------------------------------------------------
GET /bank/_search
{
  "size": 0,
  "aggs": {
    "group_by_state": {
      "terms": {
        "field": "state.keyword"
      },
      "aggs": {
        "average_balance": {
          "avg": {
            "field": "balance"
          }
        }
      }
    }
  }
}
--------------------------------------------------
// TEST[continued]

Instead of sorting the results by count, you could sort using the result of
the nested aggregation by specifying the order within the `terms` aggregation:

[source,console]
--------------------------------------------------
GET /bank/_search
{
  "size": 0,
  "aggs": {
    "group_by_state": {
      "terms": {
        "field": "state.keyword",
        "order": {
          "average_balance": "desc"
        }
      },
      "aggs": {
        "average_balance": {
          "avg": {
            "field": "balance"
          }
        }
      }
    }
  }
}
--------------------------------------------------
// TEST[continued]

In addition to basic bucketing and metrics aggregations like these, {opensearch}
provides specialized aggregations for operating on multiple fields and 
analyzing particular types of data such as dates, IP addresses, and geo 
data. You can also feed the results of individual aggregations into pipeline
aggregations for further analysis.

The core analysis capabilities provided by aggregations enable advanced
features such as using machine learning to detect anomalies. 

[[getting-started-next-steps]]
== Where to go from here

Now that you've set up a cluster, indexed some documents, and run some
searches and aggregations, you might want to:

<<<<<<< HEAD
* {kibana-ref}/add-sample-data.html[Load one of the sample data sets into OpenSearch Dashboards]
to see how you can use {es} and OpenSearch Dashboards together to visualize your data.
=======
* {stack-gs}/get-started-elastic-stack.html#install-kibana[Dive in to the Elastic
Stack Tutorial] to install Kibana, Logstash, and Beats and
set up a basic system monitoring solution.

* {kibana-ref}/add-sample-data.html[Load one of the sample data sets into Kibana]
to see how you can use {opensearch} and Kibana together to visualize your data.

* Try out one of the Elastic search solutions:
** https://swiftype.com/documentation/site-search/crawler-quick-start[Site Search]
** https://swiftype.com/documentation/app-search/getting-started[App Search]
** https://swiftype.com/documentation/enterprise-search/getting-started[Enterprise Search]
>>>>>>> bd11d693
<|MERGE_RESOLUTION|>--- conflicted
+++ resolved
@@ -17,17 +17,8 @@
 Need more context?
 
 Check out the <<opensearch-intro,
-<<<<<<< HEAD
-{es} Introduction>> to learn the lingo and understand the basics of
-how {es} works.
-=======
 {opensearch} Introduction>> to learn the lingo and understand the basics of
-how {opensearch} works. If you're already familiar with {opensearch} and want to see how it works
-with the rest of the stack, you might want to jump to the
-{stack-gs}/get-started-elastic-stack.html[Elastic Stack
-Tutorial] to see how to set up a system monitoring solution with {opensearch}, {kib},
-{beats}, and {ls}.
->>>>>>> bd11d693
+how {opensearch} works.
 --
 
 [[getting-started-install]]
@@ -139,13 +130,8 @@
 format that's easier to read than raw JSON.
 +
 You can interact directly with your cluster by submitting HTTP requests to
-<<<<<<< HEAD
-the {es} REST API. If you have OpenSearch Dashboards installed and running, you can also
+the {opensearch} REST API. If you have OpenSearch Dashboards installed and running, you can also
 open OpenSearch Dashboards and submit requests through the Dev Console.
-=======
-the {opensearch} REST API. If you have Kibana installed and running, you can also
-open Kibana and submit requests through the Dev Console.
->>>>>>> bd11d693
 +
 TIP: You'll want to check out the
 https://www.opensearch.org/guide/en/opensearch/client/index.html[{opensearch} language
@@ -714,19 +700,5 @@
 Now that you've set up a cluster, indexed some documents, and run some
 searches and aggregations, you might want to:
 
-<<<<<<< HEAD
 * {kibana-ref}/add-sample-data.html[Load one of the sample data sets into OpenSearch Dashboards]
-to see how you can use {es} and OpenSearch Dashboards together to visualize your data.
-=======
-* {stack-gs}/get-started-elastic-stack.html#install-kibana[Dive in to the Elastic
-Stack Tutorial] to install Kibana, Logstash, and Beats and
-set up a basic system monitoring solution.
-
-* {kibana-ref}/add-sample-data.html[Load one of the sample data sets into Kibana]
-to see how you can use {opensearch} and Kibana together to visualize your data.
-
-* Try out one of the Elastic search solutions:
-** https://swiftype.com/documentation/site-search/crawler-quick-start[Site Search]
-** https://swiftype.com/documentation/app-search/getting-started[App Search]
-** https://swiftype.com/documentation/enterprise-search/getting-started[Enterprise Search]
->>>>>>> bd11d693
+to see how you can use {opensearch} and OpenSearch Dashboards together to visualize your data.