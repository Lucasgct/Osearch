--- conflicted
+++ resolved
@@ -5,13 +5,7 @@
 comes with a `opensearch-service.bat` command which will setup OpenSearch to run as a
 service.
 
-<<<<<<< HEAD
-// TODO(Opensearch): Correct the links
-=======
-include::license.asciidoc[]
-
 // TODO(OpenSearch): Correct the website url in this page
->>>>>>> bd11d693
 The latest stable version of OpenSearch can be found on the
 link:/downloads/opensearch[Download OpenSearch] page.
 Other versions can be found on the
