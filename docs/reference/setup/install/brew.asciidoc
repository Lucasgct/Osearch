[[brew]]
=== Install {opensearch} on macOS with Homebrew

<<<<<<< HEAD
OpenSearch publishes Homebrew formulae so you can install {es} with the
=======
Elastic publishes Homebrew formulae so you can install {opensearch} with the
>>>>>>> bd11d693
https://brew.sh/[Homebrew] package manager.

To install with Homebrew, you first need to tap the
OpenSearch Homebrew repository:

[source,sh]
-------------------------
brew tap elastic/tap
-------------------------

<<<<<<< HEAD
Once you've tapped the OpenSearch Homebrew repo, you can use `brew install` to
install the default distribution of {es}:
=======
Once you've tapped the Elastic Homebrew repo, you can use `brew install` to
install the default distribution of {opensearch}:
>>>>>>> bd11d693

[source,sh]
-------------------------
brew install elastic/tap/opensearch-full
-------------------------

This installs the most recently released default distribution of {opensearch}.
To install the OSS distribution, specify `opensearch/tap/opensearch-oss`.

[[brew-layout]]
==== Directory layout for Homebrew installs

When you install {opensearch} with `brew install` the config files, logs,
and data directory are stored in the following locations.

[cols="<h,<,<m,<m",options="header",]
|=======================================================================
| Type | Description | Default Location | Setting
| home
  | OpenSearch home directory or `$OPENSEARCH_HOME`
  | /usr/local/var/homebrew/linked/opensearch-full
 d|

| bin
  | Binary scripts including `opensearch` to start a node
    and `opensearch-plugin` to install plugins
  | /usr/local/var/homebrew/linked/opensearch-full/bin
 d|

| conf
  | Configuration files including `opensearch.yml`
  | /usr/local/etc/opensearch
  | <<config-files-location,OPENSEARCH_PATH_CONF>>

| data
  | The location of the data files of each index / shard allocated
    on the node. Can hold multiple locations.
  | /usr/local/var/lib/opensearch
  | path.data

| logs
  | Log files location.
  | /usr/local/var/log/opensearch
  | path.logs

| plugins
  | Plugin files location. Each plugin will be contained in a subdirectory.
  | /usr/local/var/homebrew/linked/opensearch/plugins
  |

|=======================================================================

include::next-steps.asciidoc[]<|MERGE_RESOLUTION|>--- conflicted
+++ resolved
@@ -1,11 +1,7 @@
 [[brew]]
 === Install {opensearch} on macOS with Homebrew
 
-<<<<<<< HEAD
-OpenSearch publishes Homebrew formulae so you can install {es} with the
-=======
-Elastic publishes Homebrew formulae so you can install {opensearch} with the
->>>>>>> bd11d693
+OpenSearch publishes Homebrew formulae so you can install {opensearch} with the
 https://brew.sh/[Homebrew] package manager.
 
 To install with Homebrew, you first need to tap the
@@ -16,13 +12,8 @@
 brew tap elastic/tap
 -------------------------
 
-<<<<<<< HEAD
 Once you've tapped the OpenSearch Homebrew repo, you can use `brew install` to
-install the default distribution of {es}:
-=======
-Once you've tapped the Elastic Homebrew repo, you can use `brew install` to
 install the default distribution of {opensearch}:
->>>>>>> bd11d693
 
 [source,sh]
 -------------------------
