[[targz]]
=== Install OpenSearch from archive on Linux or MacOS

OpenSearch is as a `.tar.gz` archive for Linux and MacOS. 

<<<<<<< HEAD
// TODO(OpenSearch): Correct the links
=======
include::license.asciidoc[]

// TODO(OpenSearch): Correct the website url in this page
>>>>>>> bd11d693
The latest stable version of OpenSearch can be found on the
link:/downloads/opensearch[Download OpenSearch] page.
Other versions can be found on the
link:/downloads/past-releases[Past Releases page].

NOTE: OpenSearch includes a bundled version of https://openjdk.java.net[OpenJDK]
from the JDK maintainers (GPLv2+CE). To use your own version of Java,
see the <<jvm-version, JVM version requirements>>

[[install-linux]]
==== Download and install archive for Linux

ifeval::["{release-state}"=="unreleased"]

Version {version} of OpenSearch has not yet been released.

endif::[]

ifeval::["{release-state}"!="unreleased"]

The Linux archive for OpenSearch v{version} can be downloaded and installed as follows:

["source","sh",subs="attributes"]
--------------------------------------------
wget https://artifacts.opensearch.org/downloads/opensearch/opensearch-{version}-linux-x86_64.tar.gz
wget https://artifacts.opensearch.org/downloads/opensearch/opensearch-{version}-linux-x86_64.tar.gz.sha512
shasum -a 512 -c opensearch-{version}-linux-x86_64.tar.gz.sha512 <1>
tar -xzf opensearch-{version}-linux-x86_64.tar.gz
cd opensearch-{version}/ <2>
--------------------------------------------
<1> Compares the SHA of the downloaded `.tar.gz` archive and the published checksum, which should output
    `opensearch-{version}-linux-x86_64.tar.gz: OK`.
<2> This directory is known as `$OPENSEARCH_HOME`.

Alternatively, you can download the following package, which includes only 
Apache 2.0 licensed code: 
https://artifacts.opensearch.org/downloads/opensearch/opensearch-oss-{version}-linux-x86_64.tar.gz

endif::[]

[[install-macos]]
==== Download and install archive for MacOS

ifeval::["{release-state}"=="unreleased"]

Version {version} of OpenSearch has not yet been released.

endif::[]

ifeval::["{release-state}"!="unreleased"]

The MacOS archive for OpenSearch v{version} can be downloaded and installed as follows:

["source","sh",subs="attributes"]
--------------------------------------------
wget https://artifacts.opensearch.org/downloads/opensearch/opensearch-{version}-darwin-x86_64.tar.gz
wget https://artifacts.opensearch.org/downloads/opensearch/opensearch-{version}-darwin-x86_64.tar.gz.sha512
shasum -a 512 -c opensearch-{version}-darwin-x86_64.tar.gz.sha512 <1>
tar -xzf opensearch-{version}-darwin-x86_64.tar.gz
cd opensearch-{version}/ <2>
--------------------------------------------
<1> Compares the SHA of the downloaded `.tar.gz` archive and the published checksum, which should output
    `opensearch-{version}-darwin-x86_64.tar.gz: OK`.
<2> This directory is known as `$OPENSEARCH_HOME`.

Alternatively, you can download the following package, which includes only 
Apache 2.0 licensed code: 
https://artifacts.opensearch.org/downloads/opensearch/opensearch-oss-{version}-darwin-x86_64.tar.gz

endif::[]

[[targz-running]]
include::targz-start.asciidoc[]

include::check-running.asciidoc[]

Log printing to `stdout` can be disabled using the `-q` or `--quiet`
option on the command line.

[[setup-installation-daemon]]
include::targz-daemon.asciidoc[]

[[targz-configuring]]
==== Configuring OpenSearch on the command line

OpenSearch loads its configuration from the `$OPENSEARCH_HOME/config/opensearch.yml`
file by default.  The format of this config file is explained in
<<settings>>.

Any settings that can be specified in the config file can also be specified on
the command line, using the `-E` syntax as follows:

[source,sh]
--------------------------------------------
./bin/opensearch -d -Ecluster.name=my_cluster -Enode.name=node_1
--------------------------------------------

TIP: Typically, any cluster-wide settings (like `cluster.name`) should be
added to the `opensearch.yml` config file, while any node-specific settings
such as `node.name` could be specified on the command line.

[[targz-layout]]
==== Directory layout of archives

The archive distributions are entirely self-contained. All files and
directories are, by default, contained within `$OPENSEARCH_HOME` -- the directory
created when unpacking the archive.

This is very convenient because you don't have to create any directories to
start using OpenSearch, and uninstalling OpenSearch is as easy as
removing the `$OPENSEARCH_HOME` directory.  However, it is advisable to change the
default locations of the config directory, the data directory, and the logs
directory so that you do not delete important data later on.


[cols="<h,<,<m,<m",options="header",]
|=======================================================================
| Type | Description | Default Location | Setting
| home
  | OpenSearch home directory or `$OPENSEARCH_HOME`
 d| Directory created by unpacking the archive
  |

| bin
  | Binary scripts including `opensearch` to start a node
    and `opensearch-plugin` to install plugins
  | $OPENSEARCH_HOME/bin
 d|

| conf
  | Configuration files including `opensearch.yml`
  | $OPENSEARCH_HOME/config
  | <<config-files-location,ES_PATH_CONF>>

| data
  | The location of the data files of each index / shard allocated
    on the node. Can hold multiple locations.
  | $OPENSEARCH_HOME/data
  | path.data

| logs
  | Log files location.
  | $OPENSEARCH_HOME/logs
  | path.logs

| plugins
  | Plugin files location. Each plugin will be contained in a subdirectory.
  | $OPENSEARCH_HOME/plugins
  |

| repo
  | Shared file system repository locations. Can hold multiple locations. A file system repository can be placed in to any subdirectory of any directory specified here.
 d| Not configured
  | path.repo

|=======================================================================


include::next-steps.asciidoc[]<|MERGE_RESOLUTION|>--- conflicted
+++ resolved
@@ -3,13 +3,7 @@
 
 OpenSearch is as a `.tar.gz` archive for Linux and MacOS. 
 
-<<<<<<< HEAD
-// TODO(OpenSearch): Correct the links
-=======
-include::license.asciidoc[]
-
 // TODO(OpenSearch): Correct the website url in this page
->>>>>>> bd11d693
 The latest stable version of OpenSearch can be found on the
 link:/downloads/opensearch[Download OpenSearch] page.
 Other versions can be found on the
