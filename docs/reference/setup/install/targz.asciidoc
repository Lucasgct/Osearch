--- conflicted
+++ resolved
@@ -5,15 +5,9 @@
 
 include::license.asciidoc[]
 
-<<<<<<< HEAD
 // TODO(OpenSearch): Correct the website url in this page
-The latest stable version of Elasticsearch can be found on the
+The latest stable version of OpenSearch can be found on the
 link:/downloads/opensearch[Download OpenSearch] page.
-=======
-// TODO(OpenSearch): Correct the links
-The latest stable version of OpenSearch can be found on the
-link:/downloads/elasticsearch[Download OpenSearch] page.
->>>>>>> f0262895
 Other versions can be found on the
 link:/downloads/past-releases[Past Releases page].
 
