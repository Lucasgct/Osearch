--- conflicted
+++ resolved
@@ -298,13 +298,8 @@
 
 ===== Pin deployments to a specific image version
 
-<<<<<<< HEAD
-Pin your deployments to a specific version of the {es} Docker image. For
+Pin your deployments to a specific version of the {opensearch} Docker image. For
 example +docker.opensearch.org/opensearch/opensearch:{version}+.
-=======
-Pin your deployments to a specific version of the {opensearch} Docker image. For
-example +docker.elastic.co/elasticsearch/elasticsearch:{version}+.
->>>>>>> 4c7483fc
 
 ===== Always bind data volumes
 
