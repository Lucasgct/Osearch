--- conflicted
+++ resolved
@@ -10,24 +10,10 @@
 are in
 https://github.com/elastic/elasticsearch/blob/{branch}/distribution/docker[Github].
 
-<<<<<<< HEAD
 ==== Pulling the image
 
-Obtaining {es} for Docker is as simple as issuing a +docker pull+ command
+Obtaining {opensearch} for Docker is as simple as issuing a +docker pull+ command
 against the OpenSearch Docker registry.
-=======
-These images are free to use under the Elastic license. They contain open source
-and free commercial features and access to paid commercial features.
-{kibana-ref}/managing-licenses.html[Start a 30-day trial] to try out all of the
-paid commercial features. See the
-https://www.opensearch.org/subscriptions[Subscriptions] page for information about
-Elastic license levels.
-
-==== Pulling the image
-
-Obtaining {opensearch} for Docker is as simple as issuing a +docker pull+ command
-against the Elastic Docker registry.
->>>>>>> bd11d693
 
 ifeval::["{release-state}"=="unreleased"]
 
