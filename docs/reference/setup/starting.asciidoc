<<<<<<< HEAD
[[starting-opensearch]]
== Starting Elasticsearch
=======
[[starting-elasticsearch]]
== Starting OpenSearch
>>>>>>> f0262895

The method for starting {es} varies depending on how you installed it. 

[discrete]
[[start-targz]]
=== Archive packages (`.tar.gz`)

If you installed {es} with a `.tar.gz` package, you can start {es} from the 
command line.  

[discrete]
include::install/targz-start.asciidoc[]

[discrete]
include::install/targz-daemon.asciidoc[]

[discrete]
[[start-zip]]
=== Archive packages (`.zip`)

If you installed {es} on Windows with a `.zip` package, you can start {es} from 
the command line. If you want {es} to start automatically at boot time without 
any user interaction, <<windows-service,install {es} as a service>>.

[discrete]
include::install/zip-windows-start.asciidoc[]

[discrete]
[[start-deb]]
=== Debian packages

include::install/init-systemd.asciidoc[]

[discrete]
[[start-es-deb-init]]
include::install/deb-init.asciidoc[]

[discrete]
[[start-es-deb-systemd]]
include::install/systemd.asciidoc[]

[discrete]
[[start-docker]]
=== Docker images

If you installed a Docker image, you can start {es} from the command line. There 
are different methods depending on whether you're using development mode or 
production mode. See <<docker-cli-run>>. 

[discrete]
[[start-rpm]]
=== RPM packages

include::install/init-systemd.asciidoc[]

[discrete]
[[start-es-rpm-init]]
include::install/rpm-init.asciidoc[]

[discrete]
[[start-es-rpm-systemd]]
include::install/systemd.asciidoc[]<|MERGE_RESOLUTION|>--- conflicted
+++ resolved
@@ -1,10 +1,5 @@
-<<<<<<< HEAD
 [[starting-opensearch]]
-== Starting Elasticsearch
-=======
-[[starting-elasticsearch]]
 == Starting OpenSearch
->>>>>>> f0262895
 
 The method for starting {es} varies depending on how you installed it. 
 
