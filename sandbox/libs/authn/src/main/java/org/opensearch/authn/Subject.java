/*
 * Copyright OpenSearch Contributors
 * SPDX-License-Identifier: Apache-2.0
 */

package org.opensearch.authn;

<<<<<<< HEAD
import org.opensearch.authn.tokens.AuthenticationToken;
=======
import org.opensearch.authn.jwt.BadCredentialsException;
>>>>>>> ce764cc4

import java.security.Principal;

/**
 * An individual, process, or device that causes information to flow among objects or change to the system state.
 *
 * @opensearch.experimental
 */
public interface Subject {

    /**
     * Get the application-wide uniquely identifying principal
     * */
    Principal getPrincipal();

    /**
     * Authentication check via the token
     * throws UnsupportedAuthenticationMethod
     * throws InvalidAuthenticationToken
     * throws SubjectNotFound
     * throws SubjectDisabled
     */
<<<<<<< HEAD
    void login(final AuthenticationToken token);
=======
    void login(AuthenticationToken authenticationToken) throws BadCredentialsException;
>>>>>>> ce764cc4
}<|MERGE_RESOLUTION|>--- conflicted
+++ resolved
@@ -5,11 +5,9 @@
 
 package org.opensearch.authn;
 
-<<<<<<< HEAD
 import org.opensearch.authn.tokens.AuthenticationToken;
-=======
 import org.opensearch.authn.jwt.BadCredentialsException;
->>>>>>> ce764cc4
+
 
 import java.security.Principal;
 
@@ -32,9 +30,7 @@
      * throws SubjectNotFound
      * throws SubjectDisabled
      */
-<<<<<<< HEAD
-    void login(final AuthenticationToken token);
-=======
-    void login(AuthenticationToken authenticationToken) throws BadCredentialsException;
->>>>>>> ce764cc4
+
+    void login(final AuthenticationToken token) throws BadCredentialsException;
+
 }