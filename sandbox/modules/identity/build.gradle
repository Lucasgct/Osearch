--- conflicted
+++ resolved
@@ -39,7 +39,6 @@
     systemProperty 'opensearch.set.netty.runtime.available.processors', 'false'
   }
 
-<<<<<<< HEAD
 internalClusterTest {
   systemProperty 'opensearch.set.netty.runtime.available.processors', 'false'
 }
@@ -68,9 +67,4 @@
   'android.support.v4.app.FragmentManager',
   'android.support.v4.app.FragmentTransaction',
   'android.util.Log',
-)
-=======
-  internalClusterTest {
-    systemProperty 'opensearch.set.netty.runtime.available.processors', 'false'
-  }
->>>>>>> 8ddcf773
+)