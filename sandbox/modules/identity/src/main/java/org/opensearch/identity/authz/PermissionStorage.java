--- conflicted
+++ resolved
@@ -38,11 +38,8 @@
     public static void put(Principal principal, List<OpenSearchPermission> permissions) {
 
         for (OpenSearchPermission permission : permissions) {
-<<<<<<< HEAD
-            permissionStore.computeIfAbsent(principal, (p) -> new ArrayList<>()).add(permission);
-=======
+
             permissionStore.computeIfAbsent(principal, permissionsList -> new ArrayList<>()).add(permission);
->>>>>>> 9cea0090
         }
     }
 
