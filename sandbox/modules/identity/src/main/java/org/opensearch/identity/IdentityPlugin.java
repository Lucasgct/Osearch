/*
 * SPDX-License-Identifier: Apache-2.0
 *
 * The OpenSearch Contributors require contributions made to
 * this file be licensed under the Apache-2.0 license or a
 * compatible open source license.
 */

package org.opensearch.identity;

import org.apache.logging.log4j.LogManager;
import org.apache.logging.log4j.Logger;
import org.opensearch.action.ActionRequest;
import org.opensearch.action.ActionResponse;
import org.opensearch.action.support.ActionFilter;
import org.opensearch.authn.AuthenticationManager;
import org.opensearch.authn.Identity;
import org.opensearch.client.Client;
import org.opensearch.cluster.metadata.IndexNameExpressionResolver;
import org.opensearch.cluster.node.DiscoveryNodes;
import org.opensearch.cluster.service.ClusterService;
import org.opensearch.common.component.Lifecycle;
import org.opensearch.common.component.LifecycleComponent;
import org.opensearch.common.component.LifecycleListener;
import org.opensearch.common.inject.Inject;
import org.opensearch.common.io.stream.NamedWriteableRegistry;
import org.opensearch.common.settings.ClusterSettings;
import org.opensearch.common.settings.IndexScopedSettings;
import org.opensearch.common.settings.Setting;
import org.opensearch.common.settings.Settings;
import org.opensearch.common.settings.SettingsFilter;
import org.opensearch.common.util.concurrent.ThreadContext;
import org.opensearch.common.xcontent.NamedXContentRegistry;
import org.opensearch.env.Environment;
import org.opensearch.env.NodeEnvironment;
import org.opensearch.extensions.ExtensionsManager;
import org.opensearch.identity.authmanager.internal.InternalAuthenticationManager;
import org.opensearch.identity.authz.IndexNameExpressionResolverHolder;
import org.opensearch.identity.configuration.ClusterInfoHolder;
import org.opensearch.identity.configuration.ConfigurationRepository;
import org.opensearch.identity.configuration.DynamicConfigFactory;
<<<<<<< HEAD
import org.opensearch.identity.rest.permission.delete.DeletePermissionAction;
import org.opensearch.identity.rest.permission.delete.RestDeletePermissionAction;
import org.opensearch.identity.rest.permission.delete.TransportDeletePermissionAction;
import org.opensearch.identity.rest.permission.get.GetPermissionAction;
import org.opensearch.identity.rest.permission.get.RestGetPermissionAction;
import org.opensearch.identity.rest.permission.get.TransportGetPermissionAction;
=======
>>>>>>> 9cea0090
import org.opensearch.identity.rest.permission.put.PutPermissionAction;
import org.opensearch.identity.rest.permission.put.RestPutPermissionAction;
import org.opensearch.identity.rest.permission.put.TransportPutPermissionAction;
import org.opensearch.identity.jwt.IdentityJwtVerifier;
import org.opensearch.identity.rest.configuration.IdentityConfigUpdateAction;
import org.opensearch.identity.rest.configuration.TransportIdentityConfigUpdateAction;
import org.opensearch.identity.rest.user.delete.DeleteUserAction;
import org.opensearch.identity.rest.user.delete.RestDeleteUserAction;
import org.opensearch.identity.rest.user.delete.TransportDeleteUserAction;
import org.opensearch.identity.rest.user.get.multi.MultiGetUserAction;
import org.opensearch.identity.rest.user.get.multi.RestMultiGetUserAction;
import org.opensearch.identity.rest.user.get.multi.TransportMultiGetUserAction;
import org.opensearch.identity.rest.user.get.single.GetUserAction;
import org.opensearch.identity.rest.user.get.single.RestGetUserAction;
import org.opensearch.identity.rest.user.get.single.TransportGetUserAction;
import org.opensearch.identity.rest.user.put.PutUserAction;
import org.opensearch.identity.rest.user.put.RestPutUserAction;
import org.opensearch.identity.rest.user.put.TransportPutUserAction;
import org.opensearch.indices.SystemIndexDescriptor;
import org.opensearch.plugins.ActionPlugin;
import org.opensearch.plugins.ClusterPlugin;
import org.opensearch.plugins.NetworkPlugin;
import org.opensearch.plugins.Plugin;
import org.opensearch.plugins.SystemIndexPlugin;
import org.opensearch.repositories.RepositoriesService;
import org.opensearch.rest.RestController;
import org.opensearch.rest.RestHandler;
import org.opensearch.script.ScriptService;
import org.opensearch.threadpool.ThreadPool;
import org.opensearch.watcher.ResourceWatcherService;

import java.lang.reflect.InvocationTargetException;
import java.lang.reflect.Method;
import java.nio.file.Path;
import java.util.List;
import java.util.ArrayList;
import java.util.Arrays;
import java.util.Collection;
import java.util.Objects;
import java.util.Collections;
import java.util.function.Supplier;
import java.util.function.UnaryOperator;

public final class IdentityPlugin extends Plugin implements ActionPlugin, NetworkPlugin, SystemIndexPlugin, ClusterPlugin {
    private volatile Logger log = LogManager.getLogger(this.getClass());

    private volatile SecurityRestFilter securityRestHandler;

    private final boolean enabled;
    private volatile Settings settings;

    private volatile Path configPath;
    private volatile SecurityFilter sf;
    private volatile ThreadPool threadPool;

    private volatile ConfigurationRepository cr;
    private volatile ClusterService cs;
    private volatile Client localClient;
    private volatile NamedXContentRegistry namedXContentRegistry = null;

    @SuppressWarnings("removal")
    public IdentityPlugin(final Settings settings, final Path configPath) {
        enabled = isEnabled(settings);

        if (!enabled) {
            log.warn("Identity module is disabled.");
            return;
        }

        this.configPath = configPath;

        if (this.configPath != null) {
            log.info("OpenSearch Config path is {}", this.configPath.toAbsolutePath());
        } else {
            log.info("OpenSearch Config path is not set");
        }

        this.settings = settings;
    }

    private static boolean isEnabled(final Settings settings) {
        return settings.getAsBoolean(IdentityConfigConstants.IDENTITY_ENABLED, false);
    }

    @Override
    public List<RestHandler> getRestHandlers(
        Settings settings,
        RestController restController,
        ClusterSettings clusterSettings,
        IndexScopedSettings indexScopedSettings,
        SettingsFilter settingsFilter,
        IndexNameExpressionResolver indexNameExpressionResolver,
        Supplier<DiscoveryNodes> nodesInCluster
    ) {
        if (!enabled) {
            return Collections.emptyList();
        }
<<<<<<< HEAD
        final List<RestHandler> handlers = new ArrayList<>(7);
=======
        final List<RestHandler> handlers = new ArrayList<>(5);
>>>>>>> 9cea0090
        handlers.add(new RestPutUserAction());
        handlers.add(new RestGetUserAction());
        handlers.add(new RestMultiGetUserAction());
        handlers.add(new RestDeleteUserAction());
        handlers.add(new RestPutPermissionAction());
<<<<<<< HEAD
        handlers.add(new RestGetPermissionAction());
        handlers.add(new RestDeletePermissionAction());
=======
>>>>>>> 9cea0090
        // TODO: Add handlers for future actions
        return handlers;
    }

    // register actions in this plugin
    @Override
    public List<ActionHandler<? extends ActionRequest, ? extends ActionResponse>> getActions() {

        // required to prevent GuiceHolder inject errors
        if (!enabled) {
            return Collections.emptyList();
        }

        return Arrays.asList(
            new ActionHandler<>(IdentityConfigUpdateAction.INSTANCE, TransportIdentityConfigUpdateAction.class),
            new ActionHandler<>(PutUserAction.INSTANCE, TransportPutUserAction.class),
            new ActionHandler<>(GetUserAction.INSTANCE, TransportGetUserAction.class),
            new ActionHandler<>(MultiGetUserAction.INSTANCE, TransportMultiGetUserAction.class),
            new ActionHandler<>(DeleteUserAction.INSTANCE, TransportDeleteUserAction.class),
<<<<<<< HEAD
            new ActionHandler<>(PutPermissionAction.INSTANCE, TransportPutPermissionAction.class),
            new ActionHandler<>(GetPermissionAction.INSTANCE, TransportGetPermissionAction.class),
            new ActionHandler<>(DeletePermissionAction.INSTANCE, TransportDeletePermissionAction.class)
=======
            new ActionHandler<>(PutPermissionAction.INSTANCE, TransportPutPermissionAction.class)
>>>>>>> 9cea0090
        );
    }

    @Override
    public UnaryOperator<RestHandler> getRestHandlerWrapper(final ThreadContext threadContext) {
        if (!enabled) {
            return (rh) -> rh;
        }
        return (rh) -> securityRestHandler.wrap(rh);
    }

    @Override
    public List<ActionFilter> getActionFilters() {
        List<ActionFilter> filters = new ArrayList<>(1);
        if (!enabled) {
            return filters;
        }
        filters.add(Objects.requireNonNull(sf));
        return filters;
    }

    @Override
    public Collection<SystemIndexDescriptor> getSystemIndexDescriptors(Settings settings) {
        final String indexPattern = settings.get(
            IdentityConfigConstants.IDENTITY_CONFIG_INDEX_NAME,
            IdentityConfigConstants.IDENTITY_DEFAULT_CONFIG_INDEX
        );
        final SystemIndexDescriptor systemIndexDescriptor = new SystemIndexDescriptor(indexPattern, "Identity index");
        return Collections.singletonList(systemIndexDescriptor);
    }

    public List<Setting<?>> getSettings() {
        List<Setting<?>> settings = new ArrayList<Setting<?>>();
        settings.addAll(super.getSettings());
        settings.add(
            Setting.boolSetting(IdentityConfigConstants.IDENTITY_ENABLED, false, Setting.Property.NodeScope, Setting.Property.Filtered)
        );
        settings.add(
            Setting.simpleString(
                IdentityConfigConstants.IDENTITY_AUTH_MANAGER_CLASS,
                InternalAuthenticationManager.class.getCanonicalName(),
                Setting.Property.NodeScope,
                Setting.Property.Filtered
            )
        );
        settings.add(
            Setting.simpleString(IdentityConfigConstants.IDENTITY_SIGNING_KEY, Setting.Property.NodeScope, Setting.Property.Filtered)
        );
        settings.add(
            Setting.simpleString(IdentityConfigConstants.IDENTITY_CONFIG_INDEX_NAME, Setting.Property.NodeScope, Setting.Property.Filtered)
        );

        return settings;
    }

    @Override
    public void onNodeStarted() {
        log.info("Node started");
        if (enabled) {
            cr.initOnNodeStart();
        }
    }

    @Override
    public Collection<Class<? extends LifecycleComponent>> getGuiceServiceClasses() {

        if (!enabled) {
            return Collections.emptyList();
        }

        final List<Class<? extends LifecycleComponent>> services = new ArrayList<>(1);
        services.add(GuiceHolder.class);
        return services;
    }

    public static class GuiceHolder implements LifecycleComponent {

        private static ExtensionsManager extensionsManager;

        @Inject
        public GuiceHolder(final ExtensionsManager extensionsManager) {
            GuiceHolder.extensionsManager = extensionsManager;
        }

        public static ExtensionsManager getExtensionsManager() {
            return extensionsManager;
        }

        @Override
        public void close() {}

        @Override
        public Lifecycle.State lifecycleState() {
            return null;
        }

        @Override
        public void addLifecycleListener(LifecycleListener listener) {}

        @Override
        public void removeLifecycleListener(LifecycleListener listener) {}

        @Override
        public void start() {}

        @Override
        public void stop() {}

    }

    @Override
    public Collection<Object> createComponents(
        Client localClient,
        ClusterService clusterService,
        ThreadPool threadPool,
        ResourceWatcherService resourceWatcherService,
        ScriptService scriptService,
        NamedXContentRegistry xContentRegistry,
        Environment environment,
        NodeEnvironment nodeEnvironment,
        NamedWriteableRegistry namedWriteableRegistry,
        IndexNameExpressionResolver indexNameExpressionResolver,
        Supplier<RepositoriesService> repositoriesServiceSupplier
    ) {
        // TODO The constructor is not getting called in time leaving these values as null when creating the ConfigurationRepository
        // Can the constructor be substituted by taking these from environment?
        this.configPath = environment.configDir();
        this.settings = environment.settings();
        IndexNameExpressionResolverHolder.setIndexNameExpressionResolver(indexNameExpressionResolver);

        // TODO: revisit this
        final String authManagerClassName = this.settings.get(
            IdentityConfigConstants.IDENTITY_AUTH_MANAGER_CLASS,
            InternalAuthenticationManager.class.getCanonicalName()
        );
        AuthenticationManager authManager = null;
        try {
            Class<?> clazz = Class.forName(authManagerClassName);
            authManager = (AuthenticationManager) clazz.getConstructor().newInstance();

            try {
                Method method = clazz.getMethod("setThreadPool", ThreadPool.class);
                method.invoke(authManager, threadPool);
            } catch (NoSuchMethodException e) {
                /** ignore */
            }

            Identity.setAuthManager(authManager);
        } catch (InstantiationException e) {
            throw new RuntimeException(e);
        } catch (IllegalAccessException e) {
            throw new RuntimeException(e);
        } catch (ClassNotFoundException e) {
            throw new RuntimeException(e);
        } catch (InvocationTargetException e) {
            throw new RuntimeException(e);
        } catch (NoSuchMethodException e) {
            throw new RuntimeException(e);
        }

        this.threadPool = threadPool;
        this.cs = clusterService;
        this.localClient = localClient;

        final List<Object> components = new ArrayList<Object>();

        if (!enabled) {
            return components;
        }

        final ClusterInfoHolder cih = new ClusterInfoHolder();
        this.cs.addListener(cih);

        sf = new SecurityFilter(localClient, settings, threadPool, cs);

        securityRestHandler = new SecurityRestFilter(threadPool, settings, configPath);

        cr = ConfigurationRepository.create(settings, this.configPath, threadPool, localClient, clusterService);

        final DynamicConfigFactory dcf = new DynamicConfigFactory(cr, settings, configPath, localClient, threadPool, cih);
        // TODO Register DCF listeners to dynamically load config
        // dcf.registerDCFListener(securityRestHandler);

        cr.setDynamicConfigFactory(dcf);

        IdentityJwtVerifier verifier = IdentityJwtVerifier.getInstance();
        verifier.init(this.settings.get(IdentityConfigConstants.IDENTITY_SIGNING_KEY));

        // required for dependency injections
        components.add(cr);
        components.add(dcf);

        return components;
    }
}<|MERGE_RESOLUTION|>--- conflicted
+++ resolved
@@ -39,15 +39,12 @@
 import org.opensearch.identity.configuration.ClusterInfoHolder;
 import org.opensearch.identity.configuration.ConfigurationRepository;
 import org.opensearch.identity.configuration.DynamicConfigFactory;
-<<<<<<< HEAD
 import org.opensearch.identity.rest.permission.delete.DeletePermissionAction;
 import org.opensearch.identity.rest.permission.delete.RestDeletePermissionAction;
 import org.opensearch.identity.rest.permission.delete.TransportDeletePermissionAction;
 import org.opensearch.identity.rest.permission.get.GetPermissionAction;
 import org.opensearch.identity.rest.permission.get.RestGetPermissionAction;
 import org.opensearch.identity.rest.permission.get.TransportGetPermissionAction;
-=======
->>>>>>> 9cea0090
 import org.opensearch.identity.rest.permission.put.PutPermissionAction;
 import org.opensearch.identity.rest.permission.put.RestPutPermissionAction;
 import org.opensearch.identity.rest.permission.put.TransportPutPermissionAction;
@@ -145,21 +142,15 @@
         if (!enabled) {
             return Collections.emptyList();
         }
-<<<<<<< HEAD
         final List<RestHandler> handlers = new ArrayList<>(7);
-=======
-        final List<RestHandler> handlers = new ArrayList<>(5);
->>>>>>> 9cea0090
         handlers.add(new RestPutUserAction());
         handlers.add(new RestGetUserAction());
         handlers.add(new RestMultiGetUserAction());
         handlers.add(new RestDeleteUserAction());
         handlers.add(new RestPutPermissionAction());
-<<<<<<< HEAD
         handlers.add(new RestGetPermissionAction());
         handlers.add(new RestDeletePermissionAction());
-=======
->>>>>>> 9cea0090
+
         // TODO: Add handlers for future actions
         return handlers;
     }
@@ -179,13 +170,11 @@
             new ActionHandler<>(GetUserAction.INSTANCE, TransportGetUserAction.class),
             new ActionHandler<>(MultiGetUserAction.INSTANCE, TransportMultiGetUserAction.class),
             new ActionHandler<>(DeleteUserAction.INSTANCE, TransportDeleteUserAction.class),
-<<<<<<< HEAD
+
             new ActionHandler<>(PutPermissionAction.INSTANCE, TransportPutPermissionAction.class),
             new ActionHandler<>(GetPermissionAction.INSTANCE, TransportGetPermissionAction.class),
             new ActionHandler<>(DeletePermissionAction.INSTANCE, TransportDeletePermissionAction.class)
-=======
-            new ActionHandler<>(PutPermissionAction.INSTANCE, TransportPutPermissionAction.class)
->>>>>>> 9cea0090
+
         );
     }
 
