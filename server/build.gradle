/*
 * SPDX-License-Identifier: Apache-2.0
 *
 * The OpenSearch Contributors require contributions made to
 * this file be licensed under the Apache-2.0 license or a
 * compatible open source license.
 *
 * Modifications Copyright OpenSearch Contributors. See
 * GitHub history for details.
 */

/*
 * Licensed to Elasticsearch under one or more contributor
 * license agreements. See the NOTICE file distributed with
 * this work for additional information regarding copyright
 * ownership. Elasticsearch licenses this file to you under
 * the Apache License, Version 2.0 (the "License"); you may
 * not use this file except in compliance with the License.
 * You may obtain a copy of the License at
 *
 *    http://www.apache.org/licenses/LICENSE-2.0
 *
 * Unless required by applicable law or agreed to in writing,
 * software distributed under the License is distributed on an
 * "AS IS" BASIS, WITHOUT WARRANTIES OR CONDITIONS OF ANY
 * KIND, either express or implied.  See the License for the
 * specific language governing permissions and limitations
 * under the License.
 */

import org.opensearch.gradle.info.BuildParams

apply plugin: 'opensearch.build'
apply plugin: 'com.netflix.nebula.optional-base'
apply plugin: 'opensearch.publish'
apply plugin: 'opensearch.internal-cluster-test'

publishing {
  publications {
    nebula {
      artifactId 'opensearch'
    }
  }
}

archivesBaseName = 'opensearch'

// we want to keep the JDKs in our IDEs set to JDK 8 until minimum JDK is bumped to 11 so we do not include this source set in our IDEs
if (!isEclipse) {
  sourceSets {
    java11 {
      java {
        srcDirs = ['src/main/java11']
      }
    }
  }

  configurations {
    java11Implementation.extendsFrom(api)
  }

  dependencies {
    java11Implementation sourceSets.main.output
  }

  compileJava11Java {
    sourceCompatibility = JavaVersion.VERSION_11
    targetCompatibility = JavaVersion.VERSION_11
  }

  tasks.named('forbiddenApisJava11').configure {
    doFirst {
      if (BuildParams.runtimeJavaVersion < JavaVersion.VERSION_11) {
        targetCompatibility = JavaVersion.VERSION_11
      }
    }
  }

  jar {
    metaInf {
      into 'versions/11'
      from sourceSets.java11.output
    }
    manifest.attributes('Multi-Release': 'true')
  }
}

dependencies {

  api project(':libs:opensearch-core')
  api project(':libs:opensearch-secure-sm')
  api project(':libs:opensearch-x-content')
  api project(":libs:opensearch-geo")

  Properties sysProps = System.getProperties();
  // setting this property to false will exclude the sandbox modules from the distribution
  final String enableSandbox = sysProps.getProperty("sandbox.enabled", "true");
  if(sysProps != null && enableSandbox == "true") {
    if (enableSandbox == "true") {
      api project(':sandbox:libs:opensearch-authn')
    }
  }

  compileOnly project(':libs:opensearch-plugin-classloader')
  testRuntimeOnly project(':libs:opensearch-plugin-classloader')

  // lucene
  api "org.apache.lucene:lucene-core:${versions.lucene}"
  api "org.apache.lucene:lucene-analysis-common:${versions.lucene}"
  api "org.apache.lucene:lucene-backward-codecs:${versions.lucene}"
  api "org.apache.lucene:lucene-grouping:${versions.lucene}"
  api "org.apache.lucene:lucene-highlighter:${versions.lucene}"
  api "org.apache.lucene:lucene-join:${versions.lucene}"
  api "org.apache.lucene:lucene-memory:${versions.lucene}"
  api "org.apache.lucene:lucene-misc:${versions.lucene}"
  api "org.apache.lucene:lucene-queries:${versions.lucene}"
  api "org.apache.lucene:lucene-queryparser:${versions.lucene}"
  api "org.apache.lucene:lucene-sandbox:${versions.lucene}"
  api "org.apache.lucene:lucene-spatial-extras:${versions.lucene}"
  api "org.apache.lucene:lucene-spatial3d:${versions.lucene}"
  api "org.apache.lucene:lucene-suggest:${versions.lucene}"

  // utilities
  api project(":libs:opensearch-cli")
  api 'com.carrotsearch:hppc:0.8.1'

  // time handling, remove with java 8 time
  api "joda-time:joda-time:${versions.joda}"

  // percentiles aggregation
  api 'com.tdunning:t-digest:3.3'
  // precentil ranks aggregation
  api 'org.hdrhistogram:HdrHistogram:2.1.12'

  // lucene spatial
  api "org.locationtech.spatial4j:spatial4j:${versions.spatial4j}", optional
  api "org.locationtech.jts:jts-core:${versions.jts}", optional

  // logging
  api "org.apache.logging.log4j:log4j-api:${versions.log4j}"
  api "org.apache.logging.log4j:log4j-jul:${versions.log4j}"
  api "org.apache.logging.log4j:log4j-core:${versions.log4j}", optional

  // jna
  api "net.java.dev.jna:jna:${versions.jna}"

  // jackson
  api "com.fasterxml.jackson.core:jackson-databind:${versions.jackson_databind}"
  api "com.fasterxml.jackson.core:jackson-annotations:${versions.jackson}"

  testImplementation(project(":test:framework")) {
    // tests use the locally compiled version of server
    exclude group: 'org.opensearch', module: 'server'
  }
  internalClusterTestImplementation(project(":test:framework")) {
    exclude group: 'org.opensearch', module: 'server'
  }
}

tasks.withType(JavaCompile).configureEach {
  options.compilerArgs -= '-Xlint:cast'
  options.compilerArgs -= '-Xlint:rawtypes'
  options.compilerArgs -= '-Xlint:unchecked'
}

tasks.named("internalClusterTest").configure {
  // TODO: these run faster with C2 only because they run for so, so long
  jvmArgs -= '-XX:TieredStopAtLevel=1'
}

tasks.named("forbiddenPatterns").configure {
    exclude '**/*.json'
    exclude '**/*.jmx'
    exclude '**/*.dic'
    exclude '**/*.binary'
    exclude '**/*.st'
}

tasks.named("testingConventions").configure {
    naming.clear()
    naming {
        Tests {
            baseClass "org.apache.lucene.tests.util.LuceneTestCase"
        }
        IT {
            baseClass "org.opensearch.test.OpenSearchIntegTestCase"
            baseClass "org.opensearch.test.OpenSearchSingleNodeTestCase"
        }
    }
}

def generateModulesList = tasks.register("generateModulesList") {
    List<String> modules = project(':modules').subprojects.collect { it.name }
    File modulesFile = new File(buildDir, 'generated-resources/modules.txt')
    processResources.from(modulesFile)
    inputs.property('modules', modules)
    outputs.file(modulesFile)
    doLast {
        modulesFile.parentFile.mkdirs()
        modulesFile.setText(modules.join('\n'), 'UTF-8')
    }
}

def generatePluginsList = tasks.register("generatePluginsList") {
    Set<String> plugins = new TreeSet<>(project(':plugins').childProjects.keySet())
    plugins.remove('example')

    File pluginsFile = new File(buildDir, 'generated-resources/plugins.txt')
    processResources.from(pluginsFile)
    inputs.property('plugins', plugins)
    outputs.file(pluginsFile)
    doLast {
        pluginsFile.parentFile.mkdirs()
        pluginsFile.setText(plugins.join('\n'), 'UTF-8')
    }
}

tasks.named("processResources").configure {
    dependsOn generateModulesList, generatePluginsList
}

tasks.named("thirdPartyAudit").configure {
    ignoreMissingClasses(
<<<<<<< HEAD
            // from log4j
            'com.fasterxml.jackson.dataformat.xml.JacksonXmlModule',
            'com.fasterxml.jackson.dataformat.xml.XmlMapper',
            'com.fasterxml.jackson.dataformat.xml.util.DefaultXmlPrettyPrinter',
            'com.conversantmedia.util.concurrent.SpinPolicy',
=======

            // from log4j
            'com.conversantmedia.util.concurrent.SpinPolicy',
            'com.fasterxml.jackson.dataformat.xml.JacksonXmlModule',
            'com.fasterxml.jackson.dataformat.xml.XmlMapper',
            'com.fasterxml.jackson.dataformat.xml.util.DefaultXmlPrettyPrinter',
>>>>>>> 0cf67979
            'org.fusesource.jansi.Ansi',
            'org.fusesource.jansi.AnsiRenderer$Code',
            'com.lmax.disruptor.EventFactory',
            'com.lmax.disruptor.EventTranslator',
            'com.lmax.disruptor.EventTranslatorTwoArg',
            'com.lmax.disruptor.EventTranslatorVararg',
            'com.lmax.disruptor.ExceptionHandler',
            'com.lmax.disruptor.LifecycleAware',
            'com.lmax.disruptor.RingBuffer',
            'com.lmax.disruptor.Sequence',
            'com.lmax.disruptor.SequenceReportingEventHandler',
            'com.lmax.disruptor.WaitStrategy',
            'com.lmax.disruptor.dsl.Disruptor',
            'com.lmax.disruptor.dsl.ProducerType',
            'javax.jms.Connection',
            'javax.jms.ConnectionFactory',
            'javax.jms.Destination',
            'javax.jms.JMSException',
            'javax.jms.MapMessage',
            'javax.jms.Message',
            'javax.jms.MessageConsumer',
            'javax.jms.MessageProducer',
            'javax.jms.Session',
            'javax.mail.Authenticator',
            'javax.mail.Message$RecipientType',
            'javax.mail.PasswordAuthentication',
            'javax.mail.Session',
            'javax.mail.Transport',
            'javax.mail.internet.InternetAddress',
            'javax.mail.internet.InternetHeaders',
            'javax.mail.internet.MimeMessage',
            'javax.mail.internet.MimeMultipart',
            'javax.mail.internet.MimeUtility',
            'org.apache.commons.compress.compressors.CompressorStreamFactory',
            'org.apache.commons.compress.utils.IOUtils',
            'org.apache.commons.csv.CSVFormat',
            'org.apache.commons.csv.QuoteMode',
            'org.apache.kafka.clients.producer.Producer',
            'org.apache.kafka.clients.producer.RecordMetadata',
            'org.codehaus.stax2.XMLStreamWriter2',
            'org.jctools.queues.MpscArrayQueue',
            'org.osgi.framework.Bundle',
            'org.osgi.framework.BundleActivator',
            'org.osgi.framework.BundleContext',
            'org.osgi.framework.BundleEvent',
            'org.osgi.framework.BundleReference',
            'org.osgi.framework.FrameworkUtil',
            'org.osgi.framework.ServiceRegistration',
            'org.osgi.framework.SynchronousBundleListener',
            'org.osgi.framework.wiring.BundleWire',
            'org.osgi.framework.wiring.BundleWiring',
            'org.zeromq.ZMQ$Context',
            'org.zeromq.ZMQ$Socket',
            'org.zeromq.ZMQ',

            // from org.locationtech.spatial4j.io.GeoJSONReader (spatial4j)
            'org.noggit.JSONParser',

            // from lucene-spatial
            'com.google.common.geometry.S2Cell',
            'com.google.common.geometry.S2CellId',
            'com.google.common.geometry.S2Projections',
            'com.google.common.geometry.S2Point',
            'com.google.common.geometry.S2$Metric',
            'com.google.common.geometry.S2LatLng'
    )
}

tasks.named("dependencyLicenses").configure {
    mapping from: /lucene-.*/, to: 'lucene'
    dependencies = project.configurations.runtimeClasspath.fileCollection {
        it.group.startsWith('org.opensearch') == false ||
                // keep the following org.opensearch jars in
                (it.name == 'jna' ||
                        it.name == 'securesm')
    }
}

tasks.named("licenseHeaders").configure {
    // Ignore our vendored version of Google Guice
    excludes << 'org/opensearch/common/inject/**/*'
    // Ignore temporary copies of impending 8.7 Lucene classes
    excludes << 'org/apache/lucene/search/RegExp87*'
    excludes << 'org/apache/lucene/search/RegexpQuery87*'
    excludes << 'org/opensearch/client/documentation/placeholder.txt'
}

tasks.test {
    if (BuildParams.runtimeJavaVersion > JavaVersion.VERSION_1_8) {
        jvmArgs += ["--add-opens", "java.base/java.nio.file=ALL-UNNAMED"]
    }
}<|MERGE_RESOLUTION|>--- conflicted
+++ resolved
@@ -221,20 +221,12 @@
 
 tasks.named("thirdPartyAudit").configure {
     ignoreMissingClasses(
-<<<<<<< HEAD
-            // from log4j
-            'com.fasterxml.jackson.dataformat.xml.JacksonXmlModule',
-            'com.fasterxml.jackson.dataformat.xml.XmlMapper',
-            'com.fasterxml.jackson.dataformat.xml.util.DefaultXmlPrettyPrinter',
-            'com.conversantmedia.util.concurrent.SpinPolicy',
-=======
 
             // from log4j
             'com.conversantmedia.util.concurrent.SpinPolicy',
             'com.fasterxml.jackson.dataformat.xml.JacksonXmlModule',
             'com.fasterxml.jackson.dataformat.xml.XmlMapper',
             'com.fasterxml.jackson.dataformat.xml.util.DefaultXmlPrettyPrinter',
->>>>>>> 0cf67979
             'org.fusesource.jansi.Ansi',
             'org.fusesource.jansi.AnsiRenderer$Code',
             'com.lmax.disruptor.EventFactory',
