/*
 * SPDX-License-Identifier: Apache-2.0
 *
 * The OpenSearch Contributors require contributions made to
 * this file be licensed under the Apache-2.0 license or a
 * compatible open source license.
 */

/*
 * Licensed to Elasticsearch under one or more contributor
 * license agreements. See the NOTICE file distributed with
 * this work for additional information regarding copyright
 * ownership. Elasticsearch licenses this file to you under
 * the Apache License, Version 2.0 (the "License"); you may
 * not use this file except in compliance with the License.
 * You may obtain a copy of the License at
 *
 *    http://www.apache.org/licenses/LICENSE-2.0
 *
 * Unless required by applicable law or agreed to in writing,
 * software distributed under the License is distributed on an
 * "AS IS" BASIS, WITHOUT WARRANTIES OR CONDITIONS OF ANY
 * KIND, either express or implied.  See the License for the
 * specific language governing permissions and limitations
 * under the License.
 */

/*
 * Modifications Copyright OpenSearch Contributors. See
 * GitHub history for details.
 */

package org.opensearch.discovery;

import org.opensearch.cluster.ClusterState;
import org.opensearch.cluster.coordination.JoinHelper;
import org.opensearch.cluster.coordination.PublicationTransportHandler;
import org.opensearch.cluster.node.DiscoveryNode;
import org.opensearch.cluster.node.DiscoveryNodes;
import org.opensearch.cluster.service.ClusterService;
import org.opensearch.common.settings.Settings;
import org.opensearch.test.OpenSearchIntegTestCase;
import org.opensearch.test.disruption.NetworkDisruption;
import org.opensearch.test.disruption.ServiceDisruptionScheme;
import org.opensearch.test.disruption.SlowClusterStateProcessing;
import org.opensearch.test.transport.MockTransportService;
import org.opensearch.transport.Transport;
import org.opensearch.transport.TransportService;

import java.util.HashSet;
import java.util.Set;
import java.util.concurrent.CountDownLatch;

import static org.opensearch.cluster.metadata.IndexMetadata.INDEX_NUMBER_OF_REPLICAS_SETTING;
import static org.opensearch.cluster.metadata.IndexMetadata.INDEX_NUMBER_OF_SHARDS_SETTING;

/**
 * Tests for discovery during disruptions.
 */
@OpenSearchIntegTestCase.ClusterScope(scope = OpenSearchIntegTestCase.Scope.TEST, numDataNodes = 0)
public class DiscoveryDisruptionIT extends AbstractDisruptionTestCase {

    /**
     * Test cluster join with issues in cluster state publishing *
     */
    public void testClusterJoinDespiteOfPublishingIssues() throws Exception {
        String clusterManagerNode = internalCluster().startMasterOnlyNode();
        String nonClusterManagerNode = internalCluster().startDataOnlyNode();

        DiscoveryNodes discoveryNodes = internalCluster().getInstance(ClusterService.class, nonClusterManagerNode).state().nodes();

        TransportService masterTranspotService = internalCluster().getInstance(
            TransportService.class,
            discoveryNodes.getMasterNode().getName()
        );

        logger.info("blocking requests from non master [{}] to master [{}]", nonClusterManagerNode, clusterManagerNode);
        MockTransportService nonMasterTransportService = (MockTransportService) internalCluster().getInstance(
            TransportService.class,
            nonClusterManagerNode
        );
        nonMasterTransportService.addFailToSendNoConnectRule(masterTranspotService);

        assertNoMaster(nonClusterManagerNode);

        logger.info("blocking cluster state publishing from master [{}] to non master [{}]", clusterManagerNode, nonClusterManagerNode);
        MockTransportService masterTransportService = (MockTransportService) internalCluster().getInstance(
            TransportService.class,
            clusterManagerNode
        );
        TransportService localTransportService = internalCluster().getInstance(
            TransportService.class,
            discoveryNodes.getLocalNode().getName()
        );
        if (randomBoolean()) {
            masterTransportService.addFailToSendNoConnectRule(localTransportService, PublicationTransportHandler.PUBLISH_STATE_ACTION_NAME);
        } else {
            masterTransportService.addFailToSendNoConnectRule(localTransportService, PublicationTransportHandler.COMMIT_STATE_ACTION_NAME);
        }

        logger.info(
            "allowing requests from non master [{}] to master [{}], waiting for two join request",
            nonClusterManagerNode,
            clusterManagerNode
        );
        final CountDownLatch countDownLatch = new CountDownLatch(2);
        nonMasterTransportService.addSendBehavior(masterTransportService, (connection, requestId, action, request, options) -> {
            if (action.equals(JoinHelper.JOIN_ACTION_NAME)) {
                countDownLatch.countDown();
            }
            connection.sendRequest(requestId, action, request, options);
        });

        nonMasterTransportService.addConnectBehavior(masterTransportService, Transport::openConnection);

        countDownLatch.await();

        logger.info("waiting for cluster to reform");
        masterTransportService.clearOutboundRules(localTransportService);
        nonMasterTransportService.clearOutboundRules(localTransportService);

        ensureStableCluster(2);

        // shutting down the nodes, to avoid the leakage check tripping
        // on the states associated with the commit requests we may have dropped
        internalCluster().stopRandomNonMasterNode();
    }

    public void testClusterFormingWithASlowNode() {

        SlowClusterStateProcessing disruption = new SlowClusterStateProcessing(random(), 0, 0, 1000, 2000);

        // don't wait for initial state, we want to add the disruption while the cluster is forming
        internalCluster().startNodes(3);

        logger.info("applying disruption while cluster is forming ...");

        internalCluster().setDisruptionScheme(disruption);
        disruption.startDisrupting();

        ensureStableCluster(3);
    }

    public void testElectMasterWithLatestVersion() throws Exception {
        final Set<String> nodes = new HashSet<>(internalCluster().startNodes(3));
        ensureStableCluster(3);
        ServiceDisruptionScheme isolateAllNodes = new NetworkDisruption(
            new NetworkDisruption.IsolateAllNodes(nodes),
            NetworkDisruption.DISCONNECT
        );
        internalCluster().setDisruptionScheme(isolateAllNodes);

        logger.info("--> forcing a complete election to make sure \"preferred\" master is elected");
        isolateAllNodes.startDisrupting();
        for (String node : nodes) {
            assertNoMaster(node);
        }
        internalCluster().clearDisruptionScheme();
        ensureStableCluster(3);
        final String preferredMasterName = internalCluster().getMasterName();
        final DiscoveryNode preferredMaster = internalCluster().clusterService(preferredMasterName).localNode();

        logger.info("--> preferred master is {}", preferredMaster);
        final Set<String> nonPreferredNodes = new HashSet<>(nodes);
        nonPreferredNodes.remove(preferredMasterName);
        final ServiceDisruptionScheme isolatePreferredMaster = isolateMasterDisruption(NetworkDisruption.DISCONNECT);
        internalCluster().setDisruptionScheme(isolatePreferredMaster);
        isolatePreferredMaster.startDisrupting();

        client(randomFrom(nonPreferredNodes)).admin()
            .indices()
            .prepareCreate("test")
            .setSettings(
                Settings.builder().put(INDEX_NUMBER_OF_SHARDS_SETTING.getKey(), 1).put(INDEX_NUMBER_OF_REPLICAS_SETTING.getKey(), 0)
            )
            .get();

        internalCluster().clearDisruptionScheme(false);
        internalCluster().setDisruptionScheme(isolateAllNodes);

        logger.info("--> forcing a complete election again");
        isolateAllNodes.startDisrupting();
        for (String node : nodes) {
            assertNoMaster(node);
        }

        isolateAllNodes.stopDisrupting();

        final ClusterState state = client().admin().cluster().prepareState().get().getState();
        if (state.metadata().hasIndex("test") == false) {
            fail("index 'test' was lost. current cluster state: " + state);
        }

    }

    /**
     * Adds an asymmetric break between a master and one of the nodes and makes
     * sure that the node is removed form the cluster, that the node start pinging and that
     * the cluster reforms when healed.
     */
    public void testNodeNotReachableFromMaster() throws Exception {
        startCluster(3);

        String clusterManagerNode = internalCluster().getMasterName();
        String nonClusterManagerNode = null;
        while (nonClusterManagerNode == null) {
            nonClusterManagerNode = randomFrom(internalCluster().getNodeNames());
            if (nonClusterManagerNode.equals(clusterManagerNode)) {
                nonClusterManagerNode = null;
            }
        }

        logger.info("blocking request from master [{}] to [{}]", clusterManagerNode, nonClusterManagerNode);
        MockTransportService masterTransportService = (MockTransportService) internalCluster().getInstance(
            TransportService.class,
            clusterManagerNode
        );
        if (randomBoolean()) {
            masterTransportService.addUnresponsiveRule(internalCluster().getInstance(TransportService.class, nonClusterManagerNode));
        } else {
            masterTransportService.addFailToSendNoConnectRule(internalCluster().getInstance(TransportService.class, nonClusterManagerNode));
        }

        logger.info("waiting for [{}] to be removed from cluster", nonClusterManagerNode);
        ensureStableCluster(2, clusterManagerNode);

<<<<<<< HEAD
        logger.info("waiting for [{}] to have no master", nonClusterManagerNode);
        assertNoMaster(nonClusterManagerNode);
=======
        logger.info("waiting for [{}] to have no cluster-manager", nonMasterNode);
        assertNoMaster(nonMasterNode);
>>>>>>> 781fc6eb

        logger.info("healing partition and checking cluster reforms");
        masterTransportService.clearAllRules();

        ensureStableCluster(3);
    }

}<|MERGE_RESOLUTION|>--- conflicted
+++ resolved
@@ -224,13 +224,8 @@
         logger.info("waiting for [{}] to be removed from cluster", nonClusterManagerNode);
         ensureStableCluster(2, clusterManagerNode);
 
-<<<<<<< HEAD
-        logger.info("waiting for [{}] to have no master", nonClusterManagerNode);
+        logger.info("waiting for [{}] to have no cluster-manager", nonClusterManagerNode);
         assertNoMaster(nonClusterManagerNode);
-=======
-        logger.info("waiting for [{}] to have no cluster-manager", nonMasterNode);
-        assertNoMaster(nonMasterNode);
->>>>>>> 781fc6eb
 
         logger.info("healing partition and checking cluster reforms");
         masterTransportService.clearAllRules();
