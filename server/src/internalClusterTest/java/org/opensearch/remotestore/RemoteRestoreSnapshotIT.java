/*
 * SPDX-License-Identifier: Apache-2.0
 *
 * The OpenSearch Contributors require contributions made to
 * this file be licensed under the Apache-2.0 license or a
 * compatible open source license.
 */

package org.opensearch.remotestore;

import org.opensearch.action.DocWriteResponse;
import org.opensearch.action.admin.cluster.remotestore.restore.RestoreRemoteStoreRequest;
import org.opensearch.action.admin.cluster.snapshots.create.CreateSnapshotResponse;
import org.opensearch.action.admin.cluster.snapshots.restore.RestoreSnapshotResponse;
import org.opensearch.action.admin.indices.delete.DeleteIndexRequest;
import org.opensearch.action.delete.DeleteResponse;
import org.opensearch.action.support.PlainActionFuture;
import org.opensearch.action.support.master.AcknowledgedResponse;
import org.opensearch.client.Client;
import org.opensearch.client.Requests;
import org.opensearch.cluster.ClusterState;
import org.opensearch.cluster.metadata.IndexMetadata;
import org.opensearch.common.Nullable;
import org.opensearch.common.blobstore.BlobPath;
import org.opensearch.common.io.PathUtils;
import org.opensearch.common.settings.Settings;
import org.opensearch.common.util.io.IOUtils;
import org.opensearch.core.common.unit.ByteSizeUnit;
import org.opensearch.core.index.Index;
import org.opensearch.core.rest.RestStatus;
import org.opensearch.index.IndexService;
import org.opensearch.index.IndexSettings;
import org.opensearch.index.remote.RemoteStoreEnums.PathHashAlgorithm;
import org.opensearch.index.remote.RemoteStoreEnums.PathType;
import org.opensearch.index.shard.IndexShard;
import org.opensearch.indices.IndicesService;
import org.opensearch.indices.replication.common.ReplicationType;
<<<<<<< HEAD
=======
import org.opensearch.repositories.RepositoriesService;
import org.opensearch.repositories.Repository;
import org.opensearch.repositories.RepositoryData;
>>>>>>> e1eecbd1
import org.opensearch.repositories.blobstore.BlobStoreRepository;
import org.opensearch.repositories.fs.FsRepository;
import org.opensearch.snapshots.AbstractSnapshotIntegTestCase;
import org.opensearch.snapshots.SnapshotInfo;
import org.opensearch.snapshots.SnapshotMissingException;
import org.opensearch.snapshots.SnapshotRestoreException;
import org.opensearch.snapshots.SnapshotState;
import org.opensearch.test.InternalTestCluster;
import org.opensearch.test.OpenSearchIntegTestCase;
import org.junit.After;
import org.junit.Before;

import java.io.IOException;
import java.nio.file.Files;
import java.nio.file.Path;
import java.util.ArrayList;
import java.util.Arrays;
import java.util.Collections;
import java.util.List;
import java.util.Map;
import java.util.Objects;
import java.util.Optional;
import java.util.concurrent.ExecutionException;
import java.util.stream.Collectors;
import java.util.stream.Stream;

import static org.opensearch.cluster.metadata.IndexMetadata.SETTING_REMOTE_STORE_ENABLED;
import static org.opensearch.index.remote.RemoteStoreEnums.DataCategory.SEGMENTS;
import static org.opensearch.index.remote.RemoteStoreEnums.DataCategory.TRANSLOG;
import static org.opensearch.index.remote.RemoteStoreEnums.DataType.DATA;
import static org.opensearch.index.remote.RemoteStoreEnums.DataType.METADATA;
import static org.opensearch.indices.RemoteStoreSettings.CLUSTER_REMOTE_STORE_PATH_TYPE_SETTING;
import static org.opensearch.test.hamcrest.OpenSearchAssertions.assertAcked;
import static org.hamcrest.Matchers.equalTo;
import static org.hamcrest.Matchers.greaterThan;
import static org.hamcrest.Matchers.greaterThanOrEqualTo;

@OpenSearchIntegTestCase.ClusterScope(scope = OpenSearchIntegTestCase.Scope.TEST, numDataNodes = 0)
public class RemoteRestoreSnapshotIT extends AbstractSnapshotIntegTestCase {
    private static final String BASE_REMOTE_REPO = "test-rs-repo" + TEST_REMOTE_STORE_REPO_SUFFIX;
    private Path remoteRepoPath;

    @Before
    public void setup() {
        remoteRepoPath = randomRepoPath().toAbsolutePath();
    }

    @After
    public void teardown() {
        clusterAdmin().prepareCleanupRepository(BASE_REMOTE_REPO).get();
    }

    @Override
    protected Settings nodeSettings(int nodeOrdinal) {
        return Settings.builder()
            .put(super.nodeSettings(nodeOrdinal))
            .put(remoteStoreClusterSettings(BASE_REMOTE_REPO, remoteRepoPath))
            .build();
    }

    private Settings.Builder getIndexSettings(int numOfShards, int numOfReplicas) {
        Settings.Builder settingsBuilder = Settings.builder()
            .put(super.indexSettings())
            .put(IndexMetadata.SETTING_NUMBER_OF_SHARDS, numOfShards)
            .put(IndexMetadata.SETTING_NUMBER_OF_REPLICAS, numOfReplicas)
            .put(IndexSettings.INDEX_REFRESH_INTERVAL_SETTING.getKey(), "300s");
        return settingsBuilder;
    }

    private void indexDocuments(Client client, String indexName, int numOfDocs) {
        indexDocuments(client, indexName, 0, numOfDocs);
    }

    private void indexDocuments(Client client, String indexName, int fromId, int toId) {
        for (int i = fromId; i < toId; i++) {
            String id = Integer.toString(i);
            client.prepareIndex(indexName).setId(id).setSource("text", "sometext").get();
        }
        client.admin().indices().prepareFlush(indexName).get();
    }

    private void assertDocsPresentInIndex(Client client, String indexName, int numOfDocs) {
        for (int i = 0; i < numOfDocs; i++) {
            String id = Integer.toString(i);
            logger.info("checking for index " + indexName + " with docId" + id);
            assertTrue("doc with id" + id + " is not present for index " + indexName, client.prepareGet(indexName, id).get().isExists());
        }
    }

    public void testRestoreOperationsShallowCopyEnabled() throws Exception {
        String clusterManagerNode = internalCluster().startClusterManagerOnlyNode();
        String primary = internalCluster().startDataOnlyNode();
        String indexName1 = "testindex1";
        String indexName2 = "testindex2";
        String snapshotRepoName = "test-restore-snapshot-repo";
        String snapshotName1 = "test-restore-snapshot1";
        String snapshotName2 = "test-restore-snapshot2";
        Path absolutePath1 = randomRepoPath().toAbsolutePath();
        logger.info("Snapshot Path [{}]", absolutePath1);
        String restoredIndexName1 = indexName1 + "-restored";
        String restoredIndexName2 = indexName2 + "-restored";

        createRepository(snapshotRepoName, "fs", getRepositorySettings(absolutePath1, true));

        Client client = client();
        Settings indexSettings = getIndexSettings(1, 0).build();
        createIndex(indexName1, indexSettings);

        Settings indexSettings2 = getIndexSettings(1, 0).build();
        createIndex(indexName2, indexSettings2);

        final int numDocsInIndex1 = 5;
        final int numDocsInIndex2 = 6;
        indexDocuments(client, indexName1, numDocsInIndex1);
        indexDocuments(client, indexName2, numDocsInIndex2);
        ensureGreen(indexName1, indexName2);

        internalCluster().startDataOnlyNode();
        logger.info("--> snapshot");

        SnapshotInfo snapshotInfo = createSnapshot(snapshotRepoName, snapshotName1, new ArrayList<>(Arrays.asList(indexName1, indexName2)));
        assertThat(snapshotInfo.state(), equalTo(SnapshotState.SUCCESS));
        assertThat(snapshotInfo.successfulShards(), greaterThan(0));
        assertThat(snapshotInfo.successfulShards(), equalTo(snapshotInfo.totalShards()));

        updateRepository(snapshotRepoName, "fs", getRepositorySettings(absolutePath1, false));
        SnapshotInfo snapshotInfo2 = createSnapshot(
            snapshotRepoName,
            snapshotName2,
            new ArrayList<>(Arrays.asList(indexName1, indexName2))
        );
        assertThat(snapshotInfo2.state(), equalTo(SnapshotState.SUCCESS));
        assertThat(snapshotInfo2.successfulShards(), greaterThan(0));
        assertThat(snapshotInfo2.successfulShards(), equalTo(snapshotInfo2.totalShards()));

        DeleteResponse deleteResponse = client().prepareDelete(indexName1, "0").execute().actionGet();
        assertEquals(deleteResponse.getResult(), DocWriteResponse.Result.DELETED);
        indexDocuments(client, indexName1, numDocsInIndex1, numDocsInIndex1 + randomIntBetween(2, 5));
        ensureGreen(indexName1);

        RestoreSnapshotResponse restoreSnapshotResponse1 = client.admin()
            .cluster()
            .prepareRestoreSnapshot(snapshotRepoName, snapshotName1)
            .setWaitForCompletion(false)
            .setIndices(indexName1)
            .setRenamePattern(indexName1)
            .setRenameReplacement(restoredIndexName1)
            .get();
        RestoreSnapshotResponse restoreSnapshotResponse2 = client.admin()
            .cluster()
            .prepareRestoreSnapshot(snapshotRepoName, snapshotName2)
            .setWaitForCompletion(false)
            .setIndices(indexName2)
            .setRenamePattern(indexName2)
            .setRenameReplacement(restoredIndexName2)
            .get();
        assertEquals(restoreSnapshotResponse1.status(), RestStatus.ACCEPTED);
        assertEquals(restoreSnapshotResponse2.status(), RestStatus.ACCEPTED);
        ensureGreen(restoredIndexName1, restoredIndexName2);
        assertDocsPresentInIndex(client, restoredIndexName1, numDocsInIndex1);
        assertDocsPresentInIndex(client, restoredIndexName2, numDocsInIndex2);

        // deleting data for restoredIndexName1 and restoring from remote store.
        internalCluster().stopRandomNode(InternalTestCluster.nameFilter(primary));
        ensureRed(restoredIndexName1);
        // Re-initialize client to make sure we are not using client from stopped node.
        client = client(clusterManagerNode);
        assertAcked(client.admin().indices().prepareClose(restoredIndexName1));
        client.admin()
            .cluster()
            .restoreRemoteStore(
                new RestoreRemoteStoreRequest().indices(restoredIndexName1).restoreAllShards(true),
                PlainActionFuture.newFuture()
            );
        ensureYellowAndNoInitializingShards(restoredIndexName1);
        ensureGreen(restoredIndexName1);
        assertDocsPresentInIndex(client(), restoredIndexName1, numDocsInIndex1);
        // indexing some new docs and validating
        indexDocuments(client, restoredIndexName1, numDocsInIndex1, numDocsInIndex1 + 2);
        ensureGreen(restoredIndexName1);
        assertDocsPresentInIndex(client, restoredIndexName1, numDocsInIndex1 + 2);
    }

    /**
     * In this test, we validate presence of remote_store custom data in index metadata for standard index creation and
     * on snapshot restore.
     */
    public void testRemoteStoreCustomDataOnIndexCreationAndRestore() {
        String clusterManagerNode = internalCluster().startClusterManagerOnlyNode();
        internalCluster().startDataOnlyNode();
        String indexName1 = "testindex1";
        String indexName2 = "testindex2";
        String snapshotRepoName = "test-restore-snapshot-repo";
        String snapshotName1 = "test-restore-snapshot1";
        Path absolutePath1 = randomRepoPath().toAbsolutePath();
        logger.info("Snapshot Path [{}]", absolutePath1);
        String restoredIndexName1version1 = indexName1 + "-restored-1";
        String restoredIndexName1version2 = indexName1 + "-restored-2";

        client(clusterManagerNode).admin()
            .cluster()
            .prepareUpdateSettings()
            .setTransientSettings(Settings.builder().put(CLUSTER_REMOTE_STORE_PATH_TYPE_SETTING.getKey(), PathType.FIXED))
            .get();
        createRepository(snapshotRepoName, "fs", getRepositorySettings(absolutePath1, true));
        Client client = client();
        Settings indexSettings = getIndexSettings(1, 0).build();
        createIndex(indexName1, indexSettings);

        indexDocuments(client, indexName1, randomIntBetween(5, 10));
        ensureGreen(indexName1);
        validatePathType(indexName1, PathType.FIXED);

        logger.info("--> snapshot");
        SnapshotInfo snapshotInfo = createSnapshot(snapshotRepoName, snapshotName1, new ArrayList<>(Arrays.asList(indexName1)));
        assertEquals(SnapshotState.SUCCESS, snapshotInfo.state());
        assertTrue(snapshotInfo.successfulShards() > 0);
        assertEquals(snapshotInfo.totalShards(), snapshotInfo.successfulShards());

        RestoreSnapshotResponse restoreSnapshotResponse = client.admin()
            .cluster()
            .prepareRestoreSnapshot(snapshotRepoName, snapshotName1)
            .setWaitForCompletion(false)
            .setRenamePattern(indexName1)
            .setRenameReplacement(restoredIndexName1version1)
            .get();
        assertEquals(RestStatus.ACCEPTED, restoreSnapshotResponse.status());
        ensureGreen(restoredIndexName1version1);
        validatePathType(restoredIndexName1version1, PathType.FIXED);

        client(clusterManagerNode).admin()
            .cluster()
            .prepareUpdateSettings()
            .setTransientSettings(Settings.builder().put(CLUSTER_REMOTE_STORE_PATH_TYPE_SETTING.getKey(), PathType.HASHED_PREFIX))
            .get();

        restoreSnapshotResponse = client.admin()
            .cluster()
            .prepareRestoreSnapshot(snapshotRepoName, snapshotName1)
            .setWaitForCompletion(false)
            .setRenamePattern(indexName1)
            .setRenameReplacement(restoredIndexName1version2)
            .get();
        assertEquals(RestStatus.ACCEPTED, restoreSnapshotResponse.status());
        ensureGreen(restoredIndexName1version2);
        validatePathType(restoredIndexName1version2, PathType.HASHED_PREFIX, PathHashAlgorithm.FNV_1A_COMPOSITE_1);

        // Create index with cluster setting cluster.remote_store.index.path.type as hashed_prefix.
        indexSettings = getIndexSettings(1, 0).build();
        createIndex(indexName2, indexSettings);
        ensureGreen(indexName2);
        validatePathType(indexName2, PathType.HASHED_PREFIX, PathHashAlgorithm.FNV_1A_COMPOSITE_1);

        // Validating that custom data has not changed for indexes which were created before the cluster setting got updated
        validatePathType(indexName1, PathType.FIXED);

        // Create Snapshot of index 2
        String snapshotName2 = "test-restore-snapshot2";
        snapshotInfo = createSnapshot(snapshotRepoName, snapshotName2, new ArrayList<>(List.of(indexName2)));
        assertEquals(SnapshotState.SUCCESS, snapshotInfo.state());
        assertTrue(snapshotInfo.successfulShards() > 0);
        assertEquals(snapshotInfo.totalShards(), snapshotInfo.successfulShards());

        // Update cluster settings to FIXED
        client(clusterManagerNode).admin()
            .cluster()
            .prepareUpdateSettings()
            .setTransientSettings(Settings.builder().put(CLUSTER_REMOTE_STORE_PATH_TYPE_SETTING.getKey(), PathType.FIXED))
            .get();

        // Close index 2
        assertAcked(client().admin().indices().prepareClose(indexName2));
        restoreSnapshotResponse = client.admin()
            .cluster()
            .prepareRestoreSnapshot(snapshotRepoName, snapshotName2)
            .setWaitForCompletion(false)
            .setIndices(indexName2)
            .get();
        assertEquals(RestStatus.ACCEPTED, restoreSnapshotResponse.status());
        ensureGreen(indexName2);

        // Validating that custom data has not changed for testindex2 which was created before the cluster setting got updated
        validatePathType(indexName2, PathType.HASHED_PREFIX, PathHashAlgorithm.FNV_1A_COMPOSITE_1);
    }

    private void validatePathType(String index, PathType pathType) {
        validatePathType(index, pathType, null);
    }

    private void validatePathType(String index, PathType pathType, @Nullable PathHashAlgorithm pathHashAlgorithm) {
        ClusterState state = client().admin().cluster().prepareState().execute().actionGet().getState();
        // Validate that the remote_store custom data is present in index metadata for the created index.
        Map<String, String> remoteCustomData = state.metadata().index(index).getCustomData(IndexMetadata.REMOTE_STORE_CUSTOM_KEY);
        assertNotNull(remoteCustomData);
        assertEquals(pathType.name(), remoteCustomData.get(PathType.NAME));
        if (Objects.nonNull(pathHashAlgorithm)) {
            assertEquals(pathHashAlgorithm.name(), remoteCustomData.get(PathHashAlgorithm.NAME));
        }
    }

    public void testRestoreInSameRemoteStoreEnabledIndex() throws IOException {
        String clusterManagerNode = internalCluster().startClusterManagerOnlyNode();
        String primary = internalCluster().startDataOnlyNode();
        String indexName1 = "testindex1";
        String indexName2 = "testindex2";
        String snapshotRepoName = "test-restore-snapshot-repo";
        String snapshotName1 = "test-restore-snapshot1";
        String snapshotName2 = "test-restore-snapshot2";
        Path absolutePath1 = randomRepoPath().toAbsolutePath();
        logger.info("Snapshot Path [{}]", absolutePath1);
        String restoredIndexName2 = indexName2 + "-restored";

        boolean enableShallowCopy = randomBoolean();
        createRepository(snapshotRepoName, "fs", getRepositorySettings(absolutePath1, enableShallowCopy));

        Client client = client();
        Settings indexSettings = getIndexSettings(1, 0).build();
        createIndex(indexName1, indexSettings);

        Settings indexSettings2 = getIndexSettings(1, 0).build();
        createIndex(indexName2, indexSettings2);

        final int numDocsInIndex1 = 5;
        final int numDocsInIndex2 = 6;
        indexDocuments(client, indexName1, numDocsInIndex1);
        indexDocuments(client, indexName2, numDocsInIndex2);
        ensureGreen(indexName1, indexName2);

        internalCluster().startDataOnlyNode();
        logger.info("--> snapshot");
        SnapshotInfo snapshotInfo1 = createSnapshot(
            snapshotRepoName,
            snapshotName1,
            new ArrayList<>(Arrays.asList(indexName1, indexName2))
        );
        assertThat(snapshotInfo1.successfulShards(), greaterThan(0));
        assertThat(snapshotInfo1.successfulShards(), equalTo(snapshotInfo1.totalShards()));
        assertThat(snapshotInfo1.state(), equalTo(SnapshotState.SUCCESS));

        updateRepository(snapshotRepoName, "fs", getRepositorySettings(absolutePath1, false));
        SnapshotInfo snapshotInfo2 = createSnapshot(
            snapshotRepoName,
            snapshotName2,
            new ArrayList<>(Arrays.asList(indexName1, indexName2))
        );
        assertThat(snapshotInfo2.successfulShards(), greaterThan(0));
        assertThat(snapshotInfo2.successfulShards(), equalTo(snapshotInfo2.totalShards()));
        assertThat(snapshotInfo2.state(), equalTo(SnapshotState.SUCCESS));

        DeleteResponse deleteResponse = client().prepareDelete(indexName1, "0").execute().actionGet();
        assertEquals(deleteResponse.getResult(), DocWriteResponse.Result.DELETED);
        indexDocuments(client, indexName1, numDocsInIndex1, numDocsInIndex1 + randomIntBetween(2, 5));
        ensureGreen(indexName1);

        assertAcked(client().admin().indices().prepareClose(indexName1));

        RestoreSnapshotResponse restoreSnapshotResponse1 = client.admin()
            .cluster()
            .prepareRestoreSnapshot(snapshotRepoName, snapshotName1)
            .setWaitForCompletion(false)
            .setIndices(indexName1)
            .get();
        RestoreSnapshotResponse restoreSnapshotResponse2 = client.admin()
            .cluster()
            .prepareRestoreSnapshot(snapshotRepoName, snapshotName2)
            .setWaitForCompletion(false)
            .setIndices(indexName2)
            .setRenamePattern(indexName2)
            .setRenameReplacement(restoredIndexName2)
            .get();
        assertEquals(restoreSnapshotResponse1.status(), RestStatus.ACCEPTED);
        assertEquals(restoreSnapshotResponse2.status(), RestStatus.ACCEPTED);
        ensureGreen(indexName1, restoredIndexName2);

        assertRemoteSegmentsAndTranslogUploaded(restoredIndexName2);
        assertDocsPresentInIndex(client, indexName1, numDocsInIndex1);
        assertDocsPresentInIndex(client, restoredIndexName2, numDocsInIndex2);
        // indexing some new docs and validating
        indexDocuments(client, indexName1, numDocsInIndex1, numDocsInIndex1 + 2);
        ensureGreen(indexName1);
        assertDocsPresentInIndex(client, indexName1, numDocsInIndex1 + 2);

        // deleting data for restoredIndexName1 and restoring from remote store.
        internalCluster().stopRandomNode(InternalTestCluster.nameFilter(primary));
        ensureRed(indexName1);
        // Re-initialize client to make sure we are not using client from stopped node.
        client = client(clusterManagerNode);
        assertAcked(client.admin().indices().prepareClose(indexName1));
        client.admin()
            .cluster()
            .restoreRemoteStore(new RestoreRemoteStoreRequest().indices(indexName1).restoreAllShards(true), PlainActionFuture.newFuture());
        ensureYellowAndNoInitializingShards(indexName1);
        ensureGreen(indexName1);
        assertDocsPresentInIndex(client(), indexName1, numDocsInIndex1);
        // indexing some new docs and validating
        indexDocuments(client, indexName1, numDocsInIndex1 + 2, numDocsInIndex1 + 4);
        ensureGreen(indexName1);
        assertDocsPresentInIndex(client, indexName1, numDocsInIndex1 + 4);
    }

    void assertRemoteSegmentsAndTranslogUploaded(String idx) throws IOException {
        Client client = client();
        String path = getShardLevelBlobPath(client, idx, new BlobPath(), "0", TRANSLOG, METADATA).buildAsString();
        Path remoteTranslogMetadataPath = Path.of(remoteRepoPath + "/" + path);
        path = getShardLevelBlobPath(client, idx, new BlobPath(), "0", TRANSLOG, DATA).buildAsString();
        Path remoteTranslogDataPath = Path.of(remoteRepoPath + "/" + path);
        path = getShardLevelBlobPath(client, idx, new BlobPath(), "0", SEGMENTS, METADATA).buildAsString();
        Path segmentMetadataPath = Path.of(remoteRepoPath + "/" + path);
        path = getShardLevelBlobPath(client, idx, new BlobPath(), "0", SEGMENTS, DATA).buildAsString();
        Path segmentDataPath = Path.of(remoteRepoPath + "/" + path);

        try (
            Stream<Path> translogMetadata = Files.list(remoteTranslogMetadataPath);
            Stream<Path> translogData = Files.list(remoteTranslogDataPath);
            Stream<Path> segmentMetadata = Files.list(segmentMetadataPath);
            Stream<Path> segmentData = Files.list(segmentDataPath);

        ) {
            assertTrue(translogData.count() > 0);
            assertTrue(translogMetadata.count() > 0);
            assertTrue(segmentMetadata.count() > 0);
            assertTrue(segmentData.count() > 0);
        }

    }

    public void testRemoteRestoreIndexRestoredFromSnapshot() throws IOException, ExecutionException, InterruptedException {
        internalCluster().startClusterManagerOnlyNode();
        internalCluster().startDataOnlyNodes(2);

        String indexName1 = "testindex1";
        String snapshotRepoName = "test-restore-snapshot-repo";
        String snapshotName1 = "test-restore-snapshot1";
        Path absolutePath1 = randomRepoPath().toAbsolutePath();
        logger.info("Snapshot Path [{}]", absolutePath1);

        createRepository(snapshotRepoName, "fs", getRepositorySettings(absolutePath1, true));

        Settings indexSettings = getIndexSettings(1, 0).build();
        createIndex(indexName1, indexSettings);

        final int numDocsInIndex1 = randomIntBetween(20, 30);
        indexDocuments(client(), indexName1, numDocsInIndex1);
        flushAndRefresh(indexName1);
        ensureGreen(indexName1);

        logger.info("--> snapshot");
        SnapshotInfo snapshotInfo1 = createSnapshot(snapshotRepoName, snapshotName1, new ArrayList<>(Arrays.asList(indexName1)));
        assertThat(snapshotInfo1.successfulShards(), greaterThan(0));
        assertThat(snapshotInfo1.successfulShards(), equalTo(snapshotInfo1.totalShards()));
        assertThat(snapshotInfo1.state(), equalTo(SnapshotState.SUCCESS));

        assertAcked(client().admin().indices().delete(new DeleteIndexRequest(indexName1)).get());
        assertFalse(indexExists(indexName1));

        RestoreSnapshotResponse restoreSnapshotResponse1 = client().admin()
            .cluster()
            .prepareRestoreSnapshot(snapshotRepoName, snapshotName1)
            .setWaitForCompletion(false)
            .setIndices(indexName1)
            .get();

        assertEquals(restoreSnapshotResponse1.status(), RestStatus.ACCEPTED);
        ensureGreen(indexName1);
        assertDocsPresentInIndex(client(), indexName1, numDocsInIndex1);

        assertRemoteSegmentsAndTranslogUploaded(indexName1);

        // Clear the local data before stopping the node. This will make sure that remote translog is empty.
        IndexShard indexShard = getIndexShard(primaryNodeName(indexName1), indexName1);
        try (Stream<Path> files = Files.list(indexShard.shardPath().resolveTranslog())) {
            IOUtils.deleteFilesIgnoringExceptions(files.collect(Collectors.toList()));
        }
        internalCluster().stopRandomNode(InternalTestCluster.nameFilter(primaryNodeName(indexName1)));

        ensureRed(indexName1);

        client().admin()
            .cluster()
            .restoreRemoteStore(new RestoreRemoteStoreRequest().indices(indexName1).restoreAllShards(false), PlainActionFuture.newFuture());

        ensureGreen(indexName1);
        assertDocsPresentInIndex(client(), indexName1, numDocsInIndex1);
    }

    protected IndexShard getIndexShard(String node, String indexName) {
        final Index index = resolveIndex(indexName);
        IndicesService indicesService = internalCluster().getInstance(IndicesService.class, node);
        IndexService indexService = indicesService.indexService(index);
        assertNotNull(indexService);
        final Optional<Integer> shardId = indexService.shardIds().stream().findFirst();
        return shardId.map(indexService::getShard).orElse(null);
    }

    public void testRestoreShallowSnapshotRepository() throws ExecutionException, InterruptedException {
        String indexName1 = "testindex1";
        String snapshotRepoName = "test-restore-snapshot-repo";
        String remoteStoreRepoNameUpdated = "test-rs-repo-updated" + TEST_REMOTE_STORE_REPO_SUFFIX;
        String snapshotName1 = "test-restore-snapshot1";
        Path absolutePath1 = randomRepoPath().toAbsolutePath();
        Path absolutePath2 = randomRepoPath().toAbsolutePath();
        String[] pathTokens = absolutePath1.toString().split("/");
        String basePath = pathTokens[pathTokens.length - 1];
        Arrays.copyOf(pathTokens, pathTokens.length - 1);
        Path location = PathUtils.get(String.join("/", pathTokens));
        pathTokens = absolutePath2.toString().split("/");
        String basePath2 = pathTokens[pathTokens.length - 1];
        Arrays.copyOf(pathTokens, pathTokens.length - 1);
        Path location2 = PathUtils.get(String.join("/", pathTokens));
        logger.info("Path 1 [{}]", absolutePath1);
        logger.info("Path 2 [{}]", absolutePath2);
        String restoredIndexName1 = indexName1 + "-restored";

        createRepository(snapshotRepoName, "fs", getRepositorySettings(location, basePath, true));

        Client client = client();
        Settings indexSettings = Settings.builder()
            .put(super.indexSettings())
            .put(IndexSettings.INDEX_REFRESH_INTERVAL_SETTING.getKey(), "300s")
            .put(IndexMetadata.SETTING_REPLICATION_TYPE, ReplicationType.SEGMENT)
            .put(IndexMetadata.SETTING_NUMBER_OF_SHARDS, 1)
            .put(IndexMetadata.SETTING_NUMBER_OF_REPLICAS, 0)
            .build();
        createIndex(indexName1, indexSettings);

        int numDocsInIndex1 = randomIntBetween(2, 5);
        indexDocuments(client, indexName1, numDocsInIndex1);

        ensureGreen(indexName1);

        logger.info("--> snapshot");
        SnapshotInfo snapshotInfo1 = createSnapshot(snapshotRepoName, snapshotName1, new ArrayList<>(List.of(indexName1)));
        assertThat(snapshotInfo1.successfulShards(), greaterThan(0));
        assertThat(snapshotInfo1.successfulShards(), equalTo(snapshotInfo1.totalShards()));
        assertThat(snapshotInfo1.state(), equalTo(SnapshotState.SUCCESS));

        client().admin().indices().close(Requests.closeIndexRequest(indexName1)).get();
        createRepository(remoteStoreRepoNameUpdated, "fs", remoteRepoPath);
        RestoreSnapshotResponse restoreSnapshotResponse2 = client.admin()
            .cluster()
            .prepareRestoreSnapshot(snapshotRepoName, snapshotName1)
            .setWaitForCompletion(true)
            .setIndices(indexName1)
            .setRenamePattern(indexName1)
            .setRenameReplacement(restoredIndexName1)
            .setSourceRemoteStoreRepository(remoteStoreRepoNameUpdated)
            .get();

        assertTrue(restoreSnapshotResponse2.getRestoreInfo().failedShards() == 0);
        ensureGreen(restoredIndexName1);
        assertDocsPresentInIndex(client, restoredIndexName1, numDocsInIndex1);

        // indexing some new docs and validating
        indexDocuments(client, restoredIndexName1, numDocsInIndex1, numDocsInIndex1 + 2);
        ensureGreen(restoredIndexName1);
        assertDocsPresentInIndex(client, restoredIndexName1, numDocsInIndex1 + 2);
    }

    public void testRestoreShallowSnapshotIndexAfterSnapshot() throws ExecutionException, InterruptedException {
        String indexName1 = "testindex1";
        String snapshotRepoName = "test-restore-snapshot-repo";
        String remoteStoreRepoNameUpdated = "test-rs-repo-updated" + TEST_REMOTE_STORE_REPO_SUFFIX;
        String snapshotName1 = "test-restore-snapshot1";
        Path absolutePath1 = randomRepoPath().toAbsolutePath();
        Path absolutePath2 = randomRepoPath().toAbsolutePath();
        String[] pathTokens = absolutePath1.toString().split("/");
        String basePath = pathTokens[pathTokens.length - 1];
        Arrays.copyOf(pathTokens, pathTokens.length - 1);
        Path location = PathUtils.get(String.join("/", pathTokens));
        pathTokens = absolutePath2.toString().split("/");
        String basePath2 = pathTokens[pathTokens.length - 1];
        Arrays.copyOf(pathTokens, pathTokens.length - 1);
        Path location2 = PathUtils.get(String.join("/", pathTokens));
        logger.info("Path 1 [{}]", absolutePath1);
        logger.info("Path 2 [{}]", absolutePath2);
        String restoredIndexName1 = indexName1 + "-restored";

        createRepository(snapshotRepoName, "fs", getRepositorySettings(location, basePath, true));

        Client client = client();
        Settings indexSettings = Settings.builder()
            .put(super.indexSettings())
            .put(IndexMetadata.SETTING_REPLICATION_TYPE, ReplicationType.SEGMENT)
            .put(IndexMetadata.SETTING_NUMBER_OF_SHARDS, 1)
            .put(IndexMetadata.SETTING_NUMBER_OF_REPLICAS, 0)
            .build();
        createIndex(indexName1, indexSettings);

        int numDocsInIndex1 = randomIntBetween(2, 5);
        indexDocuments(client, indexName1, numDocsInIndex1);

        ensureGreen(indexName1);

        logger.info("--> snapshot");
        SnapshotInfo snapshotInfo1 = createSnapshot(snapshotRepoName, snapshotName1, new ArrayList<>(List.of(indexName1)));
        assertThat(snapshotInfo1.successfulShards(), greaterThan(0));
        assertThat(snapshotInfo1.successfulShards(), equalTo(snapshotInfo1.totalShards()));
        assertThat(snapshotInfo1.state(), equalTo(SnapshotState.SUCCESS));

        int extraNumDocsInIndex1 = randomIntBetween(20, 50);
        indexDocuments(client, indexName1, extraNumDocsInIndex1);
        refresh(indexName1);

        client().admin().indices().close(Requests.closeIndexRequest(indexName1)).get();
        createRepository(remoteStoreRepoNameUpdated, "fs", remoteRepoPath);
        RestoreSnapshotResponse restoreSnapshotResponse2 = client.admin()
            .cluster()
            .prepareRestoreSnapshot(snapshotRepoName, snapshotName1)
            .setWaitForCompletion(true)
            .setIndices(indexName1)
            .setRenamePattern(indexName1)
            .setRenameReplacement(restoredIndexName1)
            .setSourceRemoteStoreRepository(remoteStoreRepoNameUpdated)
            .get();

        assertTrue(restoreSnapshotResponse2.getRestoreInfo().failedShards() == 0);
        ensureGreen(restoredIndexName1);
        assertDocsPresentInIndex(client, restoredIndexName1, numDocsInIndex1);

        // indexing some new docs and validating
        indexDocuments(client, restoredIndexName1, numDocsInIndex1, numDocsInIndex1 + 2);
        ensureGreen(restoredIndexName1);
        assertDocsPresentInIndex(client, restoredIndexName1, numDocsInIndex1 + 2);
    }

    public void testInvalidRestoreRequestScenarios() throws Exception {
        internalCluster().startClusterManagerOnlyNode();
        internalCluster().startDataOnlyNode();
        String index = "test-index";
        String snapshotRepo = "test-restore-snapshot-repo";
        String newRemoteStoreRepo = "test-new-rs-repo";
        String snapshotName1 = "test-restore-snapshot1";
        String snapshotName2 = "test-restore-snapshot2";
        Path absolutePath1 = randomRepoPath().toAbsolutePath();
        logger.info("Snapshot Path [{}]", absolutePath1);
        String restoredIndex = index + "-restored";

        createRepository(snapshotRepo, "fs", getRepositorySettings(absolutePath1, true));

        Client client = client();
        Settings indexSettings = getIndexSettings(1, 0).build();
        createIndex(index, indexSettings);

        final int numDocsInIndex = 5;
        indexDocuments(client, index, numDocsInIndex);
        ensureGreen(index);

        internalCluster().startDataOnlyNode();
        logger.info("--> snapshot");

        SnapshotInfo snapshotInfo = createSnapshot(snapshotRepo, snapshotName1, new ArrayList<>(List.of(index)));
        assertThat(snapshotInfo.state(), equalTo(SnapshotState.SUCCESS));
        assertThat(snapshotInfo.successfulShards(), greaterThan(0));
        assertThat(snapshotInfo.successfulShards(), equalTo(snapshotInfo.totalShards()));

        updateRepository(snapshotRepo, "fs", getRepositorySettings(absolutePath1, false));
        SnapshotInfo snapshotInfo2 = createSnapshot(snapshotRepo, snapshotName2, new ArrayList<>(List.of(index)));
        assertThat(snapshotInfo2.state(), equalTo(SnapshotState.SUCCESS));
        assertThat(snapshotInfo2.successfulShards(), greaterThan(0));
        assertThat(snapshotInfo2.successfulShards(), equalTo(snapshotInfo2.totalShards()));

        DeleteResponse deleteResponse = client().prepareDelete(index, "0").execute().actionGet();
        assertEquals(deleteResponse.getResult(), DocWriteResponse.Result.DELETED);
        indexDocuments(client, index, numDocsInIndex, numDocsInIndex + randomIntBetween(2, 5));
        ensureGreen(index);

        // try index restore with remote store disabled
        SnapshotRestoreException exception = expectThrows(
            SnapshotRestoreException.class,
            () -> client().admin()
                .cluster()
                .prepareRestoreSnapshot(snapshotRepo, snapshotName1)
                .setWaitForCompletion(false)
                .setIgnoreIndexSettings(SETTING_REMOTE_STORE_ENABLED)
                .setIndices(index)
                .setRenamePattern(index)
                .setRenameReplacement(restoredIndex)
                .get()
        );
        assertTrue(exception.getMessage().contains("cannot remove setting [index.remote_store.enabled] on restore"));

        // try index restore with remote store repository modified
        Settings remoteStoreIndexSettings = Settings.builder()
            .put(IndexMetadata.SETTING_REMOTE_SEGMENT_STORE_REPOSITORY, newRemoteStoreRepo)
            .build();

        exception = expectThrows(
            SnapshotRestoreException.class,
            () -> client().admin()
                .cluster()
                .prepareRestoreSnapshot(snapshotRepo, snapshotName1)
                .setWaitForCompletion(false)
                .setIndexSettings(remoteStoreIndexSettings)
                .setIndices(index)
                .setRenamePattern(index)
                .setRenameReplacement(restoredIndex)
                .get()
        );
        assertTrue(exception.getMessage().contains("cannot modify setting [index.remote_store.segment.repository]" + " on restore"));

        // try index restore with remote store repository and translog store repository disabled
        exception = expectThrows(
            SnapshotRestoreException.class,
            () -> client().admin()
                .cluster()
                .prepareRestoreSnapshot(snapshotRepo, snapshotName1)
                .setWaitForCompletion(false)
                .setIgnoreIndexSettings(
                    IndexMetadata.SETTING_REMOTE_SEGMENT_STORE_REPOSITORY,
                    IndexMetadata.SETTING_REMOTE_TRANSLOG_STORE_REPOSITORY
                )
                .setIndices(index)
                .setRenamePattern(index)
                .setRenameReplacement(restoredIndex)
                .get()
        );
        assertTrue(exception.getMessage().contains("cannot remove setting [index.remote_store.segment.repository]" + " on restore"));
    }

    public void testCreateSnapshotV2() throws Exception {

<<<<<<< HEAD
        Settings snapshotSettings = Settings.builder().put("snapshot.snapshot_v2", true).build();
        internalCluster().startClusterManagerOnlyNode(Settings.builder().put(snapshotSettings).build());
        internalCluster().startDataOnlyNode(Settings.builder().put(snapshotSettings).build());
        internalCluster().startDataOnlyNode(Settings.builder().put(snapshotSettings).build());
=======
        internalCluster().startClusterManagerOnlyNode();
        internalCluster().startDataOnlyNode();
        internalCluster().startDataOnlyNode();
>>>>>>> e1eecbd1
        String indexName1 = "testindex1";
        String indexName2 = "testindex2";
        String indexName3 = "testindex3";
        String snapshotRepoName = "test-create-snapshot-repo";
        String snapshotName1 = "test-create-snapshot1";
        Path absolutePath1 = randomRepoPath().toAbsolutePath();
        logger.info("Snapshot Path [{}]", absolutePath1);

<<<<<<< HEAD
        createRepository(snapshotRepoName, "fs", getRepositorySettings(absolutePath1, true));
=======
        assertAcked(
            client().admin()
                .cluster()
                .preparePutRepository(snapshotRepoName)
                .setType(FsRepository.TYPE)
                .setSettings(
                    Settings.builder()
                        .put(FsRepository.LOCATION_SETTING.getKey(), absolutePath1)
                        .put(FsRepository.COMPRESS_SETTING.getKey(), randomBoolean())
                        .put(FsRepository.CHUNK_SIZE_SETTING.getKey(), randomIntBetween(100, 1000), ByteSizeUnit.BYTES)
                        .put(BlobStoreRepository.REMOTE_STORE_INDEX_SHALLOW_COPY.getKey(), true)
                        .put(BlobStoreRepository.SNAPSHOT_V2.getKey(), true)
                )
        );
>>>>>>> e1eecbd1

        Client client = client();
        Settings indexSettings = getIndexSettings(20, 0).build();
        createIndex(indexName1, indexSettings);

        Settings indexSettings2 = getIndexSettings(15, 0).build();
        createIndex(indexName2, indexSettings2);

        final int numDocsInIndex1 = 10;
        final int numDocsInIndex2 = 20;
        indexDocuments(client, indexName1, numDocsInIndex1);
        indexDocuments(client, indexName2, numDocsInIndex2);
        ensureGreen(indexName1, indexName2);

        SnapshotInfo snapshotInfo = createSnapshot(snapshotRepoName, snapshotName1, Collections.emptyList());
        assertThat(snapshotInfo.state(), equalTo(SnapshotState.SUCCESS));
        assertThat(snapshotInfo.successfulShards(), greaterThan(0));
        assertThat(snapshotInfo.successfulShards(), equalTo(snapshotInfo.totalShards()));
<<<<<<< HEAD

        // TODO - verify pinned timestamp
=======
        assertThat(snapshotInfo.getPinnedTimestamp(), greaterThan(0L));

>>>>>>> e1eecbd1
        indexDocuments(client, indexName1, 10);
        indexDocuments(client, indexName2, 20);

        createIndex(indexName3, indexSettings);
        indexDocuments(client, indexName3, 10);

        String snapshotName2 = "test-create-snapshot2";

        // verify even if waitForCompletion is not true, the request executes in a sync manner
        CreateSnapshotResponse createSnapshotResponse2 = client().admin()
            .cluster()
            .prepareCreateSnapshot(snapshotRepoName, snapshotName2)
            .get();
        snapshotInfo = createSnapshotResponse2.getSnapshotInfo();
        assertThat(snapshotInfo.state(), equalTo(SnapshotState.SUCCESS));
        assertThat(snapshotInfo.successfulShards(), greaterThan(0));
        assertThat(snapshotInfo.successfulShards(), equalTo(snapshotInfo.totalShards()));
        assertThat(snapshotInfo.snapshotId().getName(), equalTo(snapshotName2));
<<<<<<< HEAD

        // TODO - verify pinned timestamp

    }

    public void testDeleteShallowCopyV2() throws Exception {

        Settings snapshotSettings = Settings.builder().put("snapshot.snapshot_v2", true).build();
        // Settings snapshotSettings = Settings.builder().put("snapshot.max_concurrent_operations", 1000).build();
        internalCluster().startClusterManagerOnlyNode(Settings.builder().put(snapshotSettings).build());
        internalCluster().startDataOnlyNode(Settings.builder().put(snapshotSettings).build());
        internalCluster().startDataOnlyNode(Settings.builder().put(snapshotSettings).build());

=======
        assertThat(snapshotInfo.getPinnedTimestamp(), greaterThan(0L));

    }

    public void testMixedSnapshotCreationWithV2RepositorySetting() throws Exception {

        internalCluster().startClusterManagerOnlyNode();
        internalCluster().startDataOnlyNode();
        internalCluster().startDataOnlyNode();
>>>>>>> e1eecbd1
        String indexName1 = "testindex1";
        String indexName2 = "testindex2";
        String indexName3 = "testindex3";
        String snapshotRepoName = "test-create-snapshot-repo";
<<<<<<< HEAD
        String snapshotName1 = "test-create-snapshot1";
        String snapshotName2 = "test-create-snapshot2";
        Path absolutePath1 = randomRepoPath().toAbsolutePath();
        logger.info("Snapshot Path [{}]", absolutePath1);

        Client client = client();

        assertAcked(
            client.admin()
=======
        String snapshotName1 = "test-create-snapshot-v1";
        Path absolutePath1 = randomRepoPath().toAbsolutePath();
        logger.info("Snapshot Path [{}]", absolutePath1);

        assertAcked(
            client().admin()
>>>>>>> e1eecbd1
                .cluster()
                .preparePutRepository(snapshotRepoName)
                .setType(FsRepository.TYPE)
                .setSettings(
                    Settings.builder()
                        .put(FsRepository.LOCATION_SETTING.getKey(), absolutePath1)
                        .put(FsRepository.COMPRESS_SETTING.getKey(), randomBoolean())
                        .put(FsRepository.CHUNK_SIZE_SETTING.getKey(), randomIntBetween(100, 1000), ByteSizeUnit.BYTES)
                        .put(BlobStoreRepository.REMOTE_STORE_INDEX_SHALLOW_COPY.getKey(), true)
<<<<<<< HEAD
                )
        );

=======
                        .put(BlobStoreRepository.SNAPSHOT_V2.getKey(), false)
                )
        );
        Client client = client();
>>>>>>> e1eecbd1
        Settings indexSettings = getIndexSettings(20, 0).build();
        createIndex(indexName1, indexSettings);

        Settings indexSettings2 = getIndexSettings(15, 0).build();
        createIndex(indexName2, indexSettings2);

        final int numDocsInIndex1 = 10;
        final int numDocsInIndex2 = 20;
        indexDocuments(client, indexName1, numDocsInIndex1);
        indexDocuments(client, indexName2, numDocsInIndex2);
        ensureGreen(indexName1, indexName2);

<<<<<<< HEAD
        CreateSnapshotResponse createSnapshotResponse = client().admin()
            .cluster()
            .prepareCreateSnapshot(snapshotRepoName, snapshotName1)
            .get();
        SnapshotInfo snapshotInfo = createSnapshotResponse.getSnapshotInfo();
        assertThat(snapshotInfo.state(), equalTo(SnapshotState.SUCCESS));
        assertThat(snapshotInfo.successfulShards(), greaterThan(0));
        assertThat(snapshotInfo.successfulShards(), equalTo(snapshotInfo.totalShards()));
        assertThat(snapshotInfo.snapshotId().getName(), equalTo(snapshotName1));

        indexDocuments(client, indexName2, 10);
        indexDocuments(client, indexName1, 10);
        createIndex(indexName3);
        indexDocuments(client, indexName3, 10);
        CreateSnapshotResponse createSnapshotResponse2 = client().admin()
            .cluster()
            .prepareCreateSnapshot(snapshotRepoName, snapshotName2)
            .setWaitForCompletion(true)
=======
        SnapshotInfo snapshotInfo = createSnapshot(snapshotRepoName, snapshotName1, Collections.emptyList());
        assertThat(snapshotInfo.state(), equalTo(SnapshotState.SUCCESS));
        assertThat(snapshotInfo.successfulShards(), greaterThan(0));
        assertThat(snapshotInfo.successfulShards(), equalTo(snapshotInfo.totalShards()));
        assertThat(snapshotInfo.getPinnedTimestamp(), equalTo(0L));

        // enable snapshot_v2
        assertAcked(
            client().admin()
                .cluster()
                .preparePutRepository(snapshotRepoName)
                .setType(FsRepository.TYPE)
                .setSettings(
                    Settings.builder()
                        .put(FsRepository.LOCATION_SETTING.getKey(), absolutePath1)
                        .put(FsRepository.COMPRESS_SETTING.getKey(), randomBoolean())
                        .put(FsRepository.CHUNK_SIZE_SETTING.getKey(), randomIntBetween(100, 1000), ByteSizeUnit.BYTES)
                        .put(BlobStoreRepository.REMOTE_STORE_INDEX_SHALLOW_COPY.getKey(), true)
                        .put(BlobStoreRepository.SNAPSHOT_V2.getKey(), true)
                )
        );
        indexDocuments(client, indexName1, 10);
        indexDocuments(client, indexName2, 20);

        createIndex(indexName3, indexSettings);
        indexDocuments(client, indexName3, 10);

        String snapshotName2 = "test-create-snapshot-v2";

        // verify even if waitForCompletion is not true, the request executes in a sync manner
        CreateSnapshotResponse createSnapshotResponse2 = client().admin()
            .cluster()
            .prepareCreateSnapshot(snapshotRepoName, snapshotName2)
>>>>>>> e1eecbd1
            .get();
        snapshotInfo = createSnapshotResponse2.getSnapshotInfo();
        assertThat(snapshotInfo.state(), equalTo(SnapshotState.SUCCESS));
        assertThat(snapshotInfo.successfulShards(), greaterThan(0));
        assertThat(snapshotInfo.successfulShards(), equalTo(snapshotInfo.totalShards()));
        assertThat(snapshotInfo.snapshotId().getName(), equalTo(snapshotName2));
<<<<<<< HEAD

        AcknowledgedResponse deleteResponse = client().admin()
            .cluster()
            .prepareDeleteSnapshot(snapshotRepoName, snapshotName2)
            .setSnapshots(snapshotName2)
            .get();
        assertTrue(deleteResponse.isAcknowledged());

        // test delete non-existent snapshot
        assertThrows(
            SnapshotMissingException.class,
            () -> client().admin().cluster().prepareDeleteSnapshot(snapshotRepoName, "random-snapshot").setSnapshots(snapshotName2).get()
        );

    }

    public void testDeleteShallowCopyV2MultipleSnapshots() throws Exception {

        Settings snapshotSettings = Settings.builder().put("snapshot.snapshot_v2", true).build();
        // Settings snapshotSettings = Settings.builder().put("snapshot.max_concurrent_operations", 1000).build();
        internalCluster().startClusterManagerOnlyNode(Settings.builder().put(snapshotSettings).build());
        internalCluster().startDataOnlyNode(Settings.builder().put(snapshotSettings).build());
        internalCluster().startDataOnlyNode(Settings.builder().put(snapshotSettings).build());

=======
        assertThat(snapshotInfo.getPinnedTimestamp(), greaterThan(0L));

    }

    public void testConcurrentSnapshotV2CreateOperation() throws InterruptedException, ExecutionException {
        internalCluster().startClusterManagerOnlyNode();
        internalCluster().startDataOnlyNode();
        internalCluster().startDataOnlyNode();
        String indexName1 = "testindex1";
        String indexName2 = "testindex2";
        String snapshotRepoName = "test-create-snapshot-repo";
        Path absolutePath1 = randomRepoPath().toAbsolutePath();
        logger.info("Snapshot Path [{}]", absolutePath1);

        assertAcked(
            client().admin()
                .cluster()
                .preparePutRepository(snapshotRepoName)
                .setType(FsRepository.TYPE)
                .setSettings(
                    Settings.builder()
                        .put(FsRepository.LOCATION_SETTING.getKey(), absolutePath1)
                        .put(FsRepository.COMPRESS_SETTING.getKey(), randomBoolean())
                        .put(FsRepository.CHUNK_SIZE_SETTING.getKey(), randomIntBetween(100, 1000), ByteSizeUnit.BYTES)
                        .put(BlobStoreRepository.REMOTE_STORE_INDEX_SHALLOW_COPY.getKey(), true)
                        .put(BlobStoreRepository.SNAPSHOT_V2.getKey(), true)
                )
        );

        Client client = client();
        Settings indexSettings = getIndexSettings(20, 0).build();
        createIndex(indexName1, indexSettings);

        Settings indexSettings2 = getIndexSettings(15, 0).build();
        createIndex(indexName2, indexSettings2);

        final int numDocsInIndex1 = 10;
        final int numDocsInIndex2 = 20;
        indexDocuments(client, indexName1, numDocsInIndex1);
        indexDocuments(client, indexName2, numDocsInIndex2);
        ensureGreen(indexName1, indexName2);

        int concurrentSnapshots = 5;

        // Prepare threads for concurrent snapshot creation
        List<Thread> threads = new ArrayList<>();

        for (int i = 0; i < concurrentSnapshots; i++) {
            int snapshotIndex = i;
            Thread thread = new Thread(() -> {
                try {
                    String snapshotName = "snapshot-concurrent-" + snapshotIndex;
                    CreateSnapshotResponse createSnapshotResponse2 = client().admin()
                        .cluster()
                        .prepareCreateSnapshot(snapshotRepoName, snapshotName)
                        .get();
                    SnapshotInfo snapshotInfo = createSnapshotResponse2.getSnapshotInfo();
                    assertThat(snapshotInfo.state(), equalTo(SnapshotState.SUCCESS));
                    assertThat(snapshotInfo.successfulShards(), greaterThan(0));
                    assertThat(snapshotInfo.successfulShards(), equalTo(snapshotInfo.totalShards()));
                    assertThat(snapshotInfo.snapshotId().getName(), equalTo(snapshotName));
                    assertThat(snapshotInfo.getPinnedTimestamp(), greaterThan(0L));
                } catch (Exception e) {}
            });
            threads.add(thread);
        }
        // start all threads
        for (Thread thread : threads) {
            thread.start();
        }

        // Wait for all threads to complete
        for (Thread thread : threads) {
            thread.join();
        }

        // Validate that only one snapshot has been created
        Repository repository = internalCluster().getInstance(RepositoriesService.class).repository(snapshotRepoName);
        PlainActionFuture<RepositoryData> repositoryDataPlainActionFuture = new PlainActionFuture<>();
        repository.getRepositoryData(repositoryDataPlainActionFuture);

        RepositoryData repositoryData = repositoryDataPlainActionFuture.get();
        assertThat(repositoryData.getSnapshotIds().size(), greaterThanOrEqualTo(1));
    }

    public void testCreateSnapshotV2WithRedIndex() throws Exception {
        internalCluster().startClusterManagerOnlyNode();
        internalCluster().startDataOnlyNode();
        internalCluster().startDataOnlyNode();
>>>>>>> e1eecbd1
        String indexName1 = "testindex1";
        String indexName2 = "testindex2";
        String indexName3 = "testindex3";
        String snapshotRepoName = "test-create-snapshot-repo";
        String snapshotName1 = "test-create-snapshot1";
<<<<<<< HEAD
        String snapshotName2 = "test-create-snapshot2";
        Path absolutePath1 = randomRepoPath().toAbsolutePath();
        logger.info("Snapshot Path [{}]", absolutePath1);

        Client client = client();

        assertAcked(
            client.admin()
=======
        Path absolutePath1 = randomRepoPath().toAbsolutePath();
        logger.info("Snapshot Path [{}]", absolutePath1);

        assertAcked(
            client().admin()
>>>>>>> e1eecbd1
                .cluster()
                .preparePutRepository(snapshotRepoName)
                .setType(FsRepository.TYPE)
                .setSettings(
                    Settings.builder()
                        .put(FsRepository.LOCATION_SETTING.getKey(), absolutePath1)
                        .put(FsRepository.COMPRESS_SETTING.getKey(), randomBoolean())
                        .put(FsRepository.CHUNK_SIZE_SETTING.getKey(), randomIntBetween(100, 1000), ByteSizeUnit.BYTES)
                        .put(BlobStoreRepository.REMOTE_STORE_INDEX_SHALLOW_COPY.getKey(), true)
<<<<<<< HEAD
                )
        );

=======
                        .put(BlobStoreRepository.SNAPSHOT_V2.getKey(), true)
                )
        );

        Client client = client();
>>>>>>> e1eecbd1
        Settings indexSettings = getIndexSettings(20, 0).build();
        createIndex(indexName1, indexSettings);

        Settings indexSettings2 = getIndexSettings(15, 0).build();
        createIndex(indexName2, indexSettings2);

        final int numDocsInIndex1 = 10;
        final int numDocsInIndex2 = 20;
        indexDocuments(client, indexName1, numDocsInIndex1);
        indexDocuments(client, indexName2, numDocsInIndex2);
        ensureGreen(indexName1, indexName2);

<<<<<<< HEAD
        CreateSnapshotResponse createSnapshotResponse = client().admin()
            .cluster()
            .prepareCreateSnapshot(snapshotRepoName, snapshotName1)
            .get();
        SnapshotInfo snapshotInfo = createSnapshotResponse.getSnapshotInfo();
=======
        internalCluster().ensureAtLeastNumDataNodes(0);
        ensureRed(indexName1);
        ensureRed(indexName2);
        CreateSnapshotResponse createSnapshotResponse2 = client().admin()
            .cluster()
            .prepareCreateSnapshot(snapshotRepoName, snapshotName1)
            .get();
        SnapshotInfo snapshotInfo = createSnapshotResponse2.getSnapshotInfo();
>>>>>>> e1eecbd1
        assertThat(snapshotInfo.state(), equalTo(SnapshotState.SUCCESS));
        assertThat(snapshotInfo.successfulShards(), greaterThan(0));
        assertThat(snapshotInfo.successfulShards(), equalTo(snapshotInfo.totalShards()));
        assertThat(snapshotInfo.snapshotId().getName(), equalTo(snapshotName1));
<<<<<<< HEAD

        indexDocuments(client, indexName2, 10);
        indexDocuments(client, indexName1, 10);
        createIndex(indexName3);
        indexDocuments(client, indexName3, 10);
        CreateSnapshotResponse createSnapshotResponse2 = client().admin()
            .cluster()
            .prepareCreateSnapshot(snapshotRepoName, snapshotName2)
            .setWaitForCompletion(true)
            .get();
        snapshotInfo = createSnapshotResponse2.getSnapshotInfo();
        assertThat(snapshotInfo.state(), equalTo(SnapshotState.SUCCESS));
        assertThat(snapshotInfo.successfulShards(), greaterThan(0));
        assertThat(snapshotInfo.successfulShards(), equalTo(snapshotInfo.totalShards()));
        assertThat(snapshotInfo.snapshotId().getName(), equalTo(snapshotName2));

        AcknowledgedResponse deleteResponse = client().admin()
            .cluster()
            .prepareDeleteSnapshot(snapshotRepoName, snapshotName1, snapshotName2)
            .setSnapshots(snapshotName2)
            .get();
        assertTrue(deleteResponse.isAcknowledged());

        // test delete non-existent snapshot
        assertThrows(
            SnapshotMissingException.class,
            () -> client().admin().cluster().prepareDeleteSnapshot(snapshotRepoName, "random-snapshot").setSnapshots(snapshotName2).get()
        );

=======
        assertThat(snapshotInfo.getPinnedTimestamp(), greaterThan(0L));
    }

    public void testCreateSnapshotV2WithIndexingLoad() throws Exception {
        internalCluster().startClusterManagerOnlyNode();
        internalCluster().startDataOnlyNode();
        internalCluster().startDataOnlyNode();
        String indexName1 = "testindex1";
        String indexName2 = "testindex2";
        String snapshotRepoName = "test-create-snapshot-repo";
        String snapshotName1 = "test-create-snapshot1";
        Path absolutePath1 = randomRepoPath().toAbsolutePath();
        logger.info("Snapshot Path [{}]", absolutePath1);

        assertAcked(
            client().admin()
                .cluster()
                .preparePutRepository(snapshotRepoName)
                .setType(FsRepository.TYPE)
                .setSettings(
                    Settings.builder()
                        .put(FsRepository.LOCATION_SETTING.getKey(), absolutePath1)
                        .put(FsRepository.COMPRESS_SETTING.getKey(), randomBoolean())
                        .put(FsRepository.CHUNK_SIZE_SETTING.getKey(), randomIntBetween(100, 1000), ByteSizeUnit.BYTES)
                        .put(BlobStoreRepository.REMOTE_STORE_INDEX_SHALLOW_COPY.getKey(), true)
                        .put(BlobStoreRepository.SNAPSHOT_V2.getKey(), true)
                )
        );

        Client client = client();
        Settings indexSettings = getIndexSettings(20, 0).build();
        createIndex(indexName1, indexSettings);

        Settings indexSettings2 = getIndexSettings(15, 0).build();
        createIndex(indexName2, indexSettings2);

        final int numDocsInIndex1 = 10;
        final int numDocsInIndex2 = 20;
        indexDocuments(client, indexName1, numDocsInIndex1);
        indexDocuments(client, indexName2, numDocsInIndex2);
        ensureGreen(indexName1, indexName2);

        Thread indexingThread = new Thread(() -> {
            try {
                for (int i = 0; i < 50; i++) {
                    internalCluster().client().prepareIndex("test-index-load").setSource("field", "value" + i).execute().actionGet();
                }
            } catch (Exception e) {
                fail("indexing failed due to exception: " + e.getMessage());
            }
        });

        // Start indexing
        indexingThread.start();

        // Wait for a bit to let some documents be indexed
        Thread.sleep(1000);

        // Create a snapshot while indexing is ongoing
        CreateSnapshotResponse createSnapshotResponse2 = client().admin()
            .cluster()
            .prepareCreateSnapshot(snapshotRepoName, snapshotName1)
            .get();

        SnapshotInfo snapshotInfo = createSnapshotResponse2.getSnapshotInfo();
        assertThat(snapshotInfo.state(), equalTo(SnapshotState.SUCCESS));
        assertThat(snapshotInfo.successfulShards(), greaterThan(0));
        assertThat(snapshotInfo.successfulShards(), equalTo(snapshotInfo.totalShards()));
        assertThat(snapshotInfo.snapshotId().getName(), equalTo(snapshotName1));
        assertThat(snapshotInfo.getPinnedTimestamp(), greaterThan(0L));
        assertTrue(snapshotInfo.indices().contains("test-index-load"));
        assertTrue(snapshotInfo.indices().contains(indexName1));
        assertTrue(snapshotInfo.indices().contains(indexName2));
        indexingThread.join();

    }

    public void testCreateSnapshotV2WithShallowCopySettingDisabled() throws Exception {
        internalCluster().startClusterManagerOnlyNode();
        internalCluster().startDataOnlyNode();
        internalCluster().startDataOnlyNode();
        String indexName1 = "testindex1";
        String indexName2 = "testindex2";
        String snapshotRepoName = "test-create-snapshot-repo";
        String snapshotName1 = "test-create-snapshot1";
        Path absolutePath1 = randomRepoPath().toAbsolutePath();
        logger.info("Snapshot Path [{}]", absolutePath1);

        assertAcked(
            client().admin()
                .cluster()
                .preparePutRepository(snapshotRepoName)
                .setType(FsRepository.TYPE)
                .setSettings(
                    Settings.builder()
                        .put(FsRepository.LOCATION_SETTING.getKey(), absolutePath1)
                        .put(FsRepository.COMPRESS_SETTING.getKey(), randomBoolean())
                        .put(FsRepository.CHUNK_SIZE_SETTING.getKey(), randomIntBetween(100, 1000), ByteSizeUnit.BYTES)
                        .put(BlobStoreRepository.REMOTE_STORE_INDEX_SHALLOW_COPY.getKey(), false)
                        .put(BlobStoreRepository.SNAPSHOT_V2.getKey(), true)
                )
        );

        Client client = client();
        Settings indexSettings = getIndexSettings(20, 0).build();
        createIndex(indexName1, indexSettings);

        Settings indexSettings2 = getIndexSettings(15, 0).build();
        createIndex(indexName2, indexSettings2);

        final int numDocsInIndex1 = 10;
        final int numDocsInIndex2 = 20;
        indexDocuments(client, indexName1, numDocsInIndex1);
        indexDocuments(client, indexName2, numDocsInIndex2);
        ensureGreen(indexName1, indexName2);

        // Will create full copy snapshot if `REMOTE_STORE_INDEX_SHALLOW_COPY` is false but `SNAPSHOT_V2` is true
        SnapshotInfo snapshotInfo = createSnapshot(snapshotRepoName, snapshotName1, Collections.emptyList());
        assertThat(snapshotInfo.state(), equalTo(SnapshotState.SUCCESS));
        assertThat(snapshotInfo.successfulShards(), greaterThan(0));
        assertThat(snapshotInfo.successfulShards(), equalTo(snapshotInfo.totalShards()));
        assertThat(snapshotInfo.getPinnedTimestamp(), equalTo(0L));

>>>>>>> e1eecbd1
    }

}<|MERGE_RESOLUTION|>--- conflicted
+++ resolved
@@ -35,12 +35,9 @@
 import org.opensearch.index.shard.IndexShard;
 import org.opensearch.indices.IndicesService;
 import org.opensearch.indices.replication.common.ReplicationType;
-<<<<<<< HEAD
-=======
 import org.opensearch.repositories.RepositoriesService;
 import org.opensearch.repositories.Repository;
 import org.opensearch.repositories.RepositoryData;
->>>>>>> e1eecbd1
 import org.opensearch.repositories.blobstore.BlobStoreRepository;
 import org.opensearch.repositories.fs.FsRepository;
 import org.opensearch.snapshots.AbstractSnapshotIntegTestCase;
@@ -762,16 +759,9 @@
 
     public void testCreateSnapshotV2() throws Exception {
 
-<<<<<<< HEAD
-        Settings snapshotSettings = Settings.builder().put("snapshot.snapshot_v2", true).build();
-        internalCluster().startClusterManagerOnlyNode(Settings.builder().put(snapshotSettings).build());
-        internalCluster().startDataOnlyNode(Settings.builder().put(snapshotSettings).build());
-        internalCluster().startDataOnlyNode(Settings.builder().put(snapshotSettings).build());
-=======
         internalCluster().startClusterManagerOnlyNode();
         internalCluster().startDataOnlyNode();
         internalCluster().startDataOnlyNode();
->>>>>>> e1eecbd1
         String indexName1 = "testindex1";
         String indexName2 = "testindex2";
         String indexName3 = "testindex3";
@@ -780,9 +770,6 @@
         Path absolutePath1 = randomRepoPath().toAbsolutePath();
         logger.info("Snapshot Path [{}]", absolutePath1);
 
-<<<<<<< HEAD
-        createRepository(snapshotRepoName, "fs", getRepositorySettings(absolutePath1, true));
-=======
         assertAcked(
             client().admin()
                 .cluster()
@@ -797,7 +784,6 @@
                         .put(BlobStoreRepository.SNAPSHOT_V2.getKey(), true)
                 )
         );
->>>>>>> e1eecbd1
 
         Client client = client();
         Settings indexSettings = getIndexSettings(20, 0).build();
@@ -816,13 +802,8 @@
         assertThat(snapshotInfo.state(), equalTo(SnapshotState.SUCCESS));
         assertThat(snapshotInfo.successfulShards(), greaterThan(0));
         assertThat(snapshotInfo.successfulShards(), equalTo(snapshotInfo.totalShards()));
-<<<<<<< HEAD
-
-        // TODO - verify pinned timestamp
-=======
         assertThat(snapshotInfo.getPinnedTimestamp(), greaterThan(0L));
 
->>>>>>> e1eecbd1
         indexDocuments(client, indexName1, 10);
         indexDocuments(client, indexName2, 20);
 
@@ -841,21 +822,6 @@
         assertThat(snapshotInfo.successfulShards(), greaterThan(0));
         assertThat(snapshotInfo.successfulShards(), equalTo(snapshotInfo.totalShards()));
         assertThat(snapshotInfo.snapshotId().getName(), equalTo(snapshotName2));
-<<<<<<< HEAD
-
-        // TODO - verify pinned timestamp
-
-    }
-
-    public void testDeleteShallowCopyV2() throws Exception {
-
-        Settings snapshotSettings = Settings.builder().put("snapshot.snapshot_v2", true).build();
-        // Settings snapshotSettings = Settings.builder().put("snapshot.max_concurrent_operations", 1000).build();
-        internalCluster().startClusterManagerOnlyNode(Settings.builder().put(snapshotSettings).build());
-        internalCluster().startDataOnlyNode(Settings.builder().put(snapshotSettings).build());
-        internalCluster().startDataOnlyNode(Settings.builder().put(snapshotSettings).build());
-
-=======
         assertThat(snapshotInfo.getPinnedTimestamp(), greaterThan(0L));
 
     }
@@ -865,29 +831,16 @@
         internalCluster().startClusterManagerOnlyNode();
         internalCluster().startDataOnlyNode();
         internalCluster().startDataOnlyNode();
->>>>>>> e1eecbd1
         String indexName1 = "testindex1";
         String indexName2 = "testindex2";
         String indexName3 = "testindex3";
         String snapshotRepoName = "test-create-snapshot-repo";
-<<<<<<< HEAD
-        String snapshotName1 = "test-create-snapshot1";
-        String snapshotName2 = "test-create-snapshot2";
-        Path absolutePath1 = randomRepoPath().toAbsolutePath();
-        logger.info("Snapshot Path [{}]", absolutePath1);
-
-        Client client = client();
-
-        assertAcked(
-            client.admin()
-=======
         String snapshotName1 = "test-create-snapshot-v1";
         Path absolutePath1 = randomRepoPath().toAbsolutePath();
         logger.info("Snapshot Path [{}]", absolutePath1);
 
         assertAcked(
             client().admin()
->>>>>>> e1eecbd1
                 .cluster()
                 .preparePutRepository(snapshotRepoName)
                 .setType(FsRepository.TYPE)
@@ -897,16 +850,10 @@
                         .put(FsRepository.COMPRESS_SETTING.getKey(), randomBoolean())
                         .put(FsRepository.CHUNK_SIZE_SETTING.getKey(), randomIntBetween(100, 1000), ByteSizeUnit.BYTES)
                         .put(BlobStoreRepository.REMOTE_STORE_INDEX_SHALLOW_COPY.getKey(), true)
-<<<<<<< HEAD
-                )
-        );
-
-=======
                         .put(BlobStoreRepository.SNAPSHOT_V2.getKey(), false)
                 )
         );
         Client client = client();
->>>>>>> e1eecbd1
         Settings indexSettings = getIndexSettings(20, 0).build();
         createIndex(indexName1, indexSettings);
 
@@ -919,26 +866,6 @@
         indexDocuments(client, indexName2, numDocsInIndex2);
         ensureGreen(indexName1, indexName2);
 
-<<<<<<< HEAD
-        CreateSnapshotResponse createSnapshotResponse = client().admin()
-            .cluster()
-            .prepareCreateSnapshot(snapshotRepoName, snapshotName1)
-            .get();
-        SnapshotInfo snapshotInfo = createSnapshotResponse.getSnapshotInfo();
-        assertThat(snapshotInfo.state(), equalTo(SnapshotState.SUCCESS));
-        assertThat(snapshotInfo.successfulShards(), greaterThan(0));
-        assertThat(snapshotInfo.successfulShards(), equalTo(snapshotInfo.totalShards()));
-        assertThat(snapshotInfo.snapshotId().getName(), equalTo(snapshotName1));
-
-        indexDocuments(client, indexName2, 10);
-        indexDocuments(client, indexName1, 10);
-        createIndex(indexName3);
-        indexDocuments(client, indexName3, 10);
-        CreateSnapshotResponse createSnapshotResponse2 = client().admin()
-            .cluster()
-            .prepareCreateSnapshot(snapshotRepoName, snapshotName2)
-            .setWaitForCompletion(true)
-=======
         SnapshotInfo snapshotInfo = createSnapshot(snapshotRepoName, snapshotName1, Collections.emptyList());
         assertThat(snapshotInfo.state(), equalTo(SnapshotState.SUCCESS));
         assertThat(snapshotInfo.successfulShards(), greaterThan(0));
@@ -972,39 +899,12 @@
         CreateSnapshotResponse createSnapshotResponse2 = client().admin()
             .cluster()
             .prepareCreateSnapshot(snapshotRepoName, snapshotName2)
->>>>>>> e1eecbd1
             .get();
         snapshotInfo = createSnapshotResponse2.getSnapshotInfo();
         assertThat(snapshotInfo.state(), equalTo(SnapshotState.SUCCESS));
         assertThat(snapshotInfo.successfulShards(), greaterThan(0));
         assertThat(snapshotInfo.successfulShards(), equalTo(snapshotInfo.totalShards()));
         assertThat(snapshotInfo.snapshotId().getName(), equalTo(snapshotName2));
-<<<<<<< HEAD
-
-        AcknowledgedResponse deleteResponse = client().admin()
-            .cluster()
-            .prepareDeleteSnapshot(snapshotRepoName, snapshotName2)
-            .setSnapshots(snapshotName2)
-            .get();
-        assertTrue(deleteResponse.isAcknowledged());
-
-        // test delete non-existent snapshot
-        assertThrows(
-            SnapshotMissingException.class,
-            () -> client().admin().cluster().prepareDeleteSnapshot(snapshotRepoName, "random-snapshot").setSnapshots(snapshotName2).get()
-        );
-
-    }
-
-    public void testDeleteShallowCopyV2MultipleSnapshots() throws Exception {
-
-        Settings snapshotSettings = Settings.builder().put("snapshot.snapshot_v2", true).build();
-        // Settings snapshotSettings = Settings.builder().put("snapshot.max_concurrent_operations", 1000).build();
-        internalCluster().startClusterManagerOnlyNode(Settings.builder().put(snapshotSettings).build());
-        internalCluster().startDataOnlyNode(Settings.builder().put(snapshotSettings).build());
-        internalCluster().startDataOnlyNode(Settings.builder().put(snapshotSettings).build());
-
-=======
         assertThat(snapshotInfo.getPinnedTimestamp(), greaterThan(0L));
 
     }
@@ -1094,120 +994,9 @@
         internalCluster().startClusterManagerOnlyNode();
         internalCluster().startDataOnlyNode();
         internalCluster().startDataOnlyNode();
->>>>>>> e1eecbd1
         String indexName1 = "testindex1";
         String indexName2 = "testindex2";
         String indexName3 = "testindex3";
-        String snapshotRepoName = "test-create-snapshot-repo";
-        String snapshotName1 = "test-create-snapshot1";
-<<<<<<< HEAD
-        String snapshotName2 = "test-create-snapshot2";
-        Path absolutePath1 = randomRepoPath().toAbsolutePath();
-        logger.info("Snapshot Path [{}]", absolutePath1);
-
-        Client client = client();
-
-        assertAcked(
-            client.admin()
-=======
-        Path absolutePath1 = randomRepoPath().toAbsolutePath();
-        logger.info("Snapshot Path [{}]", absolutePath1);
-
-        assertAcked(
-            client().admin()
->>>>>>> e1eecbd1
-                .cluster()
-                .preparePutRepository(snapshotRepoName)
-                .setType(FsRepository.TYPE)
-                .setSettings(
-                    Settings.builder()
-                        .put(FsRepository.LOCATION_SETTING.getKey(), absolutePath1)
-                        .put(FsRepository.COMPRESS_SETTING.getKey(), randomBoolean())
-                        .put(FsRepository.CHUNK_SIZE_SETTING.getKey(), randomIntBetween(100, 1000), ByteSizeUnit.BYTES)
-                        .put(BlobStoreRepository.REMOTE_STORE_INDEX_SHALLOW_COPY.getKey(), true)
-<<<<<<< HEAD
-                )
-        );
-
-=======
-                        .put(BlobStoreRepository.SNAPSHOT_V2.getKey(), true)
-                )
-        );
-
-        Client client = client();
->>>>>>> e1eecbd1
-        Settings indexSettings = getIndexSettings(20, 0).build();
-        createIndex(indexName1, indexSettings);
-
-        Settings indexSettings2 = getIndexSettings(15, 0).build();
-        createIndex(indexName2, indexSettings2);
-
-        final int numDocsInIndex1 = 10;
-        final int numDocsInIndex2 = 20;
-        indexDocuments(client, indexName1, numDocsInIndex1);
-        indexDocuments(client, indexName2, numDocsInIndex2);
-        ensureGreen(indexName1, indexName2);
-
-<<<<<<< HEAD
-        CreateSnapshotResponse createSnapshotResponse = client().admin()
-            .cluster()
-            .prepareCreateSnapshot(snapshotRepoName, snapshotName1)
-            .get();
-        SnapshotInfo snapshotInfo = createSnapshotResponse.getSnapshotInfo();
-=======
-        internalCluster().ensureAtLeastNumDataNodes(0);
-        ensureRed(indexName1);
-        ensureRed(indexName2);
-        CreateSnapshotResponse createSnapshotResponse2 = client().admin()
-            .cluster()
-            .prepareCreateSnapshot(snapshotRepoName, snapshotName1)
-            .get();
-        SnapshotInfo snapshotInfo = createSnapshotResponse2.getSnapshotInfo();
->>>>>>> e1eecbd1
-        assertThat(snapshotInfo.state(), equalTo(SnapshotState.SUCCESS));
-        assertThat(snapshotInfo.successfulShards(), greaterThan(0));
-        assertThat(snapshotInfo.successfulShards(), equalTo(snapshotInfo.totalShards()));
-        assertThat(snapshotInfo.snapshotId().getName(), equalTo(snapshotName1));
-<<<<<<< HEAD
-
-        indexDocuments(client, indexName2, 10);
-        indexDocuments(client, indexName1, 10);
-        createIndex(indexName3);
-        indexDocuments(client, indexName3, 10);
-        CreateSnapshotResponse createSnapshotResponse2 = client().admin()
-            .cluster()
-            .prepareCreateSnapshot(snapshotRepoName, snapshotName2)
-            .setWaitForCompletion(true)
-            .get();
-        snapshotInfo = createSnapshotResponse2.getSnapshotInfo();
-        assertThat(snapshotInfo.state(), equalTo(SnapshotState.SUCCESS));
-        assertThat(snapshotInfo.successfulShards(), greaterThan(0));
-        assertThat(snapshotInfo.successfulShards(), equalTo(snapshotInfo.totalShards()));
-        assertThat(snapshotInfo.snapshotId().getName(), equalTo(snapshotName2));
-
-        AcknowledgedResponse deleteResponse = client().admin()
-            .cluster()
-            .prepareDeleteSnapshot(snapshotRepoName, snapshotName1, snapshotName2)
-            .setSnapshots(snapshotName2)
-            .get();
-        assertTrue(deleteResponse.isAcknowledged());
-
-        // test delete non-existent snapshot
-        assertThrows(
-            SnapshotMissingException.class,
-            () -> client().admin().cluster().prepareDeleteSnapshot(snapshotRepoName, "random-snapshot").setSnapshots(snapshotName2).get()
-        );
-
-=======
-        assertThat(snapshotInfo.getPinnedTimestamp(), greaterThan(0L));
-    }
-
-    public void testCreateSnapshotV2WithIndexingLoad() throws Exception {
-        internalCluster().startClusterManagerOnlyNode();
-        internalCluster().startDataOnlyNode();
-        internalCluster().startDataOnlyNode();
-        String indexName1 = "testindex1";
-        String indexName2 = "testindex2";
         String snapshotRepoName = "test-create-snapshot-repo";
         String snapshotName1 = "test-create-snapshot1";
         Path absolutePath1 = randomRepoPath().toAbsolutePath();
@@ -1241,6 +1030,60 @@
         indexDocuments(client, indexName2, numDocsInIndex2);
         ensureGreen(indexName1, indexName2);
 
+        internalCluster().ensureAtLeastNumDataNodes(0);
+        ensureRed(indexName1);
+        ensureRed(indexName2);
+        CreateSnapshotResponse createSnapshotResponse2 = client().admin()
+            .cluster()
+            .prepareCreateSnapshot(snapshotRepoName, snapshotName1)
+            .get();
+        SnapshotInfo snapshotInfo = createSnapshotResponse2.getSnapshotInfo();
+        assertThat(snapshotInfo.state(), equalTo(SnapshotState.SUCCESS));
+        assertThat(snapshotInfo.successfulShards(), greaterThan(0));
+        assertThat(snapshotInfo.successfulShards(), equalTo(snapshotInfo.totalShards()));
+        assertThat(snapshotInfo.snapshotId().getName(), equalTo(snapshotName1));
+        assertThat(snapshotInfo.getPinnedTimestamp(), greaterThan(0L));
+    }
+
+    public void testCreateSnapshotV2WithIndexingLoad() throws Exception {
+        internalCluster().startClusterManagerOnlyNode();
+        internalCluster().startDataOnlyNode();
+        internalCluster().startDataOnlyNode();
+        String indexName1 = "testindex1";
+        String indexName2 = "testindex2";
+        String snapshotRepoName = "test-create-snapshot-repo";
+        String snapshotName1 = "test-create-snapshot1";
+        Path absolutePath1 = randomRepoPath().toAbsolutePath();
+        logger.info("Snapshot Path [{}]", absolutePath1);
+
+        assertAcked(
+            client().admin()
+                .cluster()
+                .preparePutRepository(snapshotRepoName)
+                .setType(FsRepository.TYPE)
+                .setSettings(
+                    Settings.builder()
+                        .put(FsRepository.LOCATION_SETTING.getKey(), absolutePath1)
+                        .put(FsRepository.COMPRESS_SETTING.getKey(), randomBoolean())
+                        .put(FsRepository.CHUNK_SIZE_SETTING.getKey(), randomIntBetween(100, 1000), ByteSizeUnit.BYTES)
+                        .put(BlobStoreRepository.REMOTE_STORE_INDEX_SHALLOW_COPY.getKey(), true)
+                        .put(BlobStoreRepository.SNAPSHOT_V2.getKey(), true)
+                )
+        );
+
+        Client client = client();
+        Settings indexSettings = getIndexSettings(20, 0).build();
+        createIndex(indexName1, indexSettings);
+
+        Settings indexSettings2 = getIndexSettings(15, 0).build();
+        createIndex(indexName2, indexSettings2);
+
+        final int numDocsInIndex1 = 10;
+        final int numDocsInIndex2 = 20;
+        indexDocuments(client, indexName1, numDocsInIndex1);
+        indexDocuments(client, indexName2, numDocsInIndex2);
+        ensureGreen(indexName1, indexName2);
+
         Thread indexingThread = new Thread(() -> {
             try {
                 for (int i = 0; i < 50; i++) {
@@ -1322,7 +1165,176 @@
         assertThat(snapshotInfo.successfulShards(), equalTo(snapshotInfo.totalShards()));
         assertThat(snapshotInfo.getPinnedTimestamp(), equalTo(0L));
 
->>>>>>> e1eecbd1
+    }
+
+    public void testDeleteShallowCopyV2() throws Exception {
+
+        Settings snapshotSettings = Settings.builder().put("snapshot.snapshot_v2", true).build();
+        // Settings snapshotSettings = Settings.builder().put("snapshot.max_concurrent_operations", 1000).build();
+        internalCluster().startClusterManagerOnlyNode(Settings.builder().put(snapshotSettings).build());
+        internalCluster().startDataOnlyNode(Settings.builder().put(snapshotSettings).build());
+        internalCluster().startDataOnlyNode(Settings.builder().put(snapshotSettings).build());
+
+        String indexName1 = "testindex1";
+        String indexName2 = "testindex2";
+        String indexName3 = "testindex3";
+        String snapshotRepoName = "test-create-snapshot-repo";
+        String snapshotName1 = "test-create-snapshot1";
+        String snapshotName2 = "test-create-snapshot2";
+        Path absolutePath1 = randomRepoPath().toAbsolutePath();
+        logger.info("Snapshot Path [{}]", absolutePath1);
+
+        Client client = client();
+
+        assertAcked(
+            client.admin()
+                .cluster()
+                .preparePutRepository(snapshotRepoName)
+                .setType(FsRepository.TYPE)
+                .setSettings(
+                    Settings.builder()
+                        .put(FsRepository.LOCATION_SETTING.getKey(), absolutePath1)
+                        .put(FsRepository.COMPRESS_SETTING.getKey(), randomBoolean())
+                        .put(FsRepository.CHUNK_SIZE_SETTING.getKey(), randomIntBetween(100, 1000), ByteSizeUnit.BYTES)
+                        .put(BlobStoreRepository.REMOTE_STORE_INDEX_SHALLOW_COPY.getKey(), true)
+                )
+        );
+
+        Settings indexSettings = getIndexSettings(20, 0).build();
+        createIndex(indexName1, indexSettings);
+
+        Settings indexSettings2 = getIndexSettings(15, 0).build();
+        createIndex(indexName2, indexSettings2);
+
+        final int numDocsInIndex1 = 10;
+        final int numDocsInIndex2 = 20;
+        indexDocuments(client, indexName1, numDocsInIndex1);
+        indexDocuments(client, indexName2, numDocsInIndex2);
+        ensureGreen(indexName1, indexName2);
+
+        CreateSnapshotResponse createSnapshotResponse = client().admin()
+            .cluster()
+            .prepareCreateSnapshot(snapshotRepoName, snapshotName1)
+            .get();
+        SnapshotInfo snapshotInfo = createSnapshotResponse.getSnapshotInfo();
+        assertThat(snapshotInfo.state(), equalTo(SnapshotState.SUCCESS));
+        assertThat(snapshotInfo.successfulShards(), greaterThan(0));
+        assertThat(snapshotInfo.successfulShards(), equalTo(snapshotInfo.totalShards()));
+        assertThat(snapshotInfo.snapshotId().getName(), equalTo(snapshotName1));
+
+        indexDocuments(client, indexName2, 10);
+        indexDocuments(client, indexName1, 10);
+        createIndex(indexName3);
+        indexDocuments(client, indexName3, 10);
+        CreateSnapshotResponse createSnapshotResponse2 = client().admin()
+            .cluster()
+            .prepareCreateSnapshot(snapshotRepoName, snapshotName2)
+            .setWaitForCompletion(true)
+            .get();
+        snapshotInfo = createSnapshotResponse2.getSnapshotInfo();
+        assertThat(snapshotInfo.state(), equalTo(SnapshotState.SUCCESS));
+        assertThat(snapshotInfo.successfulShards(), greaterThan(0));
+        assertThat(snapshotInfo.successfulShards(), equalTo(snapshotInfo.totalShards()));
+        assertThat(snapshotInfo.snapshotId().getName(), equalTo(snapshotName2));
+
+        AcknowledgedResponse deleteResponse = client().admin()
+            .cluster()
+            .prepareDeleteSnapshot(snapshotRepoName, snapshotName2)
+            .setSnapshots(snapshotName2)
+            .get();
+        assertTrue(deleteResponse.isAcknowledged());
+
+        // test delete non-existent snapshot
+        assertThrows(
+            SnapshotMissingException.class,
+            () -> client().admin().cluster().prepareDeleteSnapshot(snapshotRepoName, "random-snapshot").setSnapshots(snapshotName2).get()
+        );
+
+    }
+
+    public void testDeleteShallowCopyV2MultipleSnapshots() throws Exception {
+
+        Settings snapshotSettings = Settings.builder().put("snapshot.snapshot_v2", true).build();
+        // Settings snapshotSettings = Settings.builder().put("snapshot.max_concurrent_operations", 1000).build();
+        internalCluster().startClusterManagerOnlyNode(Settings.builder().put(snapshotSettings).build());
+        internalCluster().startDataOnlyNode(Settings.builder().put(snapshotSettings).build());
+        internalCluster().startDataOnlyNode(Settings.builder().put(snapshotSettings).build());
+
+        String indexName1 = "testindex1";
+        String indexName2 = "testindex2";
+        String indexName3 = "testindex3";
+        String snapshotRepoName = "test-create-snapshot-repo";
+        String snapshotName1 = "test-create-snapshot1";
+        String snapshotName2 = "test-create-snapshot2";
+        Path absolutePath1 = randomRepoPath().toAbsolutePath();
+        logger.info("Snapshot Path [{}]", absolutePath1);
+
+        Client client = client();
+
+        assertAcked(
+            client.admin()
+                .cluster()
+                .preparePutRepository(snapshotRepoName)
+                .setType(FsRepository.TYPE)
+                .setSettings(
+                    Settings.builder()
+                        .put(FsRepository.LOCATION_SETTING.getKey(), absolutePath1)
+                        .put(FsRepository.COMPRESS_SETTING.getKey(), randomBoolean())
+                        .put(FsRepository.CHUNK_SIZE_SETTING.getKey(), randomIntBetween(100, 1000), ByteSizeUnit.BYTES)
+                        .put(BlobStoreRepository.REMOTE_STORE_INDEX_SHALLOW_COPY.getKey(), true)
+                )
+        );
+
+        Settings indexSettings = getIndexSettings(20, 0).build();
+        createIndex(indexName1, indexSettings);
+
+        Settings indexSettings2 = getIndexSettings(15, 0).build();
+        createIndex(indexName2, indexSettings2);
+
+        final int numDocsInIndex1 = 10;
+        final int numDocsInIndex2 = 20;
+        indexDocuments(client, indexName1, numDocsInIndex1);
+        indexDocuments(client, indexName2, numDocsInIndex2);
+        ensureGreen(indexName1, indexName2);
+
+        CreateSnapshotResponse createSnapshotResponse = client().admin()
+            .cluster()
+            .prepareCreateSnapshot(snapshotRepoName, snapshotName1)
+            .get();
+        SnapshotInfo snapshotInfo = createSnapshotResponse.getSnapshotInfo();
+        assertThat(snapshotInfo.state(), equalTo(SnapshotState.SUCCESS));
+        assertThat(snapshotInfo.successfulShards(), greaterThan(0));
+        assertThat(snapshotInfo.successfulShards(), equalTo(snapshotInfo.totalShards()));
+        assertThat(snapshotInfo.snapshotId().getName(), equalTo(snapshotName1));
+
+        indexDocuments(client, indexName2, 10);
+        indexDocuments(client, indexName1, 10);
+        createIndex(indexName3);
+        indexDocuments(client, indexName3, 10);
+        CreateSnapshotResponse createSnapshotResponse2 = client().admin()
+            .cluster()
+            .prepareCreateSnapshot(snapshotRepoName, snapshotName2)
+            .setWaitForCompletion(true)
+            .get();
+        snapshotInfo = createSnapshotResponse2.getSnapshotInfo();
+        assertThat(snapshotInfo.state(), equalTo(SnapshotState.SUCCESS));
+        assertThat(snapshotInfo.successfulShards(), greaterThan(0));
+        assertThat(snapshotInfo.successfulShards(), equalTo(snapshotInfo.totalShards()));
+        assertThat(snapshotInfo.snapshotId().getName(), equalTo(snapshotName2));
+
+        AcknowledgedResponse deleteResponse = client().admin()
+            .cluster()
+            .prepareDeleteSnapshot(snapshotRepoName, snapshotName1, snapshotName2)
+            .setSnapshots(snapshotName2)
+            .get();
+        assertTrue(deleteResponse.isAcknowledged());
+
+        // test delete non-existent snapshot
+        assertThrows(
+            SnapshotMissingException.class,
+            () -> client().admin().cluster().prepareDeleteSnapshot(snapshotRepoName, "random-snapshot").setSnapshots(snapshotName2).get()
+        );
+
     }
 
 }