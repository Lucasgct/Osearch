--- conflicted
+++ resolved
@@ -50,19 +50,7 @@
             .build();
     }
 
-<<<<<<< HEAD
     @AwaitsFix(bugUrl = "https://github.com/opensearch-project/OpenSearch/issues/9191")
-=======
-    @Override
-    protected Settings featureFlagSettings() {
-        return Settings.builder()
-            .put(super.featureFlagSettings())
-            .put(FeatureFlags.REMOTE_STORE, "true")
-            .put(FeatureFlags.SEGMENT_REPLICATION_EXPERIMENTAL, "true")
-            .build();
-    }
-
->>>>>>> 9119b6dc
     public void testPrimaryRelocationWhileIndexing() throws Exception {
         super.testPrimaryRelocationWhileIndexing();
     }
