--- conflicted
+++ resolved
@@ -29,50 +29,11 @@
 import static org.hamcrest.Matchers.containsString;
 
 @OpenSearchIntegTestCase.ClusterScope(scope = OpenSearchIntegTestCase.Scope.TEST)
-<<<<<<< HEAD
-public class CreateRemoteIndexIT extends OpenSearchIntegTestCase {
-
-    @After
-    public void teardown() {
-        assertAcked(clusterAdmin().prepareDeleteRepository("my-segment-repo-1"));
-        assertAcked(clusterAdmin().prepareDeleteRepository("my-translog-repo-1"));
-        assertAcked(clusterAdmin().prepareDeleteRepository("my-custom-repo"));
-    }
-
-    @Override
-    protected Settings nodeSettings(int nodeOriginal) {
-        Settings settings = super.nodeSettings(nodeOriginal);
-        Settings.Builder builder = Settings.builder()
-            .put(remoteStoreClusterSettings("my-segment-repo-1", "my-translog-repo-1"))
-            .put(settings);
-        return builder.build();
-    }
-
-    @Before
-    public void setup() {
-        internalCluster().startClusterManagerOnlyNode();
-        assertAcked(
-            clusterAdmin().preparePutRepository("my-segment-repo-1")
-                .setType("fs")
-                .setSettings(Settings.builder().put("location", randomRepoPath().toAbsolutePath()))
-        );
-        assertAcked(
-            clusterAdmin().preparePutRepository("my-translog-repo-1")
-                .setType("fs")
-                .setSettings(Settings.builder().put("location", randomRepoPath().toAbsolutePath()))
-        );
-        assertAcked(
-            clusterAdmin().preparePutRepository("my-custom-repo")
-                .setType("fs")
-                .setSettings(Settings.builder().put("location", randomRepoPath().toAbsolutePath()))
-        );
-=======
 public class CreateRemoteIndexIT extends RemoteStoreBaseIntegTestCase {
 
     @Before
     public void setup() throws Exception {
         internalCluster().startNodes(2);
->>>>>>> 9119b6dc
     }
 
     public void testDefaultRemoteStoreNoUserOverride() throws Exception {
