/*
 * SPDX-License-Identifier: Apache-2.0
 *
 * The OpenSearch Contributors require contributions made to
 * this file be licensed under the Apache-2.0 license or a
 * compatible open source license.
 */

package org.opensearch.remotestore;

<<<<<<< HEAD
import org.opensearch.action.admin.cluster.remotestore.restore.RestoreRemoteStoreResponse;
import org.opensearch.action.admin.cluster.settings.ClusterUpdateSettingsRequest;
import org.opensearch.action.admin.indices.settings.put.UpdateSettingsRequest;
import org.opensearch.action.admin.indices.template.put.PutIndexTemplateRequest;
import org.opensearch.action.support.PlainActionFuture;
import org.opensearch.cluster.block.ClusterBlockException;
import org.opensearch.cluster.metadata.IndexTemplateMetadata;
import org.opensearch.cluster.metadata.RepositoriesMetadata;
=======
import org.opensearch.cluster.ClusterState;
import org.opensearch.cluster.metadata.IndexMetadata;
import org.opensearch.cluster.metadata.Metadata;
>>>>>>> e942483e
import org.opensearch.common.settings.Settings;
import org.opensearch.gateway.remote.ClusterMetadataManifest;
import org.opensearch.gateway.remote.ClusterMetadataManifest.UploadedIndexMetadata;
import org.opensearch.gateway.remote.RemoteClusterStateService;
import org.opensearch.test.OpenSearchIntegTestCase;

import java.io.IOException;
import java.nio.file.Files;
<<<<<<< HEAD
import java.util.Arrays;
import java.util.Locale;
=======
import java.util.List;
>>>>>>> e942483e
import java.util.Map;
import java.util.Objects;

import static org.opensearch.cluster.metadata.IndexMetadata.INDEX_READ_ONLY_SETTING;
import static org.opensearch.cluster.metadata.Metadata.CLUSTER_READ_ONLY_BLOCK;
import static org.opensearch.cluster.metadata.Metadata.SETTING_READ_ONLY_SETTING;
import static org.opensearch.gateway.remote.RemoteClusterStateService.REMOTE_CLUSTER_STATE_ENABLED_SETTING;
<<<<<<< HEAD
import static org.opensearch.indices.ShardLimitValidator.SETTING_CLUSTER_MAX_SHARDS_PER_NODE;
import static org.opensearch.indices.ShardLimitValidator.SETTING_MAX_SHARDS_PER_CLUSTER_KEY;
import static org.opensearch.repositories.blobstore.BlobStoreRepository.SYSTEM_REPOSITORY_SETTING;
import static org.opensearch.test.hamcrest.OpenSearchAssertions.assertAcked;
=======
>>>>>>> e942483e

@OpenSearchIntegTestCase.ClusterScope(scope = OpenSearchIntegTestCase.Scope.TEST, numDataNodes = 0)
public class RemoteStoreClusterStateRestoreIT extends BaseRemoteStoreRestoreIT {

    @Override
    protected Settings nodeSettings(int nodeOrdinal) {
        return Settings.builder().put(super.nodeSettings(nodeOrdinal)).put(REMOTE_CLUSTER_STATE_ENABLED_SETTING.getKey(), true).build();
    }

    private void addNewNodes(int dataNodeCount, int clusterManagerNodeCount) {
        internalCluster().startNodes(dataNodeCount + clusterManagerNodeCount);
    }

    private Map<String, Long> initialTestSetup(int shardCount, int replicaCount, int dataNodeCount, int clusterManagerNodeCount) {
        prepareCluster(clusterManagerNodeCount, dataNodeCount, INDEX_NAME, replicaCount, shardCount);
        Map<String, Long> indexStats = indexData(1, false, INDEX_NAME);
        assertEquals(shardCount * (replicaCount + 1), getNumShards(INDEX_NAME).totalNumShards);
        ensureGreen(INDEX_NAME);
        return indexStats;
    }

    private void resetCluster(int dataNodeCount, int clusterManagerNodeCount) {
        internalCluster().stopAllNodes();
        internalCluster().startClusterManagerOnlyNodes(clusterManagerNodeCount);
        internalCluster().startDataOnlyNodes(dataNodeCount);
    }

    public void testFullClusterRestore() throws Exception {
        int shardCount = randomIntBetween(1, 2);
        int replicaCount = 1;
        int dataNodeCount = shardCount * (replicaCount + 1);
        int clusterManagerNodeCount = 1;

        // Step - 1 index some data to generate files in remote directory
        Map<String, Long> indexStats = initialTestSetup(shardCount, replicaCount, dataNodeCount, 1);
        String prevClusterUUID = clusterService().state().metadata().clusterUUID();

        // Step - 2 Replace all nodes in the cluster with new nodes. This ensures new cluster state doesn't have previous index metadata
        resetCluster(dataNodeCount, clusterManagerNodeCount);

        String newClusterUUID = clusterService().state().metadata().clusterUUID();
        assert !Objects.equals(newClusterUUID, prevClusterUUID) : "cluster restart not successful. cluster uuid is same";

        // Step - 3 Trigger full cluster restore and validate
        validateMetadata(List.of(INDEX_NAME));
        verifyRestoredData(indexStats, INDEX_NAME);
    }

    public void testFullClusterRestoreMultipleIndices() throws Exception {
        int shardCount = randomIntBetween(1, 2);
        int replicaCount = 1;
        int dataNodeCount = shardCount * (replicaCount + 1);
        int clusterManagerNodeCount = 1;

        // Step - 1 index some data to generate files in remote directory
        Map<String, Long> indexStats = initialTestSetup(shardCount, replicaCount, dataNodeCount, clusterManagerNodeCount);

        String secondIndexName = INDEX_NAME + "-2";
        createIndex(secondIndexName, remoteStoreIndexSettings(replicaCount, shardCount + 1));
        Map<String, Long> indexStats2 = indexData(1, false, secondIndexName);
        assertEquals((shardCount + 1) * (replicaCount + 1), getNumShards(secondIndexName).totalNumShards);
        ensureGreen(secondIndexName);
        updateIndexBlock(true, secondIndexName);

        String prevClusterUUID = clusterService().state().metadata().clusterUUID();

        // Step - 2 Replace all nodes in the cluster with new nodes. This ensures new cluster state doesn't have previous index metadata
        resetCluster(dataNodeCount, clusterManagerNodeCount);

        String newClusterUUID = clusterService().state().metadata().clusterUUID();
        assert !Objects.equals(newClusterUUID, prevClusterUUID) : "cluster restart not successful. cluster uuid is same";

        // Step - 3 Trigger full cluster restore
<<<<<<< HEAD
        // validateMetadata(List.of(INDEX_NAME, secondIndexName));
        verifyRestoredData(indexStats, INDEX_NAME);
        verifyRestoredData(indexStats2, secondIndexName, false);
        assertTrue(INDEX_READ_ONLY_SETTING.get(clusterService().state().metadata().index(secondIndexName).getSettings()));
        assertThrows(ClusterBlockException.class, () -> indexSingleDoc(secondIndexName));
        // Test is complete

        // Remove the block to ensure proper cleanup
        updateIndexBlock(false, secondIndexName);
=======
        validateMetadata(List.of(INDEX_NAME, secondIndexName));
        verifyRestoredData(indexStats, INDEX_NAME);
>>>>>>> e942483e
    }

    public void testFullClusterRestoreManifestFilePointsToInvalidIndexMetadataPathThrowsException() throws Exception {
        int shardCount = randomIntBetween(1, 2);
        int replicaCount = 1;
        int dataNodeCount = shardCount * (replicaCount + 1);
        int clusterManagerNodeCount = 1;

        // Step - 1 index some data to generate files in remote directory
        initialTestSetup(shardCount, replicaCount, dataNodeCount, clusterManagerNodeCount);

        String prevClusterUUID = clusterService().state().metadata().clusterUUID();
        String clusterName = clusterService().state().getClusterName().value();

        // Step - 2 Replace all nodes in the cluster with new nodes. This ensures new cluster state doesn't have previous index metadata
        internalCluster().stopAllNodes();
        // Step - 3 Delete index metadata file in remote
        try {
            Files.move(
                segmentRepoPath.resolve(
                    RemoteClusterStateService.encodeString(clusterName) + "/cluster-state/" + prevClusterUUID + "/index"
                ),
                segmentRepoPath.resolve("cluster-state/")
            );
        } catch (IOException e) {
            throw new RuntimeException(e);
        }
        assertThrows(IllegalStateException.class, () -> addNewNodes(dataNodeCount, clusterManagerNodeCount));
        // Test is complete

        // Starting a node without remote state to ensure test cleanup
        internalCluster().startNode(Settings.builder().put(REMOTE_CLUSTER_STATE_ENABLED_SETTING.getKey(), false).build());
    }

    public void testRemoteStateFullRestart() throws Exception {
        int shardCount = randomIntBetween(1, 2);
        int replicaCount = 1;
        int dataNodeCount = shardCount * (replicaCount + 1);
        int clusterManagerNodeCount = 3;

        Map<String, Long> indexStats = initialTestSetup(shardCount, replicaCount, dataNodeCount, clusterManagerNodeCount);
        String prevClusterUUID = clusterService().state().metadata().clusterUUID();
        // Delete index metadata file in remote
        try {
            Files.move(
                segmentRepoPath.resolve(
                    RemoteClusterStateService.encodeString(clusterService().state().getClusterName().value())
                        + "/cluster-state/"
                        + prevClusterUUID
                        + "/manifest"
                ),
                segmentRepoPath.resolve("cluster-state/")
            );
        } catch (IOException e) {
            throw new RuntimeException(e);
        }
        internalCluster().fullRestart();
        ensureGreen(INDEX_NAME);
        String newClusterUUID = clusterService().state().metadata().clusterUUID();
        assert Objects.equals(newClusterUUID, prevClusterUUID) : "Full restart not successful. cluster uuid has changed";
        validateCurrentMetadata();
        verifyRestoredData(indexStats, INDEX_NAME);
    }

    private void validateMetadata(List<String> indexNames) {
        assertEquals(clusterService().state().metadata().indices().size(), indexNames.size());
        for (String indexName : indexNames) {
            assertTrue(clusterService().state().metadata().hasIndex(indexName));
        }
    }

    private void validateCurrentMetadata() throws Exception {
        RemoteClusterStateService remoteClusterStateService = internalCluster().getInstance(
            RemoteClusterStateService.class,
            internalCluster().getClusterManagerName()
        );
        assertBusy(() -> {
            ClusterMetadataManifest manifest = remoteClusterStateService.getLatestClusterMetadataManifest(
                getClusterState().getClusterName().value(),
                getClusterState().metadata().clusterUUID()
            ).get();
            ClusterState clusterState = getClusterState();
            Metadata currentMetadata = clusterState.metadata();
            assertEquals(currentMetadata.indices().size(), manifest.getIndices().size());
            assertEquals(currentMetadata.coordinationMetadata().term(), manifest.getClusterTerm());
            assertEquals(clusterState.version(), manifest.getStateVersion());
            assertEquals(clusterState.stateUUID(), manifest.getStateUUID());
            assertEquals(currentMetadata.clusterUUIDCommitted(), manifest.isClusterUUIDCommitted());
            for (UploadedIndexMetadata uploadedIndexMetadata : manifest.getIndices()) {
                IndexMetadata currentIndexMetadata = currentMetadata.index(uploadedIndexMetadata.getIndexName());
                assertEquals(currentIndexMetadata.getIndex().getUUID(), uploadedIndexMetadata.getIndexUUID());
            }
        });
    }
<<<<<<< HEAD

    @AwaitsFix(bugUrl = "https://github.com/opensearch-project/OpenSearch/issues/9834")
    public void testFullClusterRestoreGlobalMetadata() throws Exception {
        int shardCount = randomIntBetween(1, 2);
        int replicaCount = 1;
        int dataNodeCount = shardCount * (replicaCount + 1);
        int clusterManagerNodeCount = 1;

        // Step - 1 index some data to generate files in remote directory
        Map<String, Long> indexStats = initialTestSetup(shardCount, replicaCount, dataNodeCount, 1);
        String prevClusterUUID = clusterService().state().metadata().clusterUUID();

        // Create global metadata - register a custom repo
        // TODO - uncomment after customs is also uploaded correctly
        // registerCustomRepository();

        // Create global metadata - persistent settings
        updatePersistentSettings(Settings.builder().put(SETTING_CLUSTER_MAX_SHARDS_PER_NODE.getKey(), 34).build());

        // Create global metadata - index template
        putIndexTemplate();

        // Create global metadata - Put cluster block
        addClusterLevelReadOnlyBlock();

        // Step - 2 Replace all nodes in the cluster with new nodes. This ensures new cluster state doesn't have previous index metadata
        resetCluster(dataNodeCount, clusterManagerNodeCount);

        String newClusterUUID = clusterService().state().metadata().clusterUUID();
        assert !Objects.equals(newClusterUUID, prevClusterUUID) : "cluster restart not successful. cluster uuid is same";

        // Step - 3 Trigger full cluster restore and validate
        // validateCurrentMetadata();
        verifyRestoredData(indexStats, INDEX_NAME, false);

        // validate global metadata restored
        verifyRestoredRepositories();
        verifyRestoredIndexTemplate();
        assertEquals(Integer.valueOf(34), SETTING_CLUSTER_MAX_SHARDS_PER_NODE.get(clusterService().state().metadata().settings()));
        assertEquals(true, SETTING_READ_ONLY_SETTING.get(clusterService().state().metadata().settings()));
        assertTrue(clusterService().state().blocks().hasGlobalBlock(CLUSTER_READ_ONLY_BLOCK));
        // Test is complete

        // Remote the cluster read only block to ensure proper cleanup
        updatePersistentSettings(Settings.builder().put(SETTING_READ_ONLY_SETTING.getKey(), false).build());
        assertFalse(clusterService().state().blocks().hasGlobalBlock(CLUSTER_READ_ONLY_BLOCK));
    }

    private void registerCustomRepository() {
        assertAcked(
            client().admin()
                .cluster()
                .preparePutRepository("custom-repo")
                .setType("fs")
                .setSettings(Settings.builder().put("location", randomRepoPath()).put("compress", false))
                .get()
        );
    }

    private void verifyRestoredRepositories() {
        RepositoriesMetadata repositoriesMetadata = clusterService().state().metadata().custom(RepositoriesMetadata.TYPE);
        assertEquals(2, repositoriesMetadata.repositories().size()); // includes remote store repo as well
        assertTrue(SYSTEM_REPOSITORY_SETTING.get(repositoriesMetadata.repository(REPOSITORY_NAME).settings()));
        assertTrue(SYSTEM_REPOSITORY_SETTING.get(repositoriesMetadata.repository(REPOSITORY_2_NAME).settings()));
        // assertEquals("fs", repositoriesMetadata.repository("custom-repo").type());
        // assertEquals(Settings.builder().put("location", randomRepoPath()).put("compress", false).build(),
        // repositoriesMetadata.repository("custom-repo").settings());
    }

    private void addClusterLevelReadOnlyBlock() throws InterruptedException, ExecutionException {
        updatePersistentSettings(Settings.builder().put(SETTING_READ_ONLY_SETTING.getKey(), true).build());
        assertTrue(clusterService().state().blocks().hasGlobalBlock(CLUSTER_READ_ONLY_BLOCK));
    }

    private void updatePersistentSettings(Settings settings) throws ExecutionException, InterruptedException {
        ClusterUpdateSettingsRequest resetRequest = new ClusterUpdateSettingsRequest();
        resetRequest.persistentSettings(settings);
        assertAcked(client().admin().cluster().updateSettings(resetRequest).get());
    }

    private void verifyRestoredIndexTemplate() {
        Map<String, IndexTemplateMetadata> indexTemplateMetadataMap = clusterService().state().metadata().templates();
        assertEquals(1, indexTemplateMetadataMap.size());
        assertEquals(Arrays.asList("pattern-1", "log-*"), indexTemplateMetadataMap.get("my-template").patterns());
        assertEquals(
            Settings.builder() // <1>
                .put("index.number_of_shards", 3)
                .put("index.number_of_replicas", 1)
                .build(),
            indexTemplateMetadataMap.get("my-template").settings()
        );
    }

    private static void putIndexTemplate() {
        PutIndexTemplateRequest request = new PutIndexTemplateRequest("my-template"); // <1>
        request.patterns(Arrays.asList("pattern-1", "log-*")); // <2>

        request.settings(
            Settings.builder() // <1>
                .put("index.number_of_shards", 3)
                .put("index.number_of_replicas", 1)
        );
        assertTrue(client().admin().indices().putTemplate(request).actionGet().isAcknowledged());
    }

    private static void updateIndexBlock(boolean value, String secondIndexName) throws InterruptedException, ExecutionException {
        assertAcked(
            client().admin()
                .indices()
                .updateSettings(
                    new UpdateSettingsRequest(Settings.builder().put(INDEX_READ_ONLY_SETTING.getKey(), value).build(), secondIndexName)
                )
                .get()
        );
    }
=======
>>>>>>> e942483e
}<|MERGE_RESOLUTION|>--- conflicted
+++ resolved
@@ -8,7 +8,9 @@
 
 package org.opensearch.remotestore;
 
-<<<<<<< HEAD
+import org.opensearch.cluster.ClusterState;
+import org.opensearch.cluster.metadata.IndexMetadata;
+import org.opensearch.cluster.metadata.Metadata;
 import org.opensearch.action.admin.cluster.remotestore.restore.RestoreRemoteStoreResponse;
 import org.opensearch.action.admin.cluster.settings.ClusterUpdateSettingsRequest;
 import org.opensearch.action.admin.indices.settings.put.UpdateSettingsRequest;
@@ -17,11 +19,6 @@
 import org.opensearch.cluster.block.ClusterBlockException;
 import org.opensearch.cluster.metadata.IndexTemplateMetadata;
 import org.opensearch.cluster.metadata.RepositoriesMetadata;
-=======
-import org.opensearch.cluster.ClusterState;
-import org.opensearch.cluster.metadata.IndexMetadata;
-import org.opensearch.cluster.metadata.Metadata;
->>>>>>> e942483e
 import org.opensearch.common.settings.Settings;
 import org.opensearch.gateway.remote.ClusterMetadataManifest;
 import org.opensearch.gateway.remote.ClusterMetadataManifest.UploadedIndexMetadata;
@@ -30,26 +27,21 @@
 
 import java.io.IOException;
 import java.nio.file.Files;
-<<<<<<< HEAD
 import java.util.Arrays;
 import java.util.Locale;
-=======
 import java.util.List;
->>>>>>> e942483e
 import java.util.Map;
 import java.util.Objects;
+import java.util.concurrent.ExecutionException;
 
 import static org.opensearch.cluster.metadata.IndexMetadata.INDEX_READ_ONLY_SETTING;
 import static org.opensearch.cluster.metadata.Metadata.CLUSTER_READ_ONLY_BLOCK;
 import static org.opensearch.cluster.metadata.Metadata.SETTING_READ_ONLY_SETTING;
 import static org.opensearch.gateway.remote.RemoteClusterStateService.REMOTE_CLUSTER_STATE_ENABLED_SETTING;
-<<<<<<< HEAD
 import static org.opensearch.indices.ShardLimitValidator.SETTING_CLUSTER_MAX_SHARDS_PER_NODE;
 import static org.opensearch.indices.ShardLimitValidator.SETTING_MAX_SHARDS_PER_CLUSTER_KEY;
 import static org.opensearch.repositories.blobstore.BlobStoreRepository.SYSTEM_REPOSITORY_SETTING;
 import static org.opensearch.test.hamcrest.OpenSearchAssertions.assertAcked;
-=======
->>>>>>> e942483e
 
 @OpenSearchIntegTestCase.ClusterScope(scope = OpenSearchIntegTestCase.Scope.TEST, numDataNodes = 0)
 public class RemoteStoreClusterStateRestoreIT extends BaseRemoteStoreRestoreIT {
@@ -123,7 +115,6 @@
         assert !Objects.equals(newClusterUUID, prevClusterUUID) : "cluster restart not successful. cluster uuid is same";
 
         // Step - 3 Trigger full cluster restore
-<<<<<<< HEAD
         // validateMetadata(List.of(INDEX_NAME, secondIndexName));
         verifyRestoredData(indexStats, INDEX_NAME);
         verifyRestoredData(indexStats2, secondIndexName, false);
@@ -133,10 +124,6 @@
 
         // Remove the block to ensure proper cleanup
         updateIndexBlock(false, secondIndexName);
-=======
-        validateMetadata(List.of(INDEX_NAME, secondIndexName));
-        verifyRestoredData(indexStats, INDEX_NAME);
->>>>>>> e942483e
     }
 
     public void testFullClusterRestoreManifestFilePointsToInvalidIndexMetadataPathThrowsException() throws Exception {
@@ -231,7 +218,6 @@
             }
         });
     }
-<<<<<<< HEAD
 
     @AwaitsFix(bugUrl = "https://github.com/opensearch-project/OpenSearch/issues/9834")
     public void testFullClusterRestoreGlobalMetadata() throws Exception {
@@ -347,6 +333,4 @@
                 .get()
         );
     }
-=======
->>>>>>> e942483e
 }