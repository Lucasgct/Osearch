/*
 * SPDX-License-Identifier: Apache-2.0
 *
 * The OpenSearch Contributors require contributions made to
 * this file be licensed under the Apache-2.0 license or a
 * compatible open source license.
 */

/*
 * Licensed to Elasticsearch under one or more contributor
 * license agreements. See the NOTICE file distributed with
 * this work for additional information regarding copyright
 * ownership. Elasticsearch licenses this file to you under
 * the Apache License, Version 2.0 (the "License"); you may
 * not use this file except in compliance with the License.
 * You may obtain a copy of the License at
 *
 *    http://www.apache.org/licenses/LICENSE-2.0
 *
 * Unless required by applicable law or agreed to in writing,
 * software distributed under the License is distributed on an
 * "AS IS" BASIS, WITHOUT WARRANTIES OR CONDITIONS OF ANY
 * KIND, either express or implied.  See the License for the
 * specific language governing permissions and limitations
 * under the License.
 */

/*
 * Modifications Copyright OpenSearch Contributors. See
 * GitHub history for details.
 */

package org.opensearch.action.admin.cluster.node.tasks;

import org.opensearch.OpenSearchException;
import org.opensearch.OpenSearchTimeoutException;
import org.opensearch.ExceptionsHelper;
import org.opensearch.ResourceNotFoundException;
import org.opensearch.action.ActionFuture;
import org.opensearch.action.ActionListener;
import org.opensearch.action.TaskOperationFailure;
import org.opensearch.action.admin.cluster.health.ClusterHealthAction;
import org.opensearch.action.admin.cluster.node.tasks.cancel.CancelTasksResponse;
import org.opensearch.action.admin.cluster.node.tasks.get.GetTaskRequest;
import org.opensearch.action.admin.cluster.node.tasks.get.GetTaskResponse;
import org.opensearch.action.admin.cluster.node.tasks.list.ListTasksAction;
import org.opensearch.action.admin.cluster.node.tasks.list.ListTasksResponse;
import org.opensearch.action.admin.indices.refresh.RefreshAction;
import org.opensearch.action.admin.indices.upgrade.post.UpgradeAction;
import org.opensearch.action.admin.indices.validate.query.ValidateQueryAction;
import org.opensearch.action.bulk.BulkAction;
import org.opensearch.action.index.IndexAction;
import org.opensearch.action.index.IndexResponse;
import org.opensearch.action.search.SearchAction;
import org.opensearch.action.search.SearchResponse;
import org.opensearch.action.search.SearchTransportService;
import org.opensearch.action.support.WriteRequest;
import org.opensearch.action.support.replication.ReplicationResponse;
import org.opensearch.action.support.replication.TransportReplicationActionTests;
import org.opensearch.cluster.node.DiscoveryNode;
import org.opensearch.cluster.service.ClusterService;
import org.opensearch.common.Strings;
import org.opensearch.common.collect.Tuple;
import org.opensearch.common.regex.Regex;
import org.opensearch.common.settings.Settings;
import org.opensearch.common.xcontent.XContentType;
import org.opensearch.index.query.QueryBuilders;
import org.opensearch.plugins.Plugin;
import org.opensearch.search.builder.SearchSourceBuilder;
import org.opensearch.tasks.Task;
import org.opensearch.tasks.TaskId;
import org.opensearch.tasks.TaskInfo;
import org.opensearch.tasks.TaskResult;
import org.opensearch.tasks.TaskResultsService;
import org.opensearch.test.OpenSearchIntegTestCase;
import org.opensearch.test.tasks.MockTaskManager;
import org.opensearch.test.tasks.MockTaskManagerListener;
import org.opensearch.test.transport.MockTransportService;
import org.opensearch.transport.ReceiveTimeoutTransportException;
import org.opensearch.transport.TransportService;

import java.io.IOException;
import java.util.ArrayList;
import java.util.Arrays;
import java.util.Collection;
import java.util.Collections;
import java.util.HashMap;
import java.util.List;
import java.util.Map;
import java.util.concurrent.BrokenBarrierException;
import java.util.concurrent.CountDownLatch;
import java.util.concurrent.CyclicBarrier;
import java.util.concurrent.TimeUnit;
import java.util.function.Consumer;
import java.util.function.Function;

import static java.util.Collections.emptyList;
import static java.util.Collections.singleton;
import static org.opensearch.common.unit.TimeValue.timeValueMillis;
import static org.opensearch.common.unit.TimeValue.timeValueSeconds;
import static org.opensearch.http.HttpTransportSettings.SETTING_HTTP_MAX_HEADER_SIZE;
import static org.opensearch.test.hamcrest.OpenSearchAssertions.assertFutureThrows;
import static org.opensearch.test.hamcrest.OpenSearchAssertions.assertNoFailures;
import static org.opensearch.test.hamcrest.OpenSearchAssertions.assertSearchResponse;
import static org.hamcrest.Matchers.allOf;
import static org.hamcrest.Matchers.containsString;
import static org.hamcrest.Matchers.empty;
import static org.hamcrest.Matchers.emptyCollectionOf;
import static org.hamcrest.Matchers.greaterThan;
import static org.hamcrest.Matchers.greaterThanOrEqualTo;
import static org.hamcrest.Matchers.hasSize;
import static org.hamcrest.Matchers.lessThanOrEqualTo;
import static org.hamcrest.Matchers.not;
import static org.hamcrest.Matchers.notNullValue;
import static org.hamcrest.Matchers.startsWith;

/**
 * Integration tests for task management API
 * <p>
 * We need at least 2 nodes so we have a master node a non-master node
 */
@OpenSearchIntegTestCase.ClusterScope(scope = OpenSearchIntegTestCase.Scope.SUITE, minNumDataNodes = 2)
public class TasksIT extends OpenSearchIntegTestCase {

    private Map<Tuple<String, String>, RecordingTaskManagerListener> listeners = new HashMap<>();

    @Override
    protected Collection<Class<? extends Plugin>> getMockPlugins() {
        Collection<Class<? extends Plugin>> mockPlugins = new ArrayList<>(super.getMockPlugins());
        mockPlugins.remove(MockTransportService.TestPlugin.class);
        return mockPlugins;
    }

    @Override
    protected Collection<Class<? extends Plugin>> nodePlugins() {
        return Arrays.asList(MockTransportService.TestPlugin.class, TestTaskPlugin.class);
    }

    @Override
    protected Settings nodeSettings(int nodeOrdinal) {
        return Settings.builder()
            .put(super.nodeSettings(nodeOrdinal))
            .put(MockTaskManager.USE_MOCK_TASK_MANAGER_SETTING.getKey(), true)
            .build();
    }

    public void testTaskCounts() {
        // Run only on data nodes
        ListTasksResponse response = client().admin()
            .cluster()
            .prepareListTasks("data:true")
            .setActions(ListTasksAction.NAME + "[n]")
            .get();
        assertThat(response.getTasks().size(), greaterThanOrEqualTo(cluster().numDataNodes()));
    }

    public void testMasterNodeOperationTasks() {
        registerTaskManagerListeners(ClusterHealthAction.NAME);

        // First run the health on the master node - should produce only one task on the master node
        internalCluster().masterClient().admin().cluster().prepareHealth().get();
        assertEquals(1, numberOfEvents(ClusterHealthAction.NAME, Tuple::v1)); // counting only registration events
        assertEquals(1, numberOfEvents(ClusterHealthAction.NAME, event -> event.v1() == false)); // counting only unregistration events

        resetTaskManagerListeners(ClusterHealthAction.NAME);

        // Now run the health on a non-master node - should produce one task on master and one task on another node
        internalCluster().nonMasterClient().admin().cluster().prepareHealth().get();
        assertEquals(2, numberOfEvents(ClusterHealthAction.NAME, Tuple::v1)); // counting only registration events
        assertEquals(2, numberOfEvents(ClusterHealthAction.NAME, event -> event.v1() == false)); // counting only unregistration events
        List<TaskInfo> tasks = findEvents(ClusterHealthAction.NAME, Tuple::v1);

        // Verify that one of these tasks is a parent of another task
        if (tasks.get(0).getParentTaskId().isSet()) {
            assertParentTask(Collections.singletonList(tasks.get(0)), tasks.get(1));
        } else {
            assertParentTask(Collections.singletonList(tasks.get(1)), tasks.get(0));
        }
    }

    public void testTransportReplicationAllShardsTasks() {
        registerTaskManagerListeners(ValidateQueryAction.NAME); // main task
        registerTaskManagerListeners(ValidateQueryAction.NAME + "[s]"); // shard
                                                                        // level
        // tasks
        createIndex("test");
        ensureGreen("test"); // Make sure all shards are allocated
        client().admin().indices().prepareValidateQuery("test").setAllShards(true).get();

        // the field stats operation should produce one main task
        NumShards numberOfShards = getNumShards("test");
        assertEquals(1, numberOfEvents(ValidateQueryAction.NAME, Tuple::v1));
        // and then one operation per shard
        assertEquals(numberOfShards.numPrimaries, numberOfEvents(ValidateQueryAction.NAME + "[s]", Tuple::v1));

        // the shard level tasks should have the main task as a parent
        assertParentTask(findEvents(ValidateQueryAction.NAME + "[s]", Tuple::v1), findEvents(ValidateQueryAction.NAME, Tuple::v1).get(0));
    }

    public void testTransportBroadcastByNodeTasks() {
        registerTaskManagerListeners(UpgradeAction.NAME);  // main task
        registerTaskManagerListeners(UpgradeAction.NAME + "[n]"); // node level tasks
        createIndex("test");
        ensureGreen("test"); // Make sure all shards are allocated
        client().admin().indices().prepareUpgrade("test").get();

        // the percolate operation should produce one main task
        assertEquals(1, numberOfEvents(UpgradeAction.NAME, Tuple::v1));
        // and then one operation per each node where shards are located
        assertEquals(internalCluster().nodesInclude("test").size(), numberOfEvents(UpgradeAction.NAME + "[n]", Tuple::v1));

        // all node level tasks should have the main task as a parent
        assertParentTask(findEvents(UpgradeAction.NAME + "[n]", Tuple::v1), findEvents(UpgradeAction.NAME, Tuple::v1).get(0));
    }

    public void testTransportReplicationSingleShardTasks() {
        registerTaskManagerListeners(ValidateQueryAction.NAME);  // main task
        registerTaskManagerListeners(ValidateQueryAction.NAME + "[s]"); // shard level tasks
        createIndex("test");
        ensureGreen("test"); // Make sure all shards are allocated
        client().admin().indices().prepareValidateQuery("test").get();

        // the validate operation should produce one main task
        assertEquals(1, numberOfEvents(ValidateQueryAction.NAME, Tuple::v1));
        // and then one operation
        assertEquals(1, numberOfEvents(ValidateQueryAction.NAME + "[s]", Tuple::v1));
        // the shard level operation should have the main task as its parent
        assertParentTask(findEvents(ValidateQueryAction.NAME + "[s]", Tuple::v1), findEvents(ValidateQueryAction.NAME, Tuple::v1).get(0));
    }

    public void testTransportBroadcastReplicationTasks() {
        registerTaskManagerListeners(RefreshAction.NAME);  // main task
        registerTaskManagerListeners(RefreshAction.NAME + "[s]"); // shard level tasks
        registerTaskManagerListeners(RefreshAction.NAME + "[s][*]"); // primary and replica shard tasks
        createIndex("test");
        ensureGreen("test"); // Make sure all shards are allocated
        client().admin().indices().prepareRefresh("test").get();

        // the refresh operation should produce one main task
        NumShards numberOfShards = getNumShards("test");

        logger.debug("number of shards, total: [{}], primaries: [{}] ", numberOfShards.totalNumShards, numberOfShards.numPrimaries);
        logger.debug("main events {}", numberOfEvents(RefreshAction.NAME, Tuple::v1));
        logger.debug("main event node {}", findEvents(RefreshAction.NAME, Tuple::v1).get(0).getTaskId().getNodeId());
        logger.debug("[s] events {}", numberOfEvents(RefreshAction.NAME + "[s]", Tuple::v1));
        logger.debug("[s][*] events {}", numberOfEvents(RefreshAction.NAME + "[s][*]", Tuple::v1));
        logger.debug("nodes with the index {}", internalCluster().nodesInclude("test"));

        assertEquals(1, numberOfEvents(RefreshAction.NAME, Tuple::v1));
        // Because it's broadcast replication action we will have as many [s] level requests
        // as we have primary shards on the coordinating node plus we will have one task per primary outside of the
        // coordinating node due to replication.
        // If all primaries are on the coordinating node, the number of tasks should be equal to the number of primaries
        // If all primaries are not on the coordinating node, the number of tasks should be equal to the number of primaries times 2
        assertThat(numberOfEvents(RefreshAction.NAME + "[s]", Tuple::v1), greaterThanOrEqualTo(numberOfShards.numPrimaries));
        assertThat(numberOfEvents(RefreshAction.NAME + "[s]", Tuple::v1), lessThanOrEqualTo(numberOfShards.numPrimaries * 2));

        // Verify that all [s] events have the proper parent
        // This is complicated because if the shard task runs on the same node it has main task as a parent
        // but if it runs on non-coordinating node it would have another intermediate [s] task on the coordinating node as a parent
        TaskInfo mainTask = findEvents(RefreshAction.NAME, Tuple::v1).get(0);
        List<TaskInfo> sTasks = findEvents(RefreshAction.NAME + "[s]", Tuple::v1);
        for (TaskInfo taskInfo : sTasks) {
            if (mainTask.getTaskId().getNodeId().equals(taskInfo.getTaskId().getNodeId())) {
                // This shard level task runs on the same node as a parent task - it should have the main task as a direct parent
                assertParentTask(Collections.singletonList(taskInfo), mainTask);
            } else {
                String description = taskInfo.getDescription();
                // This shard level task runs on another node - it should have a corresponding shard level task on the node where main task
                // is running
                List<TaskInfo> sTasksOnRequestingNode = findEvents(
                    RefreshAction.NAME + "[s]",
                    event -> event.v1()
                        && mainTask.getTaskId().getNodeId().equals(event.v2().getTaskId().getNodeId())
                        && description.equals(event.v2().getDescription())
                );
                // There should be only one parent task
                assertEquals(1, sTasksOnRequestingNode.size());
                assertParentTask(Collections.singletonList(taskInfo), sTasksOnRequestingNode.get(0));
            }
        }

        // we will have as many [s][p] and [s][r] tasks as we have primary and replica shards
        assertEquals(numberOfShards.totalNumShards, numberOfEvents(RefreshAction.NAME + "[s][*]", Tuple::v1));

        // we the [s][p] and [s][r] tasks should have a corresponding [s] task on the same node as a parent
        List<TaskInfo> spEvents = findEvents(RefreshAction.NAME + "[s][*]", Tuple::v1);
        for (TaskInfo taskInfo : spEvents) {
            List<TaskInfo> sTask;
            if (taskInfo.getAction().endsWith("[s][p]")) {
                // A [s][p] level task should have a corresponding [s] level task on the same node
                sTask = findEvents(
                    RefreshAction.NAME + "[s]",
                    event -> event.v1()
                        && taskInfo.getTaskId().getNodeId().equals(event.v2().getTaskId().getNodeId())
                        && taskInfo.getDescription().equals(event.v2().getDescription())
                );
            } else {
                // A [s][r] level task should have a corresponding [s] level task on the a different node (where primary is located)
                sTask = findEvents(
                    RefreshAction.NAME + "[s]",
                    event -> event.v1()
                        && taskInfo.getParentTaskId().getNodeId().equals(event.v2().getTaskId().getNodeId())
                        && taskInfo.getDescription().equals(event.v2().getDescription())
                );
            }
            // There should be only one parent task
            assertEquals(1, sTask.size());
            assertParentTask(Collections.singletonList(taskInfo), sTask.get(0));
        }
    }

    public void testTransportBulkTasks() {
        registerTaskManagerListeners(BulkAction.NAME);  // main task
        registerTaskManagerListeners(BulkAction.NAME + "[s]");  // shard task
        registerTaskManagerListeners(BulkAction.NAME + "[s][p]");  // shard task on primary
        registerTaskManagerListeners(BulkAction.NAME + "[s][r]");  // shard task on replica
        createIndex("test");
        ensureGreen("test"); // Make sure all shards are allocated to catch replication tasks
        // ensures the mapping is available on all nodes so we won't retry the request (in case replicas don't have the right mapping).
        client().admin().indices().preparePutMapping("test").setType("doc").setSource("foo", "type=keyword").get();
        client().prepareBulk()
            .add(client().prepareIndex("test", "doc", "test_id").setSource("{\"foo\": \"bar\"}", XContentType.JSON))
            .get();

        // the bulk operation should produce one main task
        List<TaskInfo> topTask = findEvents(BulkAction.NAME, Tuple::v1);
        assertEquals(1, topTask.size());
        assertEquals("requests[1], indices[test]", topTask.get(0).getDescription());

        // we should also get 1 or 2 [s] operation with main operation as a parent
        // in case the primary is located on the coordinating node we will have 1 operation, otherwise - 2
        List<TaskInfo> shardTasks = findEvents(BulkAction.NAME + "[s]", Tuple::v1);
        assertThat(shardTasks.size(), allOf(lessThanOrEqualTo(2), greaterThanOrEqualTo(1)));

        // Select the effective shard task
        TaskInfo shardTask;
        if (shardTasks.size() == 1) {
            // we have only one task - it's going to be the parent task for all [s][p] and [s][r] tasks
            shardTask = shardTasks.get(0);
            // and it should have the main task as a parent
            assertParentTask(shardTask, findEvents(BulkAction.NAME, Tuple::v1).get(0));
        } else {
            if (shardTasks.get(0).getParentTaskId().equals(shardTasks.get(1).getTaskId())) {
                // task 1 is the parent of task 0, that means that task 0 will control [s][p] and [s][r] tasks
                shardTask = shardTasks.get(0);
                // in turn the parent of the task 1 should be the main task
                assertParentTask(shardTasks.get(1), findEvents(BulkAction.NAME, Tuple::v1).get(0));
            } else {
                // otherwise task 1 will control [s][p] and [s][r] tasks
                shardTask = shardTasks.get(1);
                // in turn the parent of the task 0 should be the main task
                assertParentTask(shardTasks.get(0), findEvents(BulkAction.NAME, Tuple::v1).get(0));
            }
        }
        assertThat(shardTask.getDescription(), startsWith("requests[1], index[test]["));

        // we should also get one [s][p] operation with shard operation as a parent
        assertEquals(1, numberOfEvents(BulkAction.NAME + "[s][p]", Tuple::v1));
        assertParentTask(findEvents(BulkAction.NAME + "[s][p]", Tuple::v1), shardTask);

        // we should get as many [s][r] operations as we have replica shards
        // they all should have the same shard task as a parent
        assertEquals(getNumShards("test").numReplicas, numberOfEvents(BulkAction.NAME + "[s][r]", Tuple::v1));
        assertParentTask(findEvents(BulkAction.NAME + "[s][r]", Tuple::v1), shardTask);
    }

    public void testSearchTaskDescriptions() {
        registerTaskManagerListeners(SearchAction.NAME);  // main task
        registerTaskManagerListeners(SearchAction.NAME + "[*]");  // shard task
        createIndex("test");
        ensureGreen("test"); // Make sure all shards are allocated to catch replication tasks
        client().prepareIndex("test", "doc", "test_id")
            .setSource("{\"foo\": \"bar\"}", XContentType.JSON)
            .setRefreshPolicy(WriteRequest.RefreshPolicy.IMMEDIATE)
            .get();

        Map<String, String> headers = new HashMap<>();
        headers.put(Task.X_OPAQUE_ID, "my_id");
        headers.put("Foo-Header", "bar");
        headers.put("Custom-Task-Header", "my_value");
        assertSearchResponse(
            client().filterWithHeader(headers).prepareSearch("test").setTypes("doc").setQuery(QueryBuilders.matchAllQuery()).get()
        );

        // the search operation should produce one main task
        List<TaskInfo> mainTask = findEvents(SearchAction.NAME, Tuple::v1);
        assertEquals(1, mainTask.size());
        assertThat(mainTask.get(0).getDescription(), startsWith("indices[test], types[doc], search_type["));
        assertThat(mainTask.get(0).getDescription(), containsString("\"query\":{\"match_all\""));
        assertTaskHeaders(mainTask.get(0));

        // check that if we have any shard-level requests they all have non-zero length description
        List<TaskInfo> shardTasks = findEvents(SearchAction.NAME + "[*]", Tuple::v1);
        for (TaskInfo taskInfo : shardTasks) {
            assertThat(taskInfo.getParentTaskId(), notNullValue());
            assertEquals(mainTask.get(0).getTaskId(), taskInfo.getParentTaskId());
            assertTaskHeaders(taskInfo);
            switch (taskInfo.getAction()) {
                case SearchTransportService.QUERY_ACTION_NAME:
                case SearchTransportService.DFS_ACTION_NAME:
                    assertTrue(taskInfo.getDescription(), Regex.simpleMatch("shardId[[test][*]]", taskInfo.getDescription()));
                    break;
                case SearchTransportService.QUERY_ID_ACTION_NAME:
                    assertTrue(taskInfo.getDescription(), Regex.simpleMatch("id[*], indices[test]", taskInfo.getDescription()));
                    break;
                case SearchTransportService.FETCH_ID_ACTION_NAME:
                    assertTrue(
                        taskInfo.getDescription(),
                        Regex.simpleMatch("id[*], size[1], lastEmittedDoc[null]", taskInfo.getDescription())
                    );
                    break;
                case SearchTransportService.QUERY_CAN_MATCH_NAME:
                    assertTrue(taskInfo.getDescription(), Regex.simpleMatch("shardId[[test][*]]", taskInfo.getDescription()));
                    break;
                default:
                    fail("Unexpected action [" + taskInfo.getAction() + "] with description [" + taskInfo.getDescription() + "]");
            }
            // assert that all task descriptions have non-zero length
            assertThat(taskInfo.getDescription().length(), greaterThan(0));
        }

    }

    public void testSearchTaskHeaderLimit() {
        int maxSize = Math.toIntExact(SETTING_HTTP_MAX_HEADER_SIZE.getDefault(Settings.EMPTY).getBytes() / 2 + 1);

        Map<String, String> headers = new HashMap<>();
        headers.put(Task.X_OPAQUE_ID, "my_id");
        headers.put("Custom-Task-Header", randomAlphaOfLengthBetween(maxSize, maxSize + 100));
        IllegalArgumentException ex = expectThrows(
            IllegalArgumentException.class,
            () -> client().filterWithHeader(headers).admin().cluster().prepareListTasks().get()
        );
        assertThat(ex.getMessage(), startsWith("Request exceeded the maximum size of task headers "));
    }

    private void assertTaskHeaders(TaskInfo taskInfo) {
        assertThat(taskInfo.getHeaders().keySet(), hasSize(2));
        assertEquals("my_id", taskInfo.getHeaders().get(Task.X_OPAQUE_ID));
        assertEquals("my_value", taskInfo.getHeaders().get("Custom-Task-Header"));
    }

    /**
     * Very basic "is it plugged in" style test that indexes a document and makes sure that you can fetch the status of the process. The
     * goal here is to verify that the large moving parts that make fetching task status work fit together rather than to verify any
     * particular status results from indexing. For that, look at {@link TransportReplicationActionTests}. We intentionally don't use the
     * task recording mechanism used in other places in this test so we can make sure that the status fetching works properly over the wire.
     */
    public void testCanFetchIndexStatus() throws Exception {
        // First latch waits for the task to start, second on blocks it from finishing.
        CountDownLatch taskRegistered = new CountDownLatch(1);
        CountDownLatch letTaskFinish = new CountDownLatch(1);
        Thread index = null;
        try {
            for (TransportService transportService : internalCluster().getInstances(TransportService.class)) {
                ((MockTaskManager) transportService.getTaskManager()).addListener(new MockTaskManagerListener() {
                    @Override
                    public void onTaskRegistered(Task task) {
                        if (task.getAction().startsWith(IndexAction.NAME)) {
                            taskRegistered.countDown();
                            logger.debug("Blocking [{}] starting", task);
                            try {
                                assertTrue(letTaskFinish.await(10, TimeUnit.SECONDS));
                            } catch (InterruptedException e) {
                                throw new RuntimeException(e);
                            }
                        }
                    }

                    @Override
                    public void onTaskUnregistered(Task task) {}

                    @Override
                    public void waitForTaskCompletion(Task task) {}
                });
            }
            // Need to run the task in a separate thread because node client's .execute() is blocked by our task listener
            index = new Thread(() -> {
                IndexResponse indexResponse = client().prepareIndex("test", "test").setSource("test", "test").get();
                assertArrayEquals(ReplicationResponse.EMPTY, indexResponse.getShardInfo().getFailures());
            });
            index.start();
            assertTrue(taskRegistered.await(10, TimeUnit.SECONDS)); // waiting for at least one task to be registered

            ListTasksResponse listResponse = client().admin()
                .cluster()
                .prepareListTasks()
                .setActions("indices:data/write/index*")
                .setDetailed(true)
                .get();
            assertThat(listResponse.getTasks(), not(empty()));
            for (TaskInfo task : listResponse.getTasks()) {
                assertNotNull(task.getStatus());
                GetTaskResponse getResponse = client().admin().cluster().prepareGetTask(task.getTaskId()).get();
                assertFalse("task should still be running", getResponse.getTask().isCompleted());
                TaskInfo fetchedWithGet = getResponse.getTask().getTask();
                assertEquals(task.getId(), fetchedWithGet.getId());
                assertEquals(task.getType(), fetchedWithGet.getType());
                assertEquals(task.getAction(), fetchedWithGet.getAction());
                assertEquals(task.getDescription(), fetchedWithGet.getDescription());
                assertEquals(task.getStatus(), fetchedWithGet.getStatus());
                assertEquals(task.getStartTime(), fetchedWithGet.getStartTime());
                assertThat(fetchedWithGet.getRunningTimeNanos(), greaterThanOrEqualTo(task.getRunningTimeNanos()));
                assertEquals(task.isCancellable(), fetchedWithGet.isCancellable());
                assertEquals(task.getParentTaskId(), fetchedWithGet.getParentTaskId());
            }
        } finally {
            letTaskFinish.countDown();
            if (index != null) {
                index.join();
            }
            assertBusy(
                () -> {
                    assertEquals(
                        emptyList(),
                        client().admin().cluster().prepareListTasks().setActions("indices:data/write/index*").get().getTasks()
                    );
                }
            );
        }
    }

    public void testTasksCancellation() throws Exception {
        // Start blocking test task
        // Get real client (the plugin is not registered on transport nodes)
        TestTaskPlugin.NodesRequest request = new TestTaskPlugin.NodesRequest("test");
        ActionFuture<TestTaskPlugin.NodesResponse> future = client().execute(TestTaskPlugin.TestTaskAction.INSTANCE, request);

        logger.info("--> started test tasks");

        // Wait for the task to start on all nodes
        assertBusy(
            () -> assertEquals(
                internalCluster().size(),
                client().admin().cluster().prepareListTasks().setActions(TestTaskPlugin.TestTaskAction.NAME + "[n]").get().getTasks().size()
            )
        );

        logger.info("--> cancelling the main test task");
        CancelTasksResponse cancelTasksResponse = client().admin()
            .cluster()
            .prepareCancelTasks()
            .setActions(TestTaskPlugin.TestTaskAction.NAME)
            .get();
        assertEquals(1, cancelTasksResponse.getTasks().size());

        future.get();

        logger.info("--> checking that test tasks are not running");
        assertEquals(
            0,
            client().admin().cluster().prepareListTasks().setActions(TestTaskPlugin.TestTaskAction.NAME + "*").get().getTasks().size()
        );
    }

    public void testTasksUnblocking() throws Exception {
        // Start blocking test task
        TestTaskPlugin.NodesRequest request = new TestTaskPlugin.NodesRequest("test");
        ActionFuture<TestTaskPlugin.NodesResponse> future = client().execute(TestTaskPlugin.TestTaskAction.INSTANCE, request);
        // Wait for the task to start on all nodes
        assertBusy(
            () -> assertEquals(
                internalCluster().size(),
                client().admin().cluster().prepareListTasks().setActions(TestTaskPlugin.TestTaskAction.NAME + "[n]").get().getTasks().size()
            )
        );

        new TestTaskPlugin.UnblockTestTasksRequestBuilder(client(), TestTaskPlugin.UnblockTestTasksAction.INSTANCE).get();

        future.get();
        assertEquals(
            0,
            client().admin().cluster().prepareListTasks().setActions(TestTaskPlugin.TestTaskAction.NAME + "[n]").get().getTasks().size()
        );
    }

    public void testListTasksWaitForCompletion() throws Exception {
        waitForCompletionTestCase(
            randomBoolean(),
            id -> client().admin()
                .cluster()
                .prepareListTasks()
                .setActions(TestTaskPlugin.TestTaskAction.NAME)
                .setWaitForCompletion(true)
                .execute(),
            response -> {
                assertThat(response.getNodeFailures(), empty());
                assertThat(response.getTaskFailures(), empty());
                assertThat(response.getTasks(), hasSize(1));
                TaskInfo task = response.getTasks().get(0);
                assertEquals(TestTaskPlugin.TestTaskAction.NAME, task.getAction());
            }
        );
    }

    public void testGetTaskWaitForCompletionWithoutStoringResult() throws Exception {
        waitForCompletionTestCase(
            false,
            id -> client().admin().cluster().prepareGetTask(id).setWaitForCompletion(true).execute(),
            response -> {
                assertTrue(response.getTask().isCompleted());
                // We didn't store the result so it won't come back when we wait
                assertNull(response.getTask().getResponse());
                // But the task's details should still be there because we grabbed a reference to the task before waiting for it to complete
                assertNotNull(response.getTask().getTask());
                assertEquals(TestTaskPlugin.TestTaskAction.NAME, response.getTask().getTask().getAction());
            }
        );
    }

    public void testGetTaskWaitForCompletionWithStoringResult() throws Exception {
        waitForCompletionTestCase(
            true,
            id -> client().admin().cluster().prepareGetTask(id).setWaitForCompletion(true).execute(),
            response -> {
                assertTrue(response.getTask().isCompleted());
                // We stored the task so we should get its results
                assertEquals(0, response.getTask().getResponseAsMap().get("failure_count"));
                // The task's details should also be there
                assertNotNull(response.getTask().getTask());
                assertEquals(TestTaskPlugin.TestTaskAction.NAME, response.getTask().getTask().getAction());
            }
        );
    }

    /**
     * Test wait for completion.
     * @param storeResult should the task store its results
     * @param wait start waiting for a task. Accepts that id of the task to wait for and returns a future waiting for it.
     * @param validator validate the response and return the task ids that were found
     */
    private <T> void waitForCompletionTestCase(boolean storeResult, Function<TaskId, ActionFuture<T>> wait, Consumer<T> validator)
        throws Exception {
        // Start blocking test task
        TestTaskPlugin.NodesRequest request = new TestTaskPlugin.NodesRequest("test");
        request.setShouldStoreResult(storeResult);
        ActionFuture<TestTaskPlugin.NodesResponse> future = client().execute(TestTaskPlugin.TestTaskAction.INSTANCE, request);

        ActionFuture<T> waitResponseFuture;
        TaskId taskId;
        try {
            taskId = waitForTestTaskStartOnAllNodes();

            // Wait for the task to start
            assertBusy(() -> client().admin().cluster().prepareGetTask(taskId).get());

            // Register listeners so we can be sure the waiting started
            CountDownLatch waitForWaitingToStart = new CountDownLatch(1);
            for (TransportService transportService : internalCluster().getInstances(TransportService.class)) {
                ((MockTaskManager) transportService.getTaskManager()).addListener(new MockTaskManagerListener() {
                    @Override
                    public void waitForTaskCompletion(Task task) {
                        waitForWaitingToStart.countDown();
                    }

                    @Override
                    public void onTaskRegistered(Task task) {}

                    @Override
                    public void onTaskUnregistered(Task task) {}
                });
            }

            // Spin up a request to wait for the test task to finish
            waitResponseFuture = wait.apply(taskId);

            /* Wait for the wait to start. This should count down just *before* we wait for completion but after the list/get has got a
             * reference to the running task. Because we unblock immediately after this the task may no longer be running for us to wait
             * on which is fine. */
            waitForWaitingToStart.await();
        } finally {
            // Unblock the request so the wait for completion request can finish
            new TestTaskPlugin.UnblockTestTasksRequestBuilder(client(), TestTaskPlugin.UnblockTestTasksAction.INSTANCE).get();
        }

        // Now that the task is unblocked the list response will come back
        T waitResponse = waitResponseFuture.get();
        validator.accept(waitResponse);

        TestTaskPlugin.NodesResponse response = future.get();
        assertEquals(emptyList(), response.failures());
    }

    public void testListTasksWaitForTimeout() throws Exception {
        waitForTimeoutTestCase(id -> {
            ListTasksResponse response = client().admin()
                .cluster()
                .prepareListTasks()
                .setActions(TestTaskPlugin.TestTaskAction.NAME)
                .setWaitForCompletion(true)
                .setTimeout(timeValueMillis(100))
                .get();
            assertThat(response.getNodeFailures(), not(empty()));
            return response.getNodeFailures();
        });
    }

    public void testGetTaskWaitForTimeout() throws Exception {
        waitForTimeoutTestCase(id -> {
            Exception e = expectThrows(
                Exception.class,
                () -> client().admin().cluster().prepareGetTask(id).setWaitForCompletion(true).setTimeout(timeValueMillis(100)).get()
            );
            return singleton(e);
        });
    }

    /**
     * Test waiting for a task that times out.
     * @param wait wait for the running task and return all the failures you accumulated waiting for it
     */
    private void waitForTimeoutTestCase(Function<TaskId, ? extends Iterable<? extends Throwable>> wait) throws Exception {
        // Start blocking test task
        TestTaskPlugin.NodesRequest request = new TestTaskPlugin.NodesRequest("test");
        ActionFuture<TestTaskPlugin.NodesResponse> future = client().execute(TestTaskPlugin.TestTaskAction.INSTANCE, request);
        try {
            TaskId taskId = waitForTestTaskStartOnAllNodes();

            // Wait for the task to start
            assertBusy(() -> client().admin().cluster().prepareGetTask(taskId).get());

            // Spin up a request that should wait for those tasks to finish
            // It will timeout because we haven't unblocked the tasks
            Iterable<? extends Throwable> failures = wait.apply(taskId);

            for (Throwable failure : failures) {
                assertNotNull(ExceptionsHelper.unwrap(failure, OpenSearchTimeoutException.class, ReceiveTimeoutTransportException.class));
            }
        } finally {
            // Now we can unblock those requests
            new TestTaskPlugin.UnblockTestTasksRequestBuilder(client(), TestTaskPlugin.UnblockTestTasksAction.INSTANCE).get();
        }
        future.get();
    }

    /**
     * Wait for the test task to be running on all nodes and return the TaskId of the primary task.
     */
    private TaskId waitForTestTaskStartOnAllNodes() throws Exception {
        assertBusy(() -> {
            List<TaskInfo> tasks = client().admin()
                .cluster()
                .prepareListTasks()
                .setActions(TestTaskPlugin.TestTaskAction.NAME + "[n]")
                .get()
                .getTasks();
            assertEquals(internalCluster().size(), tasks.size());
        });
        List<TaskInfo> task = client().admin().cluster().prepareListTasks().setActions(TestTaskPlugin.TestTaskAction.NAME).get().getTasks();
        assertThat(task, hasSize(1));
        return task.get(0).getTaskId();
    }

    public void testTasksListWaitForNoTask() throws Exception {
        // Spin up a request to wait for no matching tasks
        ActionFuture<ListTasksResponse> waitResponseFuture = client().admin()
            .cluster()
            .prepareListTasks()
            .setActions(TestTaskPlugin.TestTaskAction.NAME + "[n]")
            .setWaitForCompletion(true)
            .setTimeout(timeValueMillis(10))
            .execute();

        // It should finish quickly and without complaint
        assertThat(waitResponseFuture.get().getTasks(), empty());
    }

    public void testTasksGetWaitForNoTask() throws Exception {
        // Spin up a request to wait for no matching tasks
        ActionFuture<GetTaskResponse> waitResponseFuture = client().admin()
            .cluster()
            .prepareGetTask("notfound:1")
            .setWaitForCompletion(true)
            .setTimeout(timeValueMillis(10))
            .execute();

        // It should finish quickly and without complaint
        expectNotFound(waitResponseFuture::get);
    }

    public void testTasksWaitForAllTask() throws Exception {
        // Spin up a request to wait for all tasks in the cluster to make sure it doesn't cause an infinite loop
        ListTasksResponse response = client().admin()
            .cluster()
            .prepareListTasks()
            .setWaitForCompletion(true)
            .setTimeout(timeValueSeconds(10))
            .get();

        // It should finish quickly and without complaint and list the list tasks themselves
        assertThat(response.getNodeFailures(), emptyCollectionOf(OpenSearchException.class));
        assertThat(response.getTaskFailures(), emptyCollectionOf(TaskOperationFailure.class));
        assertThat(response.getTasks().size(), greaterThanOrEqualTo(1));
    }

    public void testTaskStoringSuccessfulResult() throws Exception {
        registerTaskManagerListeners(TestTaskPlugin.TestTaskAction.NAME);  // we need this to get task id of the process

        // Start non-blocking test task
        TestTaskPlugin.NodesRequest request = new TestTaskPlugin.NodesRequest("test");
        request.setShouldStoreResult(true);
        request.setShouldBlock(false);
        TaskId parentTaskId = new TaskId("parent_node", randomLong());
        request.setParentTask(parentTaskId);

        client().execute(TestTaskPlugin.TestTaskAction.INSTANCE, request).get();

        List<TaskInfo> events = findEvents(TestTaskPlugin.TestTaskAction.NAME, Tuple::v1);

        assertEquals(1, events.size());
        TaskInfo taskInfo = events.get(0);
        TaskId taskId = taskInfo.getTaskId();

        TaskResult taskResult = client().admin().cluster().getTask(new GetTaskRequest().setTaskId(taskId)).get().getTask();
        assertTrue(taskResult.isCompleted());
        assertNull(taskResult.getError());

        assertEquals(taskInfo.getTaskId(), taskResult.getTask().getTaskId());
        assertEquals(taskInfo.getParentTaskId(), taskResult.getTask().getParentTaskId());
        assertEquals(taskInfo.getType(), taskResult.getTask().getType());
        assertEquals(taskInfo.getAction(), taskResult.getTask().getAction());
        assertEquals(taskInfo.getDescription(), taskResult.getTask().getDescription());
        assertEquals(taskInfo.getStartTime(), taskResult.getTask().getStartTime());
        assertEquals(taskInfo.getHeaders(), taskResult.getTask().getHeaders());
        Map<?, ?> result = taskResult.getResponseAsMap();
        assertEquals("0", result.get("failure_count").toString());

        assertNoFailures(client().admin().indices().prepareRefresh(TaskResultsService.TASK_INDEX).get());

        SearchResponse searchResponse = client().prepareSearch(TaskResultsService.TASK_INDEX)
            .setTypes(TaskResultsService.TASK_TYPE)
            .setSource(SearchSourceBuilder.searchSource().query(QueryBuilders.termQuery("task.action", taskInfo.getAction())))
            .get();

        assertEquals(1L, searchResponse.getHits().getTotalHits().value);

        searchResponse = client().prepareSearch(TaskResultsService.TASK_INDEX)
            .setTypes(TaskResultsService.TASK_TYPE)
            .setSource(SearchSourceBuilder.searchSource().query(QueryBuilders.termQuery("task.node", taskInfo.getTaskId().getNodeId())))
            .get();

        assertEquals(1L, searchResponse.getHits().getTotalHits().value);

        GetTaskResponse getResponse = expectFinishedTask(taskId);
        assertEquals(result, getResponse.getTask().getResponseAsMap());
        assertNull(getResponse.getTask().getError());
    }

    public void testTaskStoringFailureResult() throws Exception {
        registerTaskManagerListeners(TestTaskPlugin.TestTaskAction.NAME);  // we need this to get task id of the process

        TestTaskPlugin.NodesRequest request = new TestTaskPlugin.NodesRequest("test");
        request.setShouldFail(true);
        request.setShouldStoreResult(true);
        request.setShouldBlock(false);

        // Start non-blocking test task that should fail
        assertFutureThrows(client().execute(TestTaskPlugin.TestTaskAction.INSTANCE, request), IllegalStateException.class);

        List<TaskInfo> events = findEvents(TestTaskPlugin.TestTaskAction.NAME, Tuple::v1);
        assertEquals(1, events.size());
        TaskInfo failedTaskInfo = events.get(0);
        TaskId failedTaskId = failedTaskInfo.getTaskId();

        TaskResult taskResult = client().admin().cluster().getTask(new GetTaskRequest().setTaskId(failedTaskId)).get().getTask();
        assertTrue(taskResult.isCompleted());
        assertNull(taskResult.getResponse());

        assertEquals(failedTaskInfo.getTaskId(), taskResult.getTask().getTaskId());
        assertEquals(failedTaskInfo.getType(), taskResult.getTask().getType());
        assertEquals(failedTaskInfo.getAction(), taskResult.getTask().getAction());
        assertEquals(failedTaskInfo.getDescription(), taskResult.getTask().getDescription());
        assertEquals(failedTaskInfo.getStartTime(), taskResult.getTask().getStartTime());
        assertEquals(failedTaskInfo.getHeaders(), taskResult.getTask().getHeaders());
        Map<?, ?> error = (Map<?, ?>) taskResult.getErrorAsMap();
        assertEquals("Simulating operation failure", error.get("reason"));
        assertEquals("illegal_state_exception", error.get("type"));

        GetTaskResponse getResponse = expectFinishedTask(failedTaskId);
        assertNull(getResponse.getTask().getResponse());
        assertEquals(error, getResponse.getTask().getErrorAsMap());
    }

    public void testGetTaskNotFound() throws Exception {
        // Node isn't found, tasks index doesn't even exist
        expectNotFound(() -> client().admin().cluster().prepareGetTask("not_a_node:1").get());

        // Node exists but the task still isn't found
        expectNotFound(() -> client().admin().cluster().prepareGetTask(new TaskId(internalCluster().getNodeNames()[0], 1)).get());
    }

    public void testNodeNotFoundButTaskFound() throws Exception {
        // Save a fake task that looks like it is from a node that isn't part of the cluster
        CyclicBarrier b = new CyclicBarrier(2);
        TaskResultsService resultsService = internalCluster().getInstance(TaskResultsService.class);
        resultsService.storeResult(
            new TaskResult(
                new TaskInfo(
                    new TaskId("fake", 1),
                    "test",
                    "test",
                    "",
                    null,
                    0,
                    0,
                    false,
<<<<<<< HEAD
                    TaskId.EMPTY_TASK_ID,
                    Collections.emptyMap(),
=======
                    false,
                    TaskId.EMPTY_TASK_ID,
>>>>>>> 06cbc471
                    Collections.emptyMap()
                ),
                new RuntimeException("test")
            ),
            new ActionListener<Void>() {
                @Override
                public void onResponse(Void response) {
                    try {
                        b.await();
                    } catch (InterruptedException | BrokenBarrierException e) {
                        onFailure(e);
                    }
                }

                @Override
                public void onFailure(Exception e) {
                    throw new RuntimeException(e);
                }
            }
        );
        b.await();

        // Now we can find it!
        GetTaskResponse response = expectFinishedTask(new TaskId("fake:1"));
        assertEquals("test", response.getTask().getTask().getAction());
        assertNotNull(response.getTask().getError());
        assertNull(response.getTask().getResponse());
    }

    @Override
    public void tearDown() throws Exception {
        for (Map.Entry<Tuple<String, String>, RecordingTaskManagerListener> entry : listeners.entrySet()) {
            ((MockTaskManager) internalCluster().getInstance(TransportService.class, entry.getKey().v1()).getTaskManager()).removeListener(
                entry.getValue()
            );
        }
        listeners.clear();
        super.tearDown();
    }

    /**
     * Registers recording task event listeners with the given action mask on all nodes
     */
    private void registerTaskManagerListeners(String actionMasks) {
        for (String nodeName : internalCluster().getNodeNames()) {
            DiscoveryNode node = internalCluster().getInstance(ClusterService.class, nodeName).localNode();
            RecordingTaskManagerListener listener = new RecordingTaskManagerListener(node.getId(), actionMasks.split(","));
            ((MockTaskManager) internalCluster().getInstance(TransportService.class, nodeName).getTaskManager()).addListener(listener);
            RecordingTaskManagerListener oldListener = listeners.put(new Tuple<>(node.getName(), actionMasks), listener);
            assertNull(oldListener);
        }
    }

    /**
     * Resets all recording task event listeners with the given action mask on all nodes
     */
    private void resetTaskManagerListeners(String actionMasks) {
        for (Map.Entry<Tuple<String, String>, RecordingTaskManagerListener> entry : listeners.entrySet()) {
            if (actionMasks == null || entry.getKey().v2().equals(actionMasks)) {
                entry.getValue().reset();
            }
        }
    }

    /**
     * Returns the number of events that satisfy the criteria across all nodes
     *
     * @param actionMasks action masks to match
     * @return number of events that satisfy the criteria
     */
    private int numberOfEvents(String actionMasks, Function<Tuple<Boolean, TaskInfo>, Boolean> criteria) {
        return findEvents(actionMasks, criteria).size();
    }

    /**
     * Returns all events that satisfy the criteria across all nodes
     *
     * @param actionMasks action masks to match
     * @return number of events that satisfy the criteria
     */
    private List<TaskInfo> findEvents(String actionMasks, Function<Tuple<Boolean, TaskInfo>, Boolean> criteria) {
        List<TaskInfo> events = new ArrayList<>();
        for (Map.Entry<Tuple<String, String>, RecordingTaskManagerListener> entry : listeners.entrySet()) {
            if (actionMasks == null || entry.getKey().v2().equals(actionMasks)) {
                for (Tuple<Boolean, TaskInfo> taskEvent : entry.getValue().getEvents()) {
                    if (criteria.apply(taskEvent)) {
                        events.add(taskEvent.v2());
                    }
                }
            }
        }
        return events;
    }

    /**
     * Asserts that all tasks in the tasks list have the same parentTask
     */
    private void assertParentTask(List<TaskInfo> tasks, TaskInfo parentTask) {
        for (TaskInfo task : tasks) {
            assertParentTask(task, parentTask);
        }
    }

    private void assertParentTask(TaskInfo task, TaskInfo parentTask) {
        assertTrue(task.getParentTaskId().isSet());
        assertEquals(parentTask.getTaskId().getNodeId(), task.getParentTaskId().getNodeId());
        assertTrue(Strings.hasLength(task.getParentTaskId().getNodeId()));
        assertEquals(parentTask.getId(), task.getParentTaskId().getId());
    }

    private void expectNotFound(ThrowingRunnable r) {
        Exception e = expectThrows(Exception.class, r);
        ResourceNotFoundException notFound = (ResourceNotFoundException) ExceptionsHelper.unwrap(e, ResourceNotFoundException.class);
        if (notFound == null) {
            throw new AssertionError("Expected " + ResourceNotFoundException.class.getSimpleName(), e);
        }
    }

    /**
     * Fetch the task status from the list tasks API using it's "fallback to get from the task index" behavior. Asserts some obvious stuff
     * about the fetched task and returns a map of it's status.
     */
    private GetTaskResponse expectFinishedTask(TaskId taskId) throws IOException {
        GetTaskResponse response = client().admin().cluster().prepareGetTask(taskId).get();
        assertTrue("the task should have been completed before fetching", response.getTask().isCompleted());
        TaskInfo info = response.getTask().getTask();
        assertEquals(taskId, info.getTaskId());
        assertNull(info.getStatus()); // The test task doesn't have any status
        return response;
    }
}<|MERGE_RESOLUTION|>--- conflicted
+++ resolved
@@ -905,13 +905,9 @@
                     0,
                     0,
                     false,
-<<<<<<< HEAD
+                    false,
                     TaskId.EMPTY_TASK_ID,
                     Collections.emptyMap(),
-=======
-                    false,
-                    TaskId.EMPTY_TASK_ID,
->>>>>>> 06cbc471
                     Collections.emptyMap()
                 ),
                 new RuntimeException("test")
