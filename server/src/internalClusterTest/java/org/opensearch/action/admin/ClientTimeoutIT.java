/*
 * SPDX-License-Identifier: Apache-2.0
 *
 * The OpenSearch Contributors require contributions made to
 * this file be licensed under the Apache-2.0 license or a
 * compatible open source license.
 */

package org.opensearch.action.admin;

import org.opensearch.action.admin.cluster.node.info.NodesInfoResponse;
import org.opensearch.action.admin.cluster.node.info.NodesInfoAction;
import org.opensearch.action.admin.cluster.node.info.NodeInfo;
import org.opensearch.action.admin.cluster.node.stats.NodeStats;
import org.opensearch.action.admin.cluster.node.stats.NodesStatsAction;
import org.opensearch.action.admin.cluster.node.stats.NodesStatsResponse;
import org.opensearch.action.admin.cluster.node.tasks.list.ListTasksResponse;
import org.opensearch.action.admin.indices.recovery.RecoveryAction;
import org.opensearch.action.admin.indices.recovery.RecoveryResponse;
import org.opensearch.action.admin.indices.stats.IndicesStatsAction;
import org.opensearch.action.admin.indices.stats.IndicesStatsResponse;
import org.opensearch.common.settings.Settings;
import org.opensearch.common.unit.TimeValue;
import org.opensearch.plugins.Plugin;
import org.opensearch.test.OpenSearchIntegTestCase;
import org.opensearch.test.transport.MockTransportService;
import org.opensearch.test.transport.StubbableTransport;
import org.opensearch.transport.ReceiveTimeoutTransportException;
import org.opensearch.transport.TransportService;

import java.util.ArrayList;
import java.util.Collection;
import java.util.Collections;

import static org.opensearch.test.hamcrest.OpenSearchAssertions.assertAcked;
import static org.hamcrest.Matchers.equalTo;
import static org.hamcrest.CoreMatchers.is;
import static org.hamcrest.Matchers.lessThan;
import static org.hamcrest.Matchers.containsString;

@OpenSearchIntegTestCase.ClusterScope(scope = OpenSearchIntegTestCase.Scope.TEST, numDataNodes = 0)
public class ClientTimeoutIT extends OpenSearchIntegTestCase {

    @Override
    protected Collection<Class<? extends Plugin>> nodePlugins() {
        return Collections.singletonList(MockTransportService.TestPlugin.class);
    }

    public void testNodesInfoTimeout() {
<<<<<<< HEAD
        String clusterManagerNode = internalCluster().startMasterOnlyNode();
=======
        String clusterManagerNode = internalCluster().startClusterManagerOnlyNode();
>>>>>>> e0743954
        String dataNode = internalCluster().startDataOnlyNode();
        String anotherDataNode = internalCluster().startDataOnlyNode();

        // Happy case
        NodesInfoResponse response = dataNodeClient().admin().cluster().prepareNodesInfo().get();
        assertThat(response.getNodes().size(), equalTo(3));

        // simulate timeout on bad node.
        simulateTimeoutAtTransport(dataNode, anotherDataNode, NodesInfoAction.NAME);

        // One bad data node
        response = dataNodeClient().admin().cluster().prepareNodesInfo().get();
        ArrayList<String> nodes = new ArrayList<String>();
        for (NodeInfo node : response.getNodes()) {
            nodes.add(node.getNode().getName());
        }
        assertThat(response.getNodes().size(), equalTo(2));
        assertThat(nodes.contains(clusterManagerNode), is(true));
    }

    public void testNodesStatsTimeout() {
<<<<<<< HEAD
        String clusterManagerNode = internalCluster().startMasterOnlyNode();
=======
        String clusterManagerNode = internalCluster().startClusterManagerOnlyNode();
>>>>>>> e0743954
        String dataNode = internalCluster().startDataOnlyNode();
        String anotherDataNode = internalCluster().startDataOnlyNode();
        TimeValue timeout = TimeValue.timeValueMillis(1000);

        // Happy case
        NodesStatsResponse response1 = dataNodeClient().admin().cluster().prepareNodesStats().get();
        assertThat(response1.getNodes().size(), equalTo(3));

        // One bad data node
        simulateTimeoutAtTransport(dataNode, anotherDataNode, NodesStatsAction.NAME);

        NodesStatsResponse response = dataNodeClient().admin().cluster().prepareNodesStats().get();
        ArrayList<String> nodes = new ArrayList<String>();
        for (NodeStats node : response.getNodes()) {
            nodes.add(node.getNode().getName());
        }
        assertThat(response.getNodes().size(), equalTo(2));
        assertThat(nodes.contains(clusterManagerNode), is(true));
    }

    public void testListTasksTimeout() {
<<<<<<< HEAD
        String clusterManagerNode = internalCluster().startMasterOnlyNode();
=======
        String clusterManagerNode = internalCluster().startClusterManagerOnlyNode();
>>>>>>> e0743954
        String dataNode = internalCluster().startDataOnlyNode();
        String anotherDataNode = internalCluster().startDataOnlyNode();
        TimeValue timeout = TimeValue.timeValueMillis(1000);

        // Happy case
        ListTasksResponse response1 = dataNodeClient().admin().cluster().prepareListTasks().get();
        assertThat(response1.getPerNodeTasks().keySet().size(), equalTo(3));

        // One bad data node
        simulateTimeoutAtTransport(dataNode, anotherDataNode, NodesStatsAction.NAME);

        ListTasksResponse response = dataNodeClient().admin().cluster().prepareListTasks().get();
        assertNull(response.getPerNodeTasks().get(anotherDataNode));
    }

    public void testRecoveriesWithTimeout() {
        internalCluster().startClusterManagerOnlyNode();
        String dataNode = internalCluster().startDataOnlyNode();
        String anotherDataNode = internalCluster().startDataOnlyNode();

        int numShards = 4;
        assertAcked(
            prepareCreate(
                "test-index",
                0,
                Settings.builder()
                    .put("number_of_shards", numShards)
                    .put("routing.allocation.total_shards_per_node", 2)
                    .put("number_of_replicas", 0)
            )
        );
        ensureGreen();
        final long numDocs = scaledRandomIntBetween(50, 100);
        for (int i = 0; i < numDocs; i++) {
            index("test-index", "doc", Integer.toString(i));
        }
        refresh("test-index");
        ensureSearchable("test-index");

        // Happy case
        RecoveryResponse recoveryResponse = dataNodeClient().admin().indices().prepareRecoveries().get();
        assertThat(recoveryResponse.getTotalShards(), equalTo(numShards));
        assertThat(recoveryResponse.getSuccessfulShards(), equalTo(numShards));

        // simulate timeout on bad node.
        simulateTimeoutAtTransport(dataNode, anotherDataNode, RecoveryAction.NAME);

        // verify response with bad node.
        recoveryResponse = dataNodeClient().admin().indices().prepareRecoveries().get();
        assertThat(recoveryResponse.getTotalShards(), equalTo(numShards));
        assertThat(recoveryResponse.getSuccessfulShards(), equalTo(numShards / 2));
        assertThat(recoveryResponse.getFailedShards(), equalTo(numShards / 2));
        assertThat(recoveryResponse.getShardFailures()[0].reason(), containsString("ReceiveTimeoutTransportException"));
    }

    public void testStatsWithTimeout() {
        internalCluster().startClusterManagerOnlyNode();
        String dataNode = internalCluster().startDataOnlyNode();
        String anotherDataNode = internalCluster().startDataOnlyNode();

        int numShards = 4;
        logger.info("-->  creating index");
        assertAcked(
            prepareCreate(
                "test-index",
                0,
                Settings.builder()
                    .put("number_of_shards", numShards)
                    .put("routing.allocation.total_shards_per_node", 2)
                    .put("number_of_replicas", 0)
            )
        );
        ensureGreen();
        final long numDocs = scaledRandomIntBetween(50, 100);
        for (int i = 0; i < numDocs; i++) {
            index("test-index", "doc", Integer.toString(i));
        }
        refresh("test-index");
        ensureSearchable("test-index");

        // happy case
        IndicesStatsResponse indicesStats = dataNodeClient().admin().indices().prepareStats().setDocs(true).get();
        assertThat(indicesStats.getTotalShards(), equalTo(numShards));
        assertThat(indicesStats.getSuccessfulShards(), equalTo(numShards));

        // simulate timeout on bad node.
        simulateTimeoutAtTransport(dataNode, anotherDataNode, IndicesStatsAction.NAME);

        // verify indices state response with bad node.
        indicesStats = dataNodeClient().admin().indices().prepareStats().setDocs(true).get();
        assertThat(indicesStats.getTotalShards(), equalTo(numShards));
        assertThat(indicesStats.getFailedShards(), equalTo(numShards / 2));
        assertThat(indicesStats.getSuccessfulShards(), equalTo(numShards / 2));
        assertThat(indicesStats.getTotal().getDocs().getCount(), lessThan(numDocs));
        assertThat(indicesStats.getShardFailures()[0].reason(), containsString("ReceiveTimeoutTransportException"));
    }

    private void simulateTimeoutAtTransport(String dataNode, String anotherDataNode, String transportActionName) {
        MockTransportService mockTransportService = ((MockTransportService) internalCluster().getInstance(
            TransportService.class,
            dataNode
        ));
        StubbableTransport.SendRequestBehavior sendBehaviour = (connection, requestId, action, request, options) -> {
            if (action.startsWith(transportActionName)) {
                throw new ReceiveTimeoutTransportException(connection.getNode(), action, "simulate timeout");
            }
            connection.sendRequest(requestId, action, request, options);
        };
        mockTransportService.addSendBehavior(internalCluster().getInstance(TransportService.class, anotherDataNode), sendBehaviour);
        MockTransportService mockTransportServiceAnotherNode = ((MockTransportService) internalCluster().getInstance(
            TransportService.class,
            anotherDataNode
        ));
        mockTransportServiceAnotherNode.addSendBehavior(internalCluster().getInstance(TransportService.class, dataNode), sendBehaviour);

    }
}<|MERGE_RESOLUTION|>--- conflicted
+++ resolved
@@ -47,11 +47,7 @@
     }
 
     public void testNodesInfoTimeout() {
-<<<<<<< HEAD
-        String clusterManagerNode = internalCluster().startMasterOnlyNode();
-=======
         String clusterManagerNode = internalCluster().startClusterManagerOnlyNode();
->>>>>>> e0743954
         String dataNode = internalCluster().startDataOnlyNode();
         String anotherDataNode = internalCluster().startDataOnlyNode();
 
@@ -73,11 +69,7 @@
     }
 
     public void testNodesStatsTimeout() {
-<<<<<<< HEAD
-        String clusterManagerNode = internalCluster().startMasterOnlyNode();
-=======
         String clusterManagerNode = internalCluster().startClusterManagerOnlyNode();
->>>>>>> e0743954
         String dataNode = internalCluster().startDataOnlyNode();
         String anotherDataNode = internalCluster().startDataOnlyNode();
         TimeValue timeout = TimeValue.timeValueMillis(1000);
@@ -99,11 +91,7 @@
     }
 
     public void testListTasksTimeout() {
-<<<<<<< HEAD
-        String clusterManagerNode = internalCluster().startMasterOnlyNode();
-=======
         String clusterManagerNode = internalCluster().startClusterManagerOnlyNode();
->>>>>>> e0743954
         String dataNode = internalCluster().startDataOnlyNode();
         String anotherDataNode = internalCluster().startDataOnlyNode();
         TimeValue timeout = TimeValue.timeValueMillis(1000);
