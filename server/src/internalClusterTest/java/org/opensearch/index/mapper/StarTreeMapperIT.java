--- conflicted
+++ resolved
@@ -61,17 +61,11 @@
                 .startObject("startree-1")
                 .field("type", "star_tree")
                 .startObject("config")
-<<<<<<< HEAD
                 .startObject("date_dimension")
-                .field("name", "timestamp")
-=======
-                .startArray("ordered_dimensions")
-                .startObject()
                 .field("name", "numeric_dv_1")
                 .endObject()
                 .startObject()
                 .field("name", "numeric_dv_2")
->>>>>>> 5642ce7b
                 .endObject()
                 .startArray("ordered_dimensions")
                 .startObject()
@@ -138,7 +132,6 @@
                 .endObject()
                 .startArray("ordered_dimensions")
                 .startObject()
-<<<<<<< HEAD
                 .field("name", "numeric_dv")
                 .endObject()
                 .endArray()
@@ -191,9 +184,6 @@
                 .value("month")
                 .value("half-hour")
                 .endArray()
-=======
-                .field("name", "dim4")
->>>>>>> 5642ce7b
                 .endObject()
                 .startArray("ordered_dimensions")
                 .startObject()
@@ -277,14 +267,8 @@
                 .startObject(sameStarTree ? "startree-1" : "startree-2")
                 .field("type", "star_tree")
                 .startObject("config")
-<<<<<<< HEAD
                 .startObject("date_dimension")
-                .field("name", "timestamp")
-=======
-                .startArray("ordered_dimensions")
-                .startObject()
                 .field("name", "numeric_dv1")
->>>>>>> 5642ce7b
                 .endObject()
                 .startArray("ordered_dimensions")
                 .startObject()
@@ -342,14 +326,8 @@
                 .startObject("startree-1")
                 .field("type", "star_tree")
                 .startObject("config")
-<<<<<<< HEAD
                 .startObject("date_dimension")
-                .field("name", "timestamp")
-=======
-                .startArray("ordered_dimensions")
-                .startObject()
                 .field("name", "numeric_dv2")
->>>>>>> 5642ce7b
                 .endObject()
                 .startArray("ordered_dimensions")
                 .startObject()
@@ -426,7 +404,6 @@
                 for (CompositeMappedFieldType ft : fts) {
                     assertTrue(ft instanceof StarTreeMapper.StarTreeFieldType);
                     StarTreeMapper.StarTreeFieldType starTreeFieldType = (StarTreeMapper.StarTreeFieldType) ft;
-<<<<<<< HEAD
                     assertEquals("timestamp", starTreeFieldType.getDimensions().get(0).getField());
                     assertTrue(starTreeFieldType.getDimensions().get(0) instanceof DateDimension);
                     DateDimension dateDim = (DateDimension) starTreeFieldType.getDimensions().get(0);
@@ -513,10 +490,6 @@
                         assertEquals(expectedTimeUnits.get(i).shortName(), dateDim.getSortedCalendarIntervals().get(i).shortName());
                     }
                     assertEquals("numeric_dv", starTreeFieldType.getDimensions().get(1).getField());
-=======
-                    assertEquals("numeric_dv_1", starTreeFieldType.getDimensions().get(0).getField());
-                    assertEquals("numeric_dv_2", starTreeFieldType.getDimensions().get(1).getField());
->>>>>>> 5642ce7b
                     assertEquals(2, starTreeFieldType.getMetrics().size());
                     assertEquals("numeric_dv", starTreeFieldType.getMetrics().get(0).getField());
 
@@ -676,7 +649,6 @@
                 for (CompositeMappedFieldType ft : fts) {
                     assertTrue(ft instanceof StarTreeMapper.StarTreeFieldType);
                     StarTreeMapper.StarTreeFieldType starTreeFieldType = (StarTreeMapper.StarTreeFieldType) ft;
-<<<<<<< HEAD
                     assertEquals("timestamp", starTreeFieldType.getDimensions().get(0).getField());
                     assertTrue(starTreeFieldType.getDimensions().get(0) instanceof DateDimension);
                     DateDimension dateDim = (DateDimension) starTreeFieldType.getDimensions().get(0);
@@ -689,10 +661,6 @@
                     }
 
                     assertEquals("numeric_dv", starTreeFieldType.getDimensions().get(1).getField());
-=======
-                    assertEquals("numeric_dv_1", starTreeFieldType.getDimensions().get(0).getField());
-                    assertEquals("numeric_dv_2", starTreeFieldType.getDimensions().get(1).getField());
->>>>>>> 5642ce7b
                     assertEquals("numeric_dv", starTreeFieldType.getMetrics().get(0).getField());
 
                     // Assert default metrics
