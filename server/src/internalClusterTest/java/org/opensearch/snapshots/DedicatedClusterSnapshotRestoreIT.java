/*
 * SPDX-License-Identifier: Apache-2.0
 *
 * The OpenSearch Contributors require contributions made to
 * this file be licensed under the Apache-2.0 license or a
 * compatible open source license.
 */

/*
 * Licensed to Elasticsearch under one or more contributor
 * license agreements. See the NOTICE file distributed with
 * this work for additional information regarding copyright
 * ownership. Elasticsearch licenses this file to you under
 * the Apache License, Version 2.0 (the "License"); you may
 * not use this file except in compliance with the License.
 * You may obtain a copy of the License at
 *
 *    http://www.apache.org/licenses/LICENSE-2.0
 *
 * Unless required by applicable law or agreed to in writing,
 * software distributed under the License is distributed on an
 * "AS IS" BASIS, WITHOUT WARRANTIES OR CONDITIONS OF ANY
 * KIND, either express or implied.  See the License for the
 * specific language governing permissions and limitations
 * under the License.
 */

/*
 * Modifications Copyright OpenSearch Contributors. See
 * GitHub history for details.
 */

package org.opensearch.snapshots;

import com.carrotsearch.hppc.IntHashSet;
import com.carrotsearch.hppc.IntSet;

import org.opensearch.Version;
import org.opensearch.action.ActionFuture;
import org.opensearch.action.admin.cluster.snapshots.create.CreateSnapshotRequest;
import org.opensearch.action.admin.cluster.snapshots.create.CreateSnapshotResponse;
import org.opensearch.action.admin.cluster.snapshots.get.GetSnapshotsResponse;
import org.opensearch.action.admin.cluster.snapshots.restore.RestoreSnapshotResponse;
import org.opensearch.action.admin.cluster.snapshots.status.SnapshotStats;
import org.opensearch.action.admin.cluster.snapshots.status.SnapshotStatus;
import org.opensearch.action.admin.cluster.snapshots.status.SnapshotsStatusResponse;
import org.opensearch.action.admin.indices.stats.ShardStats;
import org.opensearch.action.index.IndexRequestBuilder;
import org.opensearch.action.support.ActiveShardCount;
import org.opensearch.action.support.PlainActionFuture;
import org.opensearch.action.support.master.AcknowledgedResponse;
import org.opensearch.client.Client;
import org.opensearch.client.node.NodeClient;
import org.opensearch.cluster.ClusterState;
import org.opensearch.cluster.NamedDiff;
import org.opensearch.cluster.SnapshotsInProgress;
import org.opensearch.cluster.metadata.IndexNameExpressionResolver;
import org.opensearch.cluster.metadata.Metadata;
import org.opensearch.cluster.node.DiscoveryNode;
import org.opensearch.cluster.service.ClusterService;
import org.opensearch.common.CheckedFunction;
import org.opensearch.common.ParseField;
import org.opensearch.common.Priority;
import org.opensearch.common.Strings;
import org.opensearch.common.io.stream.NamedWriteableRegistry;
import org.opensearch.common.io.stream.StreamInput;
import org.opensearch.common.io.stream.Writeable;
import org.opensearch.common.settings.Setting;
import org.opensearch.common.settings.Settings;
import org.opensearch.common.settings.SettingsFilter;
import org.opensearch.common.unit.TimeValue;
import org.opensearch.common.util.concurrent.ThreadContext;
import org.opensearch.common.util.set.Sets;
import org.opensearch.common.xcontent.NamedXContentRegistry;
import org.opensearch.common.xcontent.XContentParser;
import org.opensearch.env.Environment;
import org.opensearch.index.seqno.RetentionLeaseActions;
import org.opensearch.index.seqno.RetentionLeases;
import org.opensearch.index.shard.ShardId;
import org.opensearch.indices.recovery.PeerRecoveryTargetService;
import org.opensearch.indices.recovery.RecoveryState;
import org.opensearch.node.Node;
import org.opensearch.plugins.Plugin;
import org.opensearch.repositories.RepositoryMissingException;
import org.opensearch.repositories.blobstore.BlobStoreRepository;
import org.opensearch.rest.AbstractRestChannel;
import org.opensearch.rest.RestRequest;
import org.opensearch.rest.RestResponse;
import org.opensearch.rest.RestStatus;
import org.opensearch.rest.action.admin.cluster.RestClusterStateAction;
import org.opensearch.rest.action.admin.cluster.RestGetRepositoriesAction;
import org.opensearch.snapshots.mockstore.MockRepository;
import org.opensearch.test.OpenSearchIntegTestCase.ClusterScope;
import org.opensearch.test.OpenSearchIntegTestCase.Scope;
import org.opensearch.test.InternalTestCluster;
import org.opensearch.test.TestCustomMetadata;
import org.opensearch.test.disruption.BusyMasterServiceDisruption;
import org.opensearch.test.disruption.ServiceDisruptionScheme;
import org.opensearch.test.rest.FakeRestRequest;
import org.opensearch.test.transport.MockTransportService;
import org.opensearch.transport.TransportMessageListener;
import org.opensearch.transport.TransportRequest;
import org.opensearch.transport.TransportRequestOptions;
import org.opensearch.transport.TransportService;

import java.io.IOException;
import java.io.UncheckedIOException;
import java.nio.file.FileVisitResult;
import java.nio.file.Files;
import java.nio.file.Path;
import java.nio.file.SimpleFileVisitor;
import java.nio.file.attribute.BasicFileAttributes;
import java.util.ArrayList;
import java.util.Arrays;
import java.util.Collection;
import java.util.Collections;
import java.util.EnumSet;
import java.util.List;
import java.util.Locale;
import java.util.concurrent.CountDownLatch;
import java.util.concurrent.TimeUnit;
import java.util.concurrent.atomic.AtomicBoolean;
import java.util.concurrent.atomic.AtomicReference;
import java.util.function.Consumer;

import static org.opensearch.index.seqno.RetentionLeaseActions.RETAIN_ALL;
import static org.opensearch.test.NodeRoles.nonMasterNode;
import static org.opensearch.test.hamcrest.OpenSearchAssertions.assertAcked;
import static org.opensearch.test.hamcrest.OpenSearchAssertions.assertFutureThrows;
import static org.opensearch.test.hamcrest.OpenSearchAssertions.assertRequestBuilderThrows;
import static org.hamcrest.Matchers.allOf;
import static org.hamcrest.Matchers.containsString;
import static org.hamcrest.Matchers.equalTo;
import static org.hamcrest.Matchers.greaterThan;
import static org.hamcrest.Matchers.greaterThanOrEqualTo;
import static org.hamcrest.Matchers.hasSize;
import static org.hamcrest.Matchers.is;
import static org.hamcrest.Matchers.lessThan;
import static org.hamcrest.Matchers.not;
import static org.hamcrest.Matchers.notNullValue;
import static org.hamcrest.Matchers.nullValue;

@ClusterScope(scope = Scope.TEST, numDataNodes = 0)
public class DedicatedClusterSnapshotRestoreIT extends AbstractSnapshotIntegTestCase {

    public static class TestCustomMetadataPlugin extends Plugin {

        private final List<NamedWriteableRegistry.Entry> namedWritables = new ArrayList<>();
        private final List<NamedXContentRegistry.Entry> namedXContents = new ArrayList<>();

        public TestCustomMetadataPlugin() {
            registerBuiltinWritables();
        }

        private <T extends Metadata.Custom> void registerMetadataCustom(
            String name,
            Writeable.Reader<T> reader,
            Writeable.Reader<NamedDiff> diffReader,
            CheckedFunction<XContentParser, T, IOException> parser
        ) {
            namedWritables.add(new NamedWriteableRegistry.Entry(Metadata.Custom.class, name, reader));
            namedWritables.add(new NamedWriteableRegistry.Entry(NamedDiff.class, name, diffReader));
            namedXContents.add(new NamedXContentRegistry.Entry(Metadata.Custom.class, new ParseField(name), parser));
        }

        private void registerBuiltinWritables() {
            registerMetadataCustom(
                SnapshottableMetadata.TYPE,
                SnapshottableMetadata::readFrom,
                SnapshottableMetadata::readDiffFrom,
                SnapshottableMetadata::fromXContent
            );
            registerMetadataCustom(
                NonSnapshottableMetadata.TYPE,
                NonSnapshottableMetadata::readFrom,
                NonSnapshottableMetadata::readDiffFrom,
                NonSnapshottableMetadata::fromXContent
            );
            registerMetadataCustom(
                SnapshottableGatewayMetadata.TYPE,
                SnapshottableGatewayMetadata::readFrom,
                SnapshottableGatewayMetadata::readDiffFrom,
                SnapshottableGatewayMetadata::fromXContent
            );
            registerMetadataCustom(
                NonSnapshottableGatewayMetadata.TYPE,
                NonSnapshottableGatewayMetadata::readFrom,
                NonSnapshottableGatewayMetadata::readDiffFrom,
                NonSnapshottableGatewayMetadata::fromXContent
            );
            registerMetadataCustom(
                SnapshotableGatewayNoApiMetadata.TYPE,
                SnapshotableGatewayNoApiMetadata::readFrom,
                NonSnapshottableGatewayMetadata::readDiffFrom,
                SnapshotableGatewayNoApiMetadata::fromXContent
            );
        }

        @Override
        public List<NamedWriteableRegistry.Entry> getNamedWriteables() {
            return namedWritables;
        }

        @Override
        public List<NamedXContentRegistry.Entry> getNamedXContent() {
            return namedXContents;
        }
    }

    @Override
    protected Collection<Class<? extends Plugin>> nodePlugins() {
        return Arrays.asList(
            MockRepository.Plugin.class,
            TestCustomMetadataPlugin.class,
            BrokenSettingPlugin.class,
            MockTransportService.TestPlugin.class
        );
    }

    public static class BrokenSettingPlugin extends Plugin {
        private static boolean breakSetting = false;
        private static final IllegalArgumentException EXCEPTION = new IllegalArgumentException("this setting goes boom");

        static void breakSetting(boolean breakSetting) {
            BrokenSettingPlugin.breakSetting = breakSetting;
        }

        static final Setting<String> BROKEN_SETTING = new Setting<>("setting.broken", "default", s -> s, s -> {
            if ((s.equals("default") == false && breakSetting)) {
                throw EXCEPTION;
            }
        }, Setting.Property.NodeScope, Setting.Property.Dynamic);

        @Override
        public List<Setting<?>> getSettings() {
            return Collections.singletonList(BROKEN_SETTING);
        }
    }

    @AwaitsFix(bugUrl = "https://github.com/elastic/elasticsearch/issues/37485")
    public void testExceptionWhenRestoringPersistentSettings() {
        logger.info("--> start 2 nodes");
        internalCluster().startNodes(2);

        Client client = client();
        Consumer<String> setSettingValue = value -> {
            client.admin()
                .cluster()
                .prepareUpdateSettings()
                .setPersistentSettings(Settings.builder().put(BrokenSettingPlugin.BROKEN_SETTING.getKey(), value))
                .execute()
                .actionGet();
        };

        Consumer<String> assertSettingValue = value -> {
            assertThat(
                client.admin()
                    .cluster()
                    .prepareState()
                    .setRoutingTable(false)
                    .setNodes(false)
                    .execute()
                    .actionGet()
                    .getState()
                    .getMetadata()
                    .persistentSettings()
                    .get(BrokenSettingPlugin.BROKEN_SETTING.getKey()),
                equalTo(value)
            );
        };

        logger.info("--> set test persistent setting");
        setSettingValue.accept("new value");
        assertSettingValue.accept("new value");

        createRepository("test-repo", "fs");
        createFullSnapshot("test-repo", "test-snap");
        assertThat(getSnapshot("test-repo", "test-snap").state(), equalTo(SnapshotState.SUCCESS));

        logger.info("--> change the test persistent setting and break it");
        setSettingValue.accept("new value 2");
        assertSettingValue.accept("new value 2");
        BrokenSettingPlugin.breakSetting(true);

        logger.info("--> restore snapshot");
        try {
            client.admin()
                .cluster()
                .prepareRestoreSnapshot("test-repo", "test-snap")
                .setRestoreGlobalState(true)
                .setWaitForCompletion(true)
                .execute()
                .actionGet();

        } catch (IllegalArgumentException ex) {
            assertEquals(BrokenSettingPlugin.EXCEPTION.getMessage(), ex.getMessage());
        }

        assertSettingValue.accept("new value 2");
    }

    public void testRestoreCustomMetadata() throws Exception {
        Path tempDir = randomRepoPath();

        logger.info("--> start node");
        internalCluster().startNode();
        createIndex("test-idx");
        logger.info("--> add custom persistent metadata");
        updateClusterState(currentState -> {
            ClusterState.Builder builder = ClusterState.builder(currentState);
            Metadata.Builder metadataBuilder = Metadata.builder(currentState.metadata());
            metadataBuilder.putCustom(SnapshottableMetadata.TYPE, new SnapshottableMetadata("before_snapshot_s"));
            metadataBuilder.putCustom(NonSnapshottableMetadata.TYPE, new NonSnapshottableMetadata("before_snapshot_ns"));
            metadataBuilder.putCustom(SnapshottableGatewayMetadata.TYPE, new SnapshottableGatewayMetadata("before_snapshot_s_gw"));
            metadataBuilder.putCustom(NonSnapshottableGatewayMetadata.TYPE, new NonSnapshottableGatewayMetadata("before_snapshot_ns_gw"));
            metadataBuilder.putCustom(
                SnapshotableGatewayNoApiMetadata.TYPE,
                new SnapshotableGatewayNoApiMetadata("before_snapshot_s_gw_noapi")
            );
            builder.metadata(metadataBuilder);
            return builder.build();
        });

        createRepository("test-repo", "fs", tempDir);
        createFullSnapshot("test-repo", "test-snap");
        assertThat(getSnapshot("test-repo", "test-snap").state(), equalTo(SnapshotState.SUCCESS));

        logger.info("--> change custom persistent metadata");
        updateClusterState(currentState -> {
            ClusterState.Builder builder = ClusterState.builder(currentState);
            Metadata.Builder metadataBuilder = Metadata.builder(currentState.metadata());
            if (randomBoolean()) {
                metadataBuilder.putCustom(SnapshottableMetadata.TYPE, new SnapshottableMetadata("after_snapshot_s"));
            } else {
                metadataBuilder.removeCustom(SnapshottableMetadata.TYPE);
            }
            metadataBuilder.putCustom(NonSnapshottableMetadata.TYPE, new NonSnapshottableMetadata("after_snapshot_ns"));
            if (randomBoolean()) {
                metadataBuilder.putCustom(SnapshottableGatewayMetadata.TYPE, new SnapshottableGatewayMetadata("after_snapshot_s_gw"));
            } else {
                metadataBuilder.removeCustom(SnapshottableGatewayMetadata.TYPE);
            }
            metadataBuilder.putCustom(NonSnapshottableGatewayMetadata.TYPE, new NonSnapshottableGatewayMetadata("after_snapshot_ns_gw"));
            metadataBuilder.removeCustom(SnapshotableGatewayNoApiMetadata.TYPE);
            builder.metadata(metadataBuilder);
            return builder.build();
        });

        logger.info("--> delete repository");
        assertAcked(clusterAdmin().prepareDeleteRepository("test-repo"));

        createRepository("test-repo-2", "fs", tempDir);

        logger.info("--> restore snapshot");
        clusterAdmin().prepareRestoreSnapshot("test-repo-2", "test-snap")
            .setRestoreGlobalState(true)
            .setIndices("-*")
            .setWaitForCompletion(true)
            .execute()
            .actionGet();

        logger.info("--> make sure old repository wasn't restored");
        assertRequestBuilderThrows(clusterAdmin().prepareGetRepositories("test-repo"), RepositoryMissingException.class);
        assertThat(clusterAdmin().prepareGetRepositories("test-repo-2").get().repositories().size(), equalTo(1));

        logger.info("--> check that custom persistent metadata was restored");
        ClusterState clusterState = clusterAdmin().prepareState().get().getState();
        logger.info("Cluster state: {}", clusterState);
        Metadata metadata = clusterState.getMetadata();
        assertThat(((SnapshottableMetadata) metadata.custom(SnapshottableMetadata.TYPE)).getData(), equalTo("before_snapshot_s"));
        assertThat(((NonSnapshottableMetadata) metadata.custom(NonSnapshottableMetadata.TYPE)).getData(), equalTo("after_snapshot_ns"));
        assertThat(
            ((SnapshottableGatewayMetadata) metadata.custom(SnapshottableGatewayMetadata.TYPE)).getData(),
            equalTo("before_snapshot_s_gw")
        );
        assertThat(
            ((NonSnapshottableGatewayMetadata) metadata.custom(NonSnapshottableGatewayMetadata.TYPE)).getData(),
            equalTo("after_snapshot_ns_gw")
        );

        logger.info("--> restart all nodes");
        internalCluster().fullRestart();
        ensureYellow();

        logger.info("--> check that gateway-persistent custom metadata survived full cluster restart");
        clusterState = clusterAdmin().prepareState().get().getState();
        logger.info("Cluster state: {}", clusterState);
        metadata = clusterState.getMetadata();
        assertThat(metadata.custom(SnapshottableMetadata.TYPE), nullValue());
        assertThat(metadata.custom(NonSnapshottableMetadata.TYPE), nullValue());
        assertThat(
            ((SnapshottableGatewayMetadata) metadata.custom(SnapshottableGatewayMetadata.TYPE)).getData(),
            equalTo("before_snapshot_s_gw")
        );
        assertThat(
            ((NonSnapshottableGatewayMetadata) metadata.custom(NonSnapshottableGatewayMetadata.TYPE)).getData(),
            equalTo("after_snapshot_ns_gw")
        );
        // Shouldn't be returned as part of API response
        assertThat(metadata.custom(SnapshotableGatewayNoApiMetadata.TYPE), nullValue());
        // But should still be in state
        metadata = internalCluster().getInstance(ClusterService.class).state().metadata();
        assertThat(
            ((SnapshotableGatewayNoApiMetadata) metadata.custom(SnapshotableGatewayNoApiMetadata.TYPE)).getData(),
            equalTo("before_snapshot_s_gw_noapi")
        );
    }

    public void testSnapshotDuringNodeShutdown() throws Exception {
        assertAcked(prepareCreate("test-idx", 2, indexSettingsNoReplicas(2)));
        ensureGreen();

        indexRandomDocs("test-idx", 100);
        final Path repoPath = randomRepoPath();
        createRepository(
            "test-repo",
            "mock",
            Settings.builder().put("location", repoPath).put("random", randomAlphaOfLength(10)).put("wait_after_unblock", 200)
        );
        maybeInitWithOldSnapshotVersion("test-repo", repoPath);

        // Pick one node and block it
        String blockedNode = blockNodeWithIndex("test-repo", "test-idx");

        logger.info("--> snapshot");
        clusterAdmin().prepareCreateSnapshot("test-repo", "test-snap").setWaitForCompletion(false).setIndices("test-idx").get();

        logger.info("--> waiting for block to kick in");
        waitForBlock(blockedNode, "test-repo", TimeValue.timeValueSeconds(60));

        logger.info("--> execution was blocked on node [{}], shutting it down", blockedNode);
        unblockNode("test-repo", blockedNode);

        logger.info("--> stopping node [{}]", blockedNode);
        stopNode(blockedNode);
        logger.info("--> waiting for completion");
        SnapshotInfo snapshotInfo = waitForCompletion("test-repo", "test-snap", TimeValue.timeValueSeconds(60));
        logger.info("Number of failed shards [{}]", snapshotInfo.shardFailures().size());
        logger.info("--> done");
    }

    public void testSnapshotWithStuckNode() throws Exception {
        logger.info("--> start 2 nodes");
        List<String> nodes = internalCluster().startNodes(2);

        assertAcked(prepareCreate("test-idx", 2, indexSettingsNoReplicas(2)));
        ensureGreen();

        indexRandomDocs("test-idx", 100);

        Path repo = randomRepoPath();
        createRepository(
            "test-repo",
            "mock",
            Settings.builder().put("location", repo).put("random", randomAlphaOfLength(10)).put("wait_after_unblock", 200)
        );

        // Pick one node and block it
        String blockedNode = blockNodeWithIndex("test-repo", "test-idx");
        // Remove it from the list of available nodes
        nodes.remove(blockedNode);

        assertFileCount(repo, 0);
        logger.info("--> snapshot");
        clusterAdmin().prepareCreateSnapshot("test-repo", "test-snap").setWaitForCompletion(false).setIndices("test-idx").get();

        logger.info("--> waiting for block to kick in");
        waitForBlock(blockedNode, "test-repo", TimeValue.timeValueSeconds(60));

        logger.info("--> execution was blocked on node [{}], aborting snapshot", blockedNode);

        ActionFuture<AcknowledgedResponse> deleteSnapshotResponseFuture = internalCluster().client(nodes.get(0))
            .admin()
            .cluster()
            .prepareDeleteSnapshot("test-repo", "test-snap")
            .execute();
        // Make sure that abort makes some progress
        Thread.sleep(100);
        unblockNode("test-repo", blockedNode);
        logger.info("--> stopping node [{}]", blockedNode);
        stopNode(blockedNode);
        try {
            assertAcked(deleteSnapshotResponseFuture.actionGet());
        } catch (SnapshotMissingException ex) {
            // When cluster-manager node is closed during this test, it sometime manages to delete the snapshot files before
            // completely stopping. In this case the retried delete snapshot operation on the new cluster-manager can fail
            // with SnapshotMissingException
        }

        logger.info("--> making sure that snapshot no longer exists");
        expectThrows(
            SnapshotMissingException.class,
            () -> client().admin().cluster().prepareGetSnapshots("test-repo").setSnapshots("test-snap").execute().actionGet()
        );

        logger.info("--> Go through a loop of creating and deleting a snapshot to trigger repository cleanup");
        clusterAdmin().prepareCleanupRepository("test-repo").get();

        // Expect two files to remain in the repository:
        // (1) index-(N+1)
        // (2) index-latest
        assertFileCount(repo, 2);
        logger.info("--> done");
    }

    public void testRestoreIndexWithMissingShards() throws Exception {
        disableRepoConsistencyCheck("This test leaves behind a purposely broken repository");
        logger.info("--> start 2 nodes");
        internalCluster().startNode();
        internalCluster().startNode();
        cluster().wipeIndices("_all");

        logger.info("--> create an index that will have some unallocated shards");
        assertAcked(prepareCreate("test-idx-some", 2, indexSettingsNoReplicas(6)));
        ensureGreen();

        indexRandomDocs("test-idx-some", 100);

        logger.info("--> shutdown one of the nodes");
        internalCluster().stopRandomDataNode();
        assertThat(
            clusterAdmin().prepareHealth()
                .setWaitForEvents(Priority.LANGUID)
                .setTimeout("1m")
                .setWaitForNodes("<2")
                .execute()
                .actionGet()
                .isTimedOut(),
            equalTo(false)
        );

        logger.info("--> create an index that will have all allocated shards");
        assertAcked(prepareCreate("test-idx-all", 1, indexSettingsNoReplicas(6)));
        ensureGreen("test-idx-all");

        logger.info("--> create an index that will be closed");
        assertAcked(prepareCreate("test-idx-closed", 1, indexSettingsNoReplicas(4)));
        indexRandomDocs("test-idx-all", 100);
        indexRandomDocs("test-idx-closed", 100);
        assertAcked(client().admin().indices().prepareClose("test-idx-closed"));

        logger.info("--> create an index that will have no allocated shards");
        assertAcked(
            prepareCreate("test-idx-none", 1, indexSettingsNoReplicas(6).put("index.routing.allocation.include.tag", "nowhere"))
                .setWaitForActiveShards(ActiveShardCount.NONE)
                .get()
        );
        assertTrue(indexExists("test-idx-none"));

        createRepository("test-repo", "fs");

        logger.info("--> start snapshot with default settings without a closed index - should fail");
        final SnapshotException sne = expectThrows(
            SnapshotException.class,
            () -> clusterAdmin().prepareCreateSnapshot("test-repo", "test-snap-1")
                .setIndices("test-idx-all", "test-idx-none", "test-idx-some", "test-idx-closed")
                .setWaitForCompletion(true)
                .execute()
                .actionGet()
        );
        assertThat(sne.getMessage(), containsString("Indices don't have primary shards"));

        if (randomBoolean()) {
            logger.info("checking snapshot completion using status");
            clusterAdmin().prepareCreateSnapshot("test-repo", "test-snap-2")
                .setIndices("test-idx-all", "test-idx-none", "test-idx-some", "test-idx-closed")
                .setWaitForCompletion(false)
                .setPartial(true)
                .execute()
                .actionGet();
            assertBusy(() -> {
                SnapshotsStatusResponse snapshotsStatusResponse = clusterAdmin().prepareSnapshotStatus("test-repo")
                    .setSnapshots("test-snap-2")
                    .get();
                List<SnapshotStatus> snapshotStatuses = snapshotsStatusResponse.getSnapshots();
                assertEquals(snapshotStatuses.size(), 1);
                logger.trace("current snapshot status [{}]", snapshotStatuses.get(0));
                assertTrue(snapshotStatuses.get(0).getState().completed());
            }, 1, TimeUnit.MINUTES);
            SnapshotsStatusResponse snapshotsStatusResponse = clusterAdmin().prepareSnapshotStatus("test-repo")
                .setSnapshots("test-snap-2")
                .get();
            List<SnapshotStatus> snapshotStatuses = snapshotsStatusResponse.getSnapshots();
            assertThat(snapshotStatuses.size(), equalTo(1));
            SnapshotStatus snapshotStatus = snapshotStatuses.get(0);

            assertThat(snapshotStatus.getShardsStats().getTotalShards(), equalTo(22));
            assertThat(snapshotStatus.getShardsStats().getDoneShards(), lessThan(16));
            assertThat(snapshotStatus.getShardsStats().getDoneShards(), greaterThan(10));

            // There is slight delay between snapshot being marked as completed in the cluster state and on the file system
            // After it was marked as completed in the cluster state - we need to check if it's completed on the file system as well
            assertBusy(() -> {
                SnapshotInfo snapshotInfo = getSnapshot("test-repo", "test-snap-2");
                assertTrue(snapshotInfo.state().completed());
                assertEquals(SnapshotState.PARTIAL, snapshotInfo.state());
            }, 1, TimeUnit.MINUTES);
        } else {
            logger.info("checking snapshot completion using wait_for_completion flag");
            final CreateSnapshotResponse createSnapshotResponse = clusterAdmin().prepareCreateSnapshot("test-repo", "test-snap-2")
                .setIndices("test-idx-all", "test-idx-none", "test-idx-some", "test-idx-closed")
                .setWaitForCompletion(true)
                .setPartial(true)
                .execute()
                .actionGet();
            logger.info(
                "State: [{}], Reason: [{}]",
                createSnapshotResponse.getSnapshotInfo().state(),
                createSnapshotResponse.getSnapshotInfo().reason()
            );
            assertThat(createSnapshotResponse.getSnapshotInfo().totalShards(), equalTo(22));
            assertThat(createSnapshotResponse.getSnapshotInfo().successfulShards(), lessThan(16));
            assertThat(createSnapshotResponse.getSnapshotInfo().successfulShards(), greaterThan(10));
            assertThat(getSnapshot("test-repo", "test-snap-2").state(), equalTo(SnapshotState.PARTIAL));
        }

        assertAcked(client().admin().indices().prepareClose("test-idx-all"));

        logger.info("--> restore incomplete snapshot - should fail");
        assertFutureThrows(
            clusterAdmin().prepareRestoreSnapshot("test-repo", "test-snap-2")
                .setRestoreGlobalState(false)
                .setWaitForCompletion(true)
                .execute(),
            SnapshotRestoreException.class
        );

        logger.info("--> restore snapshot for the index that was snapshotted completely");
        RestoreSnapshotResponse restoreSnapshotResponse = clusterAdmin().prepareRestoreSnapshot("test-repo", "test-snap-2")
            .setRestoreGlobalState(false)
            .setIndices("test-idx-all")
            .setWaitForCompletion(true)
            .execute()
            .actionGet();
        assertThat(restoreSnapshotResponse.getRestoreInfo(), notNullValue());
        assertThat(restoreSnapshotResponse.getRestoreInfo().totalShards(), equalTo(6));
        assertThat(restoreSnapshotResponse.getRestoreInfo().successfulShards(), equalTo(6));
        assertThat(restoreSnapshotResponse.getRestoreInfo().failedShards(), equalTo(0));
        assertDocCount("test-idx-all", 100L);

        logger.info("--> restore snapshot for the partial index");
        cluster().wipeIndices("test-idx-some");
        restoreSnapshotResponse = clusterAdmin().prepareRestoreSnapshot("test-repo", "test-snap-2")
            .setRestoreGlobalState(false)
            .setIndices("test-idx-some")
            .setPartial(true)
            .setWaitForCompletion(true)
            .get();
        assertThat(restoreSnapshotResponse.getRestoreInfo(), notNullValue());
        assertThat(restoreSnapshotResponse.getRestoreInfo().totalShards(), equalTo(6));
        assertThat(restoreSnapshotResponse.getRestoreInfo().successfulShards(), allOf(greaterThan(0), lessThan(6)));
        assertThat(restoreSnapshotResponse.getRestoreInfo().failedShards(), greaterThan(0));
        assertThat(getCountForIndex("test-idx-some"), allOf(greaterThan(0L), lessThan(100L)));

        logger.info("--> restore snapshot for the index that didn't have any shards snapshotted successfully");
        cluster().wipeIndices("test-idx-none");
        restoreSnapshotResponse = clusterAdmin().prepareRestoreSnapshot("test-repo", "test-snap-2")
            .setRestoreGlobalState(false)
            .setIndices("test-idx-none")
            .setPartial(true)
            .setWaitForCompletion(true)
            .get();
        assertThat(restoreSnapshotResponse.getRestoreInfo(), notNullValue());
        assertThat(restoreSnapshotResponse.getRestoreInfo().totalShards(), equalTo(6));
        assertThat(restoreSnapshotResponse.getRestoreInfo().successfulShards(), equalTo(0));
        assertThat(restoreSnapshotResponse.getRestoreInfo().failedShards(), equalTo(6));
        assertThat(getCountForIndex("test-idx-some"), allOf(greaterThan(0L), lessThan(100L)));

        logger.info("--> restore snapshot for the closed index that was snapshotted completely");
        restoreSnapshotResponse = clusterAdmin().prepareRestoreSnapshot("test-repo", "test-snap-2")
            .setRestoreGlobalState(false)
            .setIndices("test-idx-closed")
            .setWaitForCompletion(true)
            .execute()
            .actionGet();
        assertThat(restoreSnapshotResponse.getRestoreInfo(), notNullValue());
        assertThat(restoreSnapshotResponse.getRestoreInfo().totalShards(), equalTo(4));
        assertThat(restoreSnapshotResponse.getRestoreInfo().successfulShards(), equalTo(4));
        assertThat(restoreSnapshotResponse.getRestoreInfo().failedShards(), equalTo(0));
        assertDocCount("test-idx-closed", 100L);
    }

    public void testRestoreIndexWithShardsMissingInLocalGateway() throws Exception {
        logger.info("--> start 2 nodes");

        internalCluster().startNodes(2);
        cluster().wipeIndices("_all");

        createRepository("test-repo", "fs");

        int numberOfShards = 6;
        logger.info("--> create an index that will have some unallocated shards");
        assertAcked(prepareCreate("test-idx", 2, indexSettingsNoReplicas(numberOfShards)));
        ensureGreen();

        indexRandomDocs("test-idx", 100);

        logger.info("--> force merging down to a single segment to get a deterministic set of files");
        assertEquals(
            client().admin().indices().prepareForceMerge("test-idx").setMaxNumSegments(1).setFlush(true).get().getFailedShards(),
            0
        );

        createSnapshot("test-repo", "test-snap-1", Collections.singletonList("test-idx"));

        logger.info("--> close the index");
        assertAcked(client().admin().indices().prepareClose("test-idx"));

        logger.info("--> shutdown one of the nodes that should make half of the shards unavailable");
        internalCluster().restartRandomDataNode(new InternalTestCluster.RestartCallback() {
            @Override
            public boolean clearData(String nodeName) {
                return true;
            }
        });

        assertThat(
            clusterAdmin().prepareHealth()
                .setWaitForEvents(Priority.LANGUID)
                .setTimeout("1m")
                .setWaitForNodes("2")
                .execute()
                .actionGet()
                .isTimedOut(),
            equalTo(false)
        );

        logger.info("--> restore index snapshot");
        assertThat(
            clusterAdmin().prepareRestoreSnapshot("test-repo", "test-snap-1")
                .setRestoreGlobalState(false)
                .setWaitForCompletion(true)
                .get()
                .getRestoreInfo()
                .successfulShards(),
            equalTo(6)
        );

        ensureGreen("test-idx");

        IntSet reusedShards = new IntHashSet();
        List<RecoveryState> recoveryStates = client().admin()
            .indices()
            .prepareRecoveries("test-idx")
            .get()
            .shardRecoveryStates()
            .get("test-idx");
        for (RecoveryState recoveryState : recoveryStates) {
            if (recoveryState.getIndex().reusedBytes() > 0) {
                reusedShards.add(recoveryState.getShardId().getId());
            }
        }
        logger.info("--> check that at least half of the shards had some reuse: [{}]", reusedShards);
        assertThat(reusedShards.size(), greaterThanOrEqualTo(numberOfShards / 2));
    }

    public void testRegistrationFailure() {
        disableRepoConsistencyCheck("This test does not create any data in the repository");
        logger.info("--> start first node");
        internalCluster().startNode();
        logger.info("--> start second node");
        // Make sure the first node is elected as cluster-manager
        internalCluster().startNode(nonMasterNode());
        // Register mock repositories
        for (int i = 0; i < 5; i++) {
            clusterAdmin().preparePutRepository("test-repo" + i)
                .setType("mock")
                .setSettings(Settings.builder().put("location", randomRepoPath()))
                .setVerify(false)
                .get();
        }
        logger.info("--> make sure that properly setup repository can be registered on all nodes");
        clusterAdmin().preparePutRepository("test-repo-0")
            .setType("fs")
            .setSettings(Settings.builder().put("location", randomRepoPath()))
            .get();

    }

    public void testThatSensitiveRepositorySettingsAreNotExposed() throws Exception {
        disableRepoConsistencyCheck("This test does not create any data in the repository");
        logger.info("--> start two nodes");
        internalCluster().startNodes(2);
        createRepository(
            "test-repo",
            "mock",
            Settings.builder()
                .put("location", randomRepoPath())
                .put(MockRepository.Plugin.USERNAME_SETTING.getKey(), "notsecretusername")
                .put(MockRepository.Plugin.PASSWORD_SETTING.getKey(), "verysecretpassword")
        );

        NodeClient nodeClient = internalCluster().getInstance(NodeClient.class);
        RestGetRepositoriesAction getRepoAction = new RestGetRepositoriesAction(internalCluster().getInstance(SettingsFilter.class));
        RestRequest getRepoRequest = new FakeRestRequest();
        getRepoRequest.params().put("repository", "test-repo");
        final CountDownLatch getRepoLatch = new CountDownLatch(1);
        final AtomicReference<AssertionError> getRepoError = new AtomicReference<>();
        getRepoAction.handleRequest(getRepoRequest, new AbstractRestChannel(getRepoRequest, true) {
            @Override
            public void sendResponse(RestResponse response) {
                try {
                    assertThat(response.content().utf8ToString(), containsString("notsecretusername"));
                    assertThat(response.content().utf8ToString(), not(containsString("verysecretpassword")));
                } catch (AssertionError ex) {
                    getRepoError.set(ex);
                }
                getRepoLatch.countDown();
            }
        }, nodeClient);
        assertTrue(getRepoLatch.await(1, TimeUnit.SECONDS));
        if (getRepoError.get() != null) {
            throw getRepoError.get();
        }

        RestClusterStateAction clusterStateAction = new RestClusterStateAction(internalCluster().getInstance(SettingsFilter.class));
        RestRequest clusterStateRequest = new FakeRestRequest();
        final CountDownLatch clusterStateLatch = new CountDownLatch(1);
        final AtomicReference<AssertionError> clusterStateError = new AtomicReference<>();
        clusterStateAction.handleRequest(clusterStateRequest, new AbstractRestChannel(clusterStateRequest, true) {
            @Override
            public void sendResponse(RestResponse response) {
                try {
                    assertThat(response.content().utf8ToString(), containsString("notsecretusername"));
                    assertThat(response.content().utf8ToString(), not(containsString("verysecretpassword")));
                } catch (AssertionError ex) {
                    clusterStateError.set(ex);
                }
                clusterStateLatch.countDown();
            }
        }, nodeClient);
        assertTrue(clusterStateLatch.await(1, TimeUnit.SECONDS));
        if (clusterStateError.get() != null) {
            throw clusterStateError.get();
        }
    }

    public void testMasterShutdownDuringSnapshot() throws Exception {
        logger.info("-->  starting two cluster-manager nodes and two data nodes");
        internalCluster().startMasterOnlyNodes(2);
        internalCluster().startDataOnlyNodes(2);

        final Path repoPath = randomRepoPath();
        createRepository("test-repo", "fs", repoPath);
        maybeInitWithOldSnapshotVersion("test-repo", repoPath);

        assertAcked(prepareCreate("test-idx", 0, indexSettingsNoReplicas(between(1, 20))));
        ensureGreen();

        indexRandomDocs("test-idx", randomIntBetween(10, 100));

        final int numberOfShards = getNumShards("test-idx").numPrimaries;
        logger.info("number of shards: {}", numberOfShards);

        dataNodeClient().admin()
            .cluster()
            .prepareCreateSnapshot("test-repo", "test-snap")
            .setWaitForCompletion(false)
            .setIndices("test-idx")
            .get();

        logger.info("--> stopping cluster-manager node");
        internalCluster().stopCurrentMasterNode();

        logger.info("--> wait until the snapshot is done");

        assertBusy(() -> assertTrue(getSnapshot("test-repo", "test-snap").state().completed()), 1, TimeUnit.MINUTES);

        logger.info("--> verify that snapshot was successful");
        SnapshotInfo snapshotInfo = getSnapshot("test-repo", "test-snap");
        assertEquals(SnapshotState.SUCCESS, snapshotInfo.state());
        assertEquals(snapshotInfo.totalShards(), snapshotInfo.successfulShards());
        assertEquals(0, snapshotInfo.failedShards());
    }

    public void testMasterAndDataShutdownDuringSnapshot() throws Exception {
        logger.info("-->  starting three cluster-manager nodes and two data nodes");
        internalCluster().startMasterOnlyNodes(3);
        internalCluster().startDataOnlyNodes(2);

        final Path repoPath = randomRepoPath();
        createRepository("test-repo", "mock", repoPath);
        maybeInitWithOldSnapshotVersion("test-repo", repoPath);

        assertAcked(prepareCreate("test-idx", 0, indexSettingsNoReplicas(between(1, 20))));
        ensureGreen();

        indexRandomDocs("test-idx", randomIntBetween(10, 100));

        final int numberOfShards = getNumShards("test-idx").numPrimaries;
        logger.info("number of shards: {}", numberOfShards);

        final String masterNode = blockMasterFromFinalizingSnapshotOnSnapFile("test-repo");
        final String dataNode = blockNodeWithIndex("test-repo", "test-idx");

        dataNodeClient().admin()
            .cluster()
            .prepareCreateSnapshot("test-repo", "test-snap")
            .setWaitForCompletion(false)
            .setIndices("test-idx")
            .get();

        logger.info("--> stopping data node {}", dataNode);
        stopNode(dataNode);
        logger.info("--> stopping cluster-manager node {} ", masterNode);
        internalCluster().stopCurrentMasterNode();

        logger.info("--> wait until the snapshot is done");

        assertBusy(() -> assertTrue(getSnapshot("test-repo", "test-snap").state().completed()), 1, TimeUnit.MINUTES);

        logger.info("--> verify that snapshot was partial");
        SnapshotInfo snapshotInfo = getSnapshot("test-repo", "test-snap");
        assertEquals(SnapshotState.PARTIAL, snapshotInfo.state());
        assertNotEquals(snapshotInfo.totalShards(), snapshotInfo.successfulShards());
        assertThat(snapshotInfo.failedShards(), greaterThan(0));
        for (SnapshotShardFailure failure : snapshotInfo.shardFailures()) {
            assertNotNull(failure.reason());
        }
    }

    /**
     * Tests that a shrunken index (created via the shrink APIs) and subsequently snapshotted
     * can be restored when the node the shrunken index was created on is no longer part of
     * the cluster.
     */
    public void testRestoreShrinkIndex() throws Exception {
        logger.info("-->  starting a cluster-manager node and a data node");
        internalCluster().startClusterManagerOnlyNode();
        internalCluster().startDataOnlyNode();

        final String repo = "test-repo";
        final String snapshot = "test-snap";
        final String sourceIdx = "test-idx";
        final String shrunkIdx = "test-idx-shrunk";

        createRepository(repo, "fs");

        assertAcked(prepareCreate(sourceIdx, 0, indexSettingsNoReplicas(between(2, 10))));
        ensureGreen();
        indexRandomDocs(sourceIdx, randomIntBetween(10, 100));

        logger.info("--> shrink the index");
        assertAcked(
            client().admin()
                .indices()
                .prepareUpdateSettings(sourceIdx)
                .setSettings(Settings.builder().put("index.blocks.write", true))
                .get()
        );
        assertAcked(client().admin().indices().prepareResizeIndex(sourceIdx, shrunkIdx).get());

        logger.info("--> snapshot the shrunk index");
        createSnapshot(repo, snapshot, Collections.singletonList(shrunkIdx));

        logger.info("--> delete index and stop the data node");
        assertAcked(client().admin().indices().prepareDelete(sourceIdx).get());
        assertAcked(client().admin().indices().prepareDelete(shrunkIdx).get());
        internalCluster().stopRandomDataNode();
        clusterAdmin().prepareHealth().setTimeout("30s").setWaitForNodes("1");

        logger.info("--> start a new data node");
        final Settings dataSettings = Settings.builder()
            .put(Node.NODE_NAME_SETTING.getKey(), randomAlphaOfLength(5))
            .put(Environment.PATH_HOME_SETTING.getKey(), createTempDir()) // to get a new node id
            .build();
        internalCluster().startDataOnlyNode(dataSettings);
        clusterAdmin().prepareHealth().setTimeout("30s").setWaitForNodes("2");

        logger.info("--> restore the shrunk index and ensure all shards are allocated");
        RestoreSnapshotResponse restoreResponse = clusterAdmin().prepareRestoreSnapshot(repo, snapshot)
            .setWaitForCompletion(true)
            .setIndices(shrunkIdx)
            .get();
        assertEquals(restoreResponse.getRestoreInfo().totalShards(), restoreResponse.getRestoreInfo().successfulShards());
        ensureYellow();
    }

    public void testSnapshotWithDateMath() {
        final String repo = "repo";

        final IndexNameExpressionResolver nameExpressionResolver = new IndexNameExpressionResolver(new ThreadContext(Settings.EMPTY));
        final String snapshotName = "<snapshot-{now/d}>";

        logger.info("-->  creating repository");
        assertAcked(
            clusterAdmin().preparePutRepository(repo)
                .setType("fs")
                .setSettings(Settings.builder().put("location", randomRepoPath()).put("compress", randomBoolean()))
        );

        final String expression1 = nameExpressionResolver.resolveDateMathExpression(snapshotName);
        logger.info("-->  creating date math snapshot");
        createFullSnapshot(repo, snapshotName);
        // snapshot could be taken before or after a day rollover
        final String expression2 = nameExpressionResolver.resolveDateMathExpression(snapshotName);

        SnapshotsStatusResponse response = clusterAdmin().prepareSnapshotStatus(repo)
            .setSnapshots(Sets.newHashSet(expression1, expression2).toArray(Strings.EMPTY_ARRAY))
            .setIgnoreUnavailable(true)
            .get();
        List<SnapshotStatus> snapshots = response.getSnapshots();
        assertThat(snapshots, hasSize(1));
        assertThat(snapshots.get(0).getState().completed(), equalTo(true));
    }

    public void testSnapshotTotalAndIncrementalSizes() throws Exception {
        final String indexName = "test-blocks-1";
        final String repositoryName = "repo-" + indexName;
        final String snapshot0 = "snapshot-0";
        final String snapshot1 = "snapshot-1";

        createIndex(indexName);

        int docs = between(10, 100);
        for (int i = 0; i < docs; i++) {
            client().prepareIndex(indexName).setSource("test", "init").execute().actionGet();
        }

        final Path repoPath = randomRepoPath();
        createRepository(repositoryName, "fs", repoPath);
        createFullSnapshot(repositoryName, snapshot0);

        SnapshotsStatusResponse response = clusterAdmin().prepareSnapshotStatus(repositoryName).setSnapshots(snapshot0).get();

        List<SnapshotStatus> snapshots = response.getSnapshots();

        List<Path> snapshot0Files = scanSnapshotFolder(repoPath);
        assertThat(snapshots, hasSize(1));

        final int snapshot0FileCount = snapshot0Files.size();
        final long snapshot0FileSize = calculateTotalFilesSize(snapshot0Files);

        SnapshotStats stats = snapshots.get(0).getStats();

        final List<Path> snapshot0IndexMetaFiles = findRepoMetaBlobs(repoPath);
        assertThat(snapshot0IndexMetaFiles, hasSize(1)); // snapshotting a single index
        assertThat(stats.getTotalFileCount(), greaterThanOrEqualTo(snapshot0FileCount));
        assertThat(stats.getTotalSize(), greaterThanOrEqualTo(snapshot0FileSize));

        assertThat(stats.getIncrementalFileCount(), equalTo(stats.getTotalFileCount()));
        assertThat(stats.getIncrementalSize(), equalTo(stats.getTotalSize()));

        assertThat(stats.getIncrementalFileCount(), equalTo(stats.getProcessedFileCount()));
        assertThat(stats.getIncrementalSize(), equalTo(stats.getProcessedSize()));

        // add few docs - less than initially
        docs = between(1, 5);
        for (int i = 0; i < docs; i++) {
            client().prepareIndex(indexName).setSource("test", "test" + i).execute().actionGet();
        }

        // create another snapshot
        // total size has to grow and has to be equal to files on fs
        createFullSnapshot(repositoryName, snapshot1);

        // drop 1st one to avoid miscalculation as snapshot reuses some files of prev snapshot
        assertAcked(startDeleteSnapshot(repositoryName, snapshot0).get());

        response = clusterAdmin().prepareSnapshotStatus(repositoryName).setSnapshots(snapshot1).get();

        final List<Path> snapshot1Files = scanSnapshotFolder(repoPath);
        final List<Path> snapshot1IndexMetaFiles = findRepoMetaBlobs(repoPath);

        // The IndexMetadata did not change between snapshots, verify that no new redundant IndexMetaData was written to the repository
        assertThat(snapshot1IndexMetaFiles, is(snapshot0IndexMetaFiles));

        final int snapshot1FileCount = snapshot1Files.size();
        final long snapshot1FileSize = calculateTotalFilesSize(snapshot1Files);

        snapshots = response.getSnapshots();

        SnapshotStats anotherStats = snapshots.get(0).getStats();

        ArrayList<Path> snapshotFilesDiff = new ArrayList<>(snapshot1Files);
        snapshotFilesDiff.removeAll(snapshot0Files);

        assertThat(anotherStats.getIncrementalFileCount(), greaterThanOrEqualTo(snapshotFilesDiff.size()));
        assertThat(anotherStats.getIncrementalSize(), greaterThanOrEqualTo(calculateTotalFilesSize(snapshotFilesDiff)));

        assertThat(anotherStats.getIncrementalFileCount(), equalTo(anotherStats.getProcessedFileCount()));
        assertThat(anotherStats.getIncrementalSize(), equalTo(anotherStats.getProcessedSize()));

        assertThat(stats.getTotalSize(), lessThan(anotherStats.getTotalSize()));
        assertThat(stats.getTotalFileCount(), lessThan(anotherStats.getTotalFileCount()));

        assertThat(anotherStats.getTotalFileCount(), greaterThanOrEqualTo(snapshot1FileCount));
        assertThat(anotherStats.getTotalSize(), greaterThanOrEqualTo(snapshot1FileSize));
    }

    public void testDeduplicateIndexMetadata() throws Exception {
        final String indexName = "test-blocks-1";
        final String repositoryName = "repo-" + indexName;
        final String snapshot0 = "snapshot-0";
        final String snapshot1 = "snapshot-1";
        final String snapshot2 = "snapshot-2";

        createIndex(indexName);

        int docs = between(10, 100);
        for (int i = 0; i < docs; i++) {
            client().prepareIndex(indexName).setSource("test", "init").execute().actionGet();
        }

        final Path repoPath = randomRepoPath();
        createRepository(repositoryName, "fs", repoPath);
        createFullSnapshot(repositoryName, snapshot0);

        final List<Path> snapshot0IndexMetaFiles = findRepoMetaBlobs(repoPath);
        assertThat(snapshot0IndexMetaFiles, hasSize(1)); // snapshotting a single index

        docs = between(1, 5);
        for (int i = 0; i < docs; i++) {
            client().prepareIndex(indexName).setSource("test", "test" + i).execute().actionGet();
        }

        logger.info("--> restart random data node and add new data node to change index allocation");
        internalCluster().restartRandomDataNode();
        internalCluster().startDataOnlyNode();
        ensureGreen(indexName);

        assertThat(
            client().admin().cluster().prepareCreateSnapshot(repositoryName, snapshot1).setWaitForCompletion(true).get().status(),
            equalTo(RestStatus.OK)
        );

        final List<Path> snapshot1IndexMetaFiles = findRepoMetaBlobs(repoPath);

        // The IndexMetadata did not change between snapshots, verify that no new redundant IndexMetaData was written to the repository
        assertThat(snapshot1IndexMetaFiles, is(snapshot0IndexMetaFiles));

        // index to some other field to trigger a change in index metadata
        for (int i = 0; i < docs; i++) {
            client().prepareIndex(indexName).setSource("new_field", "test" + i).execute().actionGet();
        }
        createFullSnapshot(repositoryName, snapshot2);

        final List<Path> snapshot2IndexMetaFiles = findRepoMetaBlobs(repoPath);
        assertThat(snapshot2IndexMetaFiles, hasSize(2)); // should have created one new metadata blob

        assertAcked(clusterAdmin().prepareDeleteSnapshot(repositoryName, snapshot0, snapshot1).get());
        final List<Path> snapshot3IndexMetaFiles = findRepoMetaBlobs(repoPath);
        assertThat(snapshot3IndexMetaFiles, hasSize(1)); // should have deleted the metadata blob referenced by the first two snapshots
    }

    public void testDataNodeRestartWithBusyMasterDuringSnapshot() throws Exception {
        logger.info("-->  starting a cluster-manager node and two data nodes");
        internalCluster().startClusterManagerOnlyNode();
        internalCluster().startDataOnlyNodes(2);
        final Path repoPath = randomRepoPath();
        createRepository("test-repo", "mock", repoPath);
        maybeInitWithOldSnapshotVersion("test-repo", repoPath);

        assertAcked(prepareCreate("test-idx", 0, indexSettingsNoReplicas(5)));
        ensureGreen();
        indexRandomDocs("test-idx", randomIntBetween(50, 100));

        final String dataNode = blockNodeWithIndex("test-repo", "test-idx");
        logger.info("-->  snapshot");
        ServiceDisruptionScheme disruption = new BusyMasterServiceDisruption(random(), Priority.HIGH);
        setDisruptionScheme(disruption);
        client(internalCluster().getMasterName()).admin()
            .cluster()
            .prepareCreateSnapshot("test-repo", "test-snap")
            .setWaitForCompletion(false)
            .setIndices("test-idx")
            .get();
        disruption.startDisrupting();
        logger.info("-->  restarting data node, which should cause primary shards to be failed");
        internalCluster().restartNode(dataNode, InternalTestCluster.EMPTY_CALLBACK);

        logger.info("-->  wait for shard snapshots to show as failed");
        assertBusy(
            () -> assertThat(
                clusterAdmin().prepareSnapshotStatus("test-repo")
                    .setSnapshots("test-snap")
                    .get()
                    .getSnapshots()
                    .get(0)
                    .getShardsStats()
                    .getFailedShards(),
                greaterThanOrEqualTo(1)
            ),
            60L,
            TimeUnit.SECONDS
        );

        unblockNode("test-repo", dataNode);
        disruption.stopDisrupting();
        // check that snapshot completes
        assertBusy(() -> {
            GetSnapshotsResponse snapshotsStatusResponse = clusterAdmin().prepareGetSnapshots("test-repo")
                .setSnapshots("test-snap")
                .setIgnoreUnavailable(true)
                .get();
            assertEquals(1, snapshotsStatusResponse.getSnapshots().size());
            SnapshotInfo snapshotInfo = snapshotsStatusResponse.getSnapshots().get(0);
            assertTrue(snapshotInfo.state().toString(), snapshotInfo.state().completed());
        }, 60L, TimeUnit.SECONDS);
    }

    public void testDataNodeRestartAfterShardSnapshotFailure() throws Exception {
        logger.info("-->  starting a cluster-manager node and two data nodes");
        internalCluster().startClusterManagerOnlyNode();
        final List<String> dataNodes = internalCluster().startDataOnlyNodes(2);
        final Path repoPath = randomRepoPath();
        createRepository("test-repo", "mock", repoPath);
        maybeInitWithOldSnapshotVersion("test-repo", repoPath);

        assertAcked(prepareCreate("test-idx", 0, indexSettingsNoReplicas(2)));
        ensureGreen();
        indexRandomDocs("test-idx", randomIntBetween(50, 100));

        blockAllDataNodes("test-repo");
        logger.info("-->  snapshot");
        client(internalCluster().getMasterName()).admin()
            .cluster()
            .prepareCreateSnapshot("test-repo", "test-snap")
            .setWaitForCompletion(false)
            .setIndices("test-idx")
            .get();
        logger.info("-->  restarting first data node, which should cause the primary shard on it to be failed");
        internalCluster().restartNode(dataNodes.get(0), InternalTestCluster.EMPTY_CALLBACK);

        logger.info("-->  wait for shard snapshot of first primary to show as failed");
        assertBusy(
            () -> assertThat(
                clusterAdmin().prepareSnapshotStatus("test-repo")
                    .setSnapshots("test-snap")
                    .get()
                    .getSnapshots()
                    .get(0)
                    .getShardsStats()
                    .getFailedShards(),
                is(1)
            ),
            60L,
            TimeUnit.SECONDS
        );

        logger.info("-->  restarting second data node, which should cause the primary shard on it to be failed");
        internalCluster().restartNode(dataNodes.get(1), InternalTestCluster.EMPTY_CALLBACK);

        // check that snapshot completes with both failed shards being accounted for in the snapshot result
        assertBusy(() -> {
            GetSnapshotsResponse snapshotsStatusResponse = clusterAdmin().prepareGetSnapshots("test-repo")
                .setSnapshots("test-snap")
                .setIgnoreUnavailable(true)
                .get();
            assertEquals(1, snapshotsStatusResponse.getSnapshots().size());
            SnapshotInfo snapshotInfo = snapshotsStatusResponse.getSnapshots().get(0);
            assertTrue(snapshotInfo.state().toString(), snapshotInfo.state().completed());
            assertThat(snapshotInfo.totalShards(), is(2));
            assertThat(snapshotInfo.shardFailures(), hasSize(2));
        }, 60L, TimeUnit.SECONDS);
    }

    public void testRetentionLeasesClearedOnRestore() throws Exception {
        final String repoName = "test-repo-retention-leases";
        createRepository(repoName, "fs");

        final String indexName = "index-retention-leases";
        final int shardCount = randomIntBetween(1, 5);
        assertAcked(client().admin().indices().prepareCreate(indexName).setSettings(indexSettingsNoReplicas(shardCount)));
        final ShardId shardId = new ShardId(resolveIndex(indexName), randomIntBetween(0, shardCount - 1));

        final int snapshotDocCount = iterations(10, 1000);
        logger.debug("--> indexing {} docs into {}", snapshotDocCount, indexName);
        IndexRequestBuilder[] indexRequestBuilders = new IndexRequestBuilder[snapshotDocCount];
        for (int i = 0; i < snapshotDocCount; i++) {
            indexRequestBuilders[i] = client().prepareIndex(indexName).setSource("field", "value");
        }
        indexRandom(true, indexRequestBuilders);
        assertDocCount(indexName, snapshotDocCount);

        final String leaseId = randomAlphaOfLength(randomIntBetween(1, 10)).toLowerCase(Locale.ROOT);
        logger.debug("--> adding retention lease with id {} to {}", leaseId, shardId);
        client().execute(RetentionLeaseActions.Add.INSTANCE, new RetentionLeaseActions.AddRequest(shardId, leaseId, RETAIN_ALL, "test"))
            .actionGet();

        final ShardStats shardStats = Arrays.stream(client().admin().indices().prepareStats(indexName).get().getShards())
            .filter(s -> s.getShardRouting().shardId().equals(shardId))
            .findFirst()
            .get();
        final RetentionLeases retentionLeases = shardStats.getRetentionLeaseStats().retentionLeases();
        assertTrue(shardStats + ": " + retentionLeases, retentionLeases.contains(leaseId));

        final String snapshotName = "snapshot-retention-leases";
        createSnapshot(repoName, snapshotName, Collections.singletonList(indexName));

        if (randomBoolean()) {
            final int extraDocCount = iterations(10, 1000);
            logger.debug("--> indexing {} extra docs into {}", extraDocCount, indexName);
            indexRequestBuilders = new IndexRequestBuilder[extraDocCount];
            for (int i = 0; i < extraDocCount; i++) {
                indexRequestBuilders[i] = client().prepareIndex(indexName).setSource("field", "value");
            }
            indexRandom(true, indexRequestBuilders);
        }

        // Wait for green so the close does not fail in the edge case of coinciding with a shard recovery that hasn't fully synced yet
        ensureGreen();
        logger.debug("-->  close index {}", indexName);
        assertAcked(client().admin().indices().prepareClose(indexName));

        logger.debug("--> restore index {} from snapshot", indexName);
        RestoreSnapshotResponse restoreResponse = clusterAdmin().prepareRestoreSnapshot(repoName, snapshotName)
            .setWaitForCompletion(true)
            .get();
        assertThat(restoreResponse.getRestoreInfo().successfulShards(), equalTo(shardCount));
        assertThat(restoreResponse.getRestoreInfo().failedShards(), equalTo(0));

        ensureGreen();
        assertDocCount(indexName, snapshotDocCount);

        final RetentionLeases restoredRetentionLeases = Arrays.stream(client().admin().indices().prepareStats(indexName).get().getShards())
            .filter(s -> s.getShardRouting().shardId().equals(shardId))
            .findFirst()
            .get()
            .getRetentionLeaseStats()
            .retentionLeases();
        assertFalse(restoredRetentionLeases.toString() + " has no " + leaseId, restoredRetentionLeases.contains(leaseId));
    }

    public void testAbortWaitsOnDataNode() throws Exception {
        internalCluster().startClusterManagerOnlyNode();
        final String dataNodeName = internalCluster().startDataOnlyNode();
        final String indexName = "test-index";
        createIndex(indexName);
        index(indexName, "_doc", "some_id", "foo", "bar");

        final String otherDataNode = internalCluster().startDataOnlyNode();

        final String repoName = "test-repo";
        createRepository(repoName, "mock");
        blockAllDataNodes(repoName);
        final String snapshotName = "test-snap";
        final ActionFuture<CreateSnapshotResponse> snapshotResponse = startFullSnapshot(repoName, snapshotName);
        waitForBlock(dataNodeName, repoName, TimeValue.timeValueSeconds(30L));

        final AtomicBoolean blocked = new AtomicBoolean(true);

        final TransportService transportService = internalCluster().getInstance(TransportService.class, otherDataNode);
        transportService.addMessageListener(new TransportMessageListener() {
            @Override
            public void onRequestSent(
                DiscoveryNode node,
                long requestId,
                String action,
                TransportRequest request,
                TransportRequestOptions finalOptions
            ) {
                if (blocked.get() && action.equals(SnapshotsService.UPDATE_SNAPSHOT_STATUS_ACTION_NAME)) {
                    throw new AssertionError("Node had no assigned shard snapshots so it shouldn't send out shard state updates");
                }
            }
        });

        logger.info("--> abort snapshot");
        final ActionFuture<AcknowledgedResponse> deleteResponse = startDeleteSnapshot(repoName, snapshotName);

        awaitClusterState(
            otherDataNode,
            state -> state.custom(SnapshotsInProgress.TYPE, SnapshotsInProgress.EMPTY)
                .entries()
                .stream()
                .anyMatch(entry -> entry.state() == SnapshotsInProgress.State.ABORTED)
        );

        assertFalse("delete should not be able to finish until data node is unblocked", deleteResponse.isDone());
        blocked.set(false);
        unblockAllDataNodes(repoName);
        assertAcked(deleteResponse.get());
        assertThat(snapshotResponse.get().getSnapshotInfo().state(), is(SnapshotState.FAILED));
    }

    public void testPartialSnapshotAllShardsMissing() throws Exception {
        internalCluster().startClusterManagerOnlyNode();
        final String dataNode = internalCluster().startDataOnlyNode();
        final String repoName = "test-repo";
        createRepository(repoName, "fs");
        createIndex("some-index");
        stopNode(dataNode);
        ensureStableCluster(1);
        final CreateSnapshotResponse createSnapshotResponse = startFullSnapshot(repoName, "test-snap", true).get();
        assertThat(createSnapshotResponse.getSnapshotInfo().state(), is(SnapshotState.PARTIAL));
    }

    /**
     * Tests for the legacy snapshot path that is normally executed if the cluster contains any nodes older than
     * {@link SnapshotsService#NO_REPO_INITIALIZE_VERSION}.
     * Makes sure that blocking as well as non-blocking snapshot create paths execute cleanly as well as that error handling works out
     * correctly by testing a snapshot name collision.
     */
    public void testCreateSnapshotLegacyPath() throws Exception {
<<<<<<< HEAD
        final String clusterManagerNode = internalCluster().startMasterOnlyNode();
=======
        final String clusterManagerNode = internalCluster().startClusterManagerOnlyNode();
>>>>>>> e0743954
        internalCluster().startDataOnlyNode();
        final String repoName = "test-repo";
        createRepository(repoName, "fs");
        createIndex("some-index");

        final SnapshotsService snapshotsService = internalCluster().getMasterNodeInstance(SnapshotsService.class);
        final Snapshot snapshot1 = PlainActionFuture.get(
            f -> snapshotsService.createSnapshotLegacy(new CreateSnapshotRequest(repoName, "snap-1"), f)
        );
        awaitNoMoreRunningOperations(clusterManagerNode);

        final InvalidSnapshotNameException sne = expectThrows(
            InvalidSnapshotNameException.class,
            () -> PlainActionFuture.<SnapshotInfo, Exception>get(
                f -> snapshotsService.executeSnapshotLegacy(new CreateSnapshotRequest(repoName, snapshot1.getSnapshotId().getName()), f)
            )
        );

        assertThat(sne.getMessage(), containsString("snapshot with the same name already exists"));
        final SnapshotInfo snapshot2 = PlainActionFuture.get(
            f -> snapshotsService.executeSnapshotLegacy(new CreateSnapshotRequest(repoName, "snap-2"), f)
        );
        assertThat(snapshot2.state(), is(SnapshotState.SUCCESS));

        final SnapshotInfo snapshot3 = PlainActionFuture.get(
            f -> snapshotsService.executeSnapshotLegacy(new CreateSnapshotRequest(repoName, "snap-3").indices("does-not-exist-*"), f)
        );
        assertThat(snapshot3.state(), is(SnapshotState.SUCCESS));
    }

    public void testSnapshotDeleteRelocatingPrimaryIndex() throws Exception {
        internalCluster().startClusterManagerOnlyNode();
        final List<String> dataNodes = internalCluster().startDataOnlyNodes(2);
        final String repoName = "test-repo";
        createRepository(repoName, "fs");

        // Create index on two nodes and make sure each node has a primary by setting no replicas
        final String indexName = "test-idx";
        assertAcked(prepareCreate(indexName, 2, indexSettingsNoReplicas(between(2, 10))));
        ensureGreen(indexName);
        indexRandomDocs(indexName, 100);

        // Drop all file chunk requests so that below relocation takes forever and we're guaranteed to run the snapshot in parallel to it
        for (String nodeName : dataNodes) {
            ((MockTransportService) internalCluster().getInstance(TransportService.class, nodeName)).addSendBehavior(
                (connection, requestId, action, request, options) -> {
                    if (PeerRecoveryTargetService.Actions.FILE_CHUNK.equals(action)) {
                        return;
                    }
                    connection.sendRequest(requestId, action, request, options);
                }
            );
        }

        logger.info("--> start relocations");
        allowNodes(indexName, 1);

        logger.info("--> wait for relocations to start");

        assertBusy(
            () -> assertThat(clusterAdmin().prepareHealth(indexName).execute().actionGet().getRelocatingShards(), greaterThan(0)),
            1L,
            TimeUnit.MINUTES
        );

        logger.info("--> snapshot");
        clusterAdmin().prepareCreateSnapshot(repoName, "test-snap")
            .setWaitForCompletion(false)
            .setPartial(true)
            .setIndices(indexName)
            .get();

        assertAcked(client().admin().indices().prepareDelete(indexName));

        logger.info("--> wait for snapshot to complete");
        SnapshotInfo snapshotInfo = waitForCompletion(repoName, "test-snap", TimeValue.timeValueSeconds(600));
        assertThat(snapshotInfo.state(), equalTo(SnapshotState.PARTIAL));
        assertThat(snapshotInfo.shardFailures().size(), greaterThan(0));
        logger.info("--> done");
    }

    private long calculateTotalFilesSize(List<Path> files) {
        return files.stream().mapToLong(f -> {
            try {
                return Files.size(f);
            } catch (IOException e) {
                throw new UncheckedIOException(e);
            }
        }).sum();
    }

    private static List<Path> findRepoMetaBlobs(Path repoPath) throws IOException {
        List<Path> files = new ArrayList<>();
        Files.walkFileTree(repoPath.resolve("indices"), new SimpleFileVisitor<Path>() {
            @Override
            public FileVisitResult visitFile(Path file, BasicFileAttributes attrs) throws IOException {
                final String fileName = file.getFileName().toString();
                if (fileName.startsWith(BlobStoreRepository.METADATA_PREFIX) && fileName.endsWith(".dat")) {
                    files.add(file);
                }
                return super.visitFile(file, attrs);
            }
        });
        return files;
    }

    private List<Path> scanSnapshotFolder(Path repoPath) throws IOException {
        List<Path> files = new ArrayList<>();
        Files.walkFileTree(repoPath, new SimpleFileVisitor<Path>() {
            @Override
            public FileVisitResult visitFile(Path file, BasicFileAttributes attrs) throws IOException {
                if (file.getFileName().toString().startsWith("__")) {
                    files.add(file);
                }
                return super.visitFile(file, attrs);
            }
        });
        return files;
    }

    public static class SnapshottableMetadata extends TestCustomMetadata {
        public static final String TYPE = "test_snapshottable";

        public SnapshottableMetadata(String data) {
            super(data);
        }

        @Override
        public String getWriteableName() {
            return TYPE;
        }

        @Override
        public Version getMinimalSupportedVersion() {
            return Version.CURRENT;
        }

        public static SnapshottableMetadata readFrom(StreamInput in) throws IOException {
            return readFrom(SnapshottableMetadata::new, in);
        }

        public static NamedDiff<Metadata.Custom> readDiffFrom(StreamInput in) throws IOException {
            return readDiffFrom(TYPE, in);
        }

        public static SnapshottableMetadata fromXContent(XContentParser parser) throws IOException {
            return fromXContent(SnapshottableMetadata::new, parser);
        }

        @Override
        public EnumSet<Metadata.XContentContext> context() {
            return Metadata.API_AND_SNAPSHOT;
        }
    }

    public static class NonSnapshottableMetadata extends TestCustomMetadata {
        public static final String TYPE = "test_non_snapshottable";

        public NonSnapshottableMetadata(String data) {
            super(data);
        }

        @Override
        public String getWriteableName() {
            return TYPE;
        }

        @Override
        public Version getMinimalSupportedVersion() {
            return Version.CURRENT;
        }

        public static NonSnapshottableMetadata readFrom(StreamInput in) throws IOException {
            return readFrom(NonSnapshottableMetadata::new, in);
        }

        public static NamedDiff<Metadata.Custom> readDiffFrom(StreamInput in) throws IOException {
            return readDiffFrom(TYPE, in);
        }

        public static NonSnapshottableMetadata fromXContent(XContentParser parser) throws IOException {
            return fromXContent(NonSnapshottableMetadata::new, parser);
        }

        @Override
        public EnumSet<Metadata.XContentContext> context() {
            return Metadata.API_ONLY;
        }
    }

    public static class SnapshottableGatewayMetadata extends TestCustomMetadata {
        public static final String TYPE = "test_snapshottable_gateway";

        public SnapshottableGatewayMetadata(String data) {
            super(data);
        }

        @Override
        public String getWriteableName() {
            return TYPE;
        }

        @Override
        public Version getMinimalSupportedVersion() {
            return Version.CURRENT;
        }

        public static SnapshottableGatewayMetadata readFrom(StreamInput in) throws IOException {
            return readFrom(SnapshottableGatewayMetadata::new, in);
        }

        public static NamedDiff<Metadata.Custom> readDiffFrom(StreamInput in) throws IOException {
            return readDiffFrom(TYPE, in);
        }

        public static SnapshottableGatewayMetadata fromXContent(XContentParser parser) throws IOException {
            return fromXContent(SnapshottableGatewayMetadata::new, parser);
        }

        @Override
        public EnumSet<Metadata.XContentContext> context() {
            return EnumSet.of(Metadata.XContentContext.API, Metadata.XContentContext.SNAPSHOT, Metadata.XContentContext.GATEWAY);
        }
    }

    public static class NonSnapshottableGatewayMetadata extends TestCustomMetadata {
        public static final String TYPE = "test_non_snapshottable_gateway";

        public NonSnapshottableGatewayMetadata(String data) {
            super(data);
        }

        @Override
        public String getWriteableName() {
            return TYPE;
        }

        @Override
        public Version getMinimalSupportedVersion() {
            return Version.CURRENT;
        }

        public static NonSnapshottableGatewayMetadata readFrom(StreamInput in) throws IOException {
            return readFrom(NonSnapshottableGatewayMetadata::new, in);
        }

        public static NamedDiff<Metadata.Custom> readDiffFrom(StreamInput in) throws IOException {
            return readDiffFrom(TYPE, in);
        }

        public static NonSnapshottableGatewayMetadata fromXContent(XContentParser parser) throws IOException {
            return fromXContent(NonSnapshottableGatewayMetadata::new, parser);
        }

        @Override
        public EnumSet<Metadata.XContentContext> context() {
            return Metadata.API_AND_GATEWAY;
        }

    }

    public static class SnapshotableGatewayNoApiMetadata extends TestCustomMetadata {
        public static final String TYPE = "test_snapshottable_gateway_no_api";

        public SnapshotableGatewayNoApiMetadata(String data) {
            super(data);
        }

        @Override
        public String getWriteableName() {
            return TYPE;
        }

        @Override
        public Version getMinimalSupportedVersion() {
            return Version.CURRENT;
        }

        public static SnapshotableGatewayNoApiMetadata readFrom(StreamInput in) throws IOException {
            return readFrom(SnapshotableGatewayNoApiMetadata::new, in);
        }

        public static SnapshotableGatewayNoApiMetadata fromXContent(XContentParser parser) throws IOException {
            return fromXContent(SnapshotableGatewayNoApiMetadata::new, parser);
        }

        @Override
        public EnumSet<Metadata.XContentContext> context() {
            return EnumSet.of(Metadata.XContentContext.GATEWAY, Metadata.XContentContext.SNAPSHOT);
        }
    }
}<|MERGE_RESOLUTION|>--- conflicted
+++ resolved
@@ -1393,11 +1393,7 @@
      * correctly by testing a snapshot name collision.
      */
     public void testCreateSnapshotLegacyPath() throws Exception {
-<<<<<<< HEAD
-        final String clusterManagerNode = internalCluster().startMasterOnlyNode();
-=======
         final String clusterManagerNode = internalCluster().startClusterManagerOnlyNode();
->>>>>>> e0743954
         internalCluster().startDataOnlyNode();
         final String repoName = "test-repo";
         createRepository(repoName, "fs");
