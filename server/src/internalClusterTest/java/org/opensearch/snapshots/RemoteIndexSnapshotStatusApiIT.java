/*
 * SPDX-License-Identifier: Apache-2.0
 *
 * The OpenSearch Contributors require contributions made to
 * this file be licensed under the Apache-2.0 license or a
 * compatible open source license.
 */

/*
 * Licensed to Elasticsearch under one or more contributor
 * license agreements. See the NOTICE file distributed with
 * this work for additional information regarding copyright
 * ownership. Elasticsearch licenses this file to you under
 * the Apache License, Version 2.0 (the "License"); you may
 * not use this file except in compliance with the License.
 * You may obtain a copy of the License at
 *
 *    http://www.apache.org/licenses/LICENSE-2.0
 *
 * Unless required by applicable law or agreed to in writing,
 * software distributed under the License is distributed on an
 * "AS IS" BASIS, WITHOUT WARRANTIES OR CONDITIONS OF ANY
 * KIND, either express or implied.  See the License for the
 * specific language governing permissions and limitations
 * under the License.
 */

/*
 * Modifications Copyright OpenSearch Contributors. See
 * GitHub history for details.
 */

package org.opensearch.snapshots;

import org.opensearch.action.admin.cluster.snapshots.create.CreateSnapshotResponse;
import org.opensearch.action.admin.cluster.snapshots.status.SnapshotIndexShardStage;
import org.opensearch.action.admin.cluster.snapshots.status.SnapshotIndexShardStatus;
import org.opensearch.action.admin.cluster.snapshots.status.SnapshotStatus;
import org.opensearch.cluster.SnapshotsInProgress;
import org.opensearch.common.action.ActionFuture;
import org.opensearch.common.settings.Settings;
<<<<<<< HEAD
=======
import org.opensearch.common.util.FeatureFlags;
import org.opensearch.test.OpenSearchIntegTestCase;
>>>>>>> 9119b6dc
import org.opensearch.threadpool.ThreadPool;
import org.junit.Before;

import java.nio.file.Path;

import static org.opensearch.remotestore.RemoteStoreBaseIntegTestCase.remoteStoreClusterSettings;
import static org.hamcrest.Matchers.equalTo;
import static org.hamcrest.Matchers.greaterThan;
import static org.hamcrest.Matchers.is;

@OpenSearchIntegTestCase.ClusterScope(scope = OpenSearchIntegTestCase.Scope.TEST, numDataNodes = 0)
public class RemoteIndexSnapshotStatusApiIT extends AbstractSnapshotIntegTestCase {

    protected Path absolutePath;
    final String remoteStoreRepoName = "remote-store-repo-name";

    @Before
    public void setup() {
        absolutePath = randomRepoPath().toAbsolutePath();
    }

    @Override
    protected Settings nodeSettings(int nodeOrdinal) {
        return Settings.builder()
            .put(super.nodeSettings(nodeOrdinal))
            .put(ThreadPool.ESTIMATED_TIME_INTERVAL_SETTING.getKey(), 0) // We have tests that check by-timestamp order
<<<<<<< HEAD
            .put(remoteStoreClusterSettings("remote-store-repo-name"))
=======
            .put(FeatureFlags.REMOTE_STORE, "true")
            .put(FeatureFlags.SEGMENT_REPLICATION_EXPERIMENTAL, "true")
            .put(remoteStoreClusterSettings(remoteStoreRepoName, absolutePath))
>>>>>>> 9119b6dc
            .build();
    }

    public void testStatusAPICallForShallowCopySnapshot() throws Exception {
        disableRepoConsistencyCheck("Remote store repository is being used for the test");
        internalCluster().startClusterManagerOnlyNode();
        internalCluster().startDataOnlyNodes(2);

        final String snapshotRepoName = "snapshot-repo-name";
        createRepository(snapshotRepoName, "fs", snapshotRepoSettingsForShallowCopy());

        final String remoteStoreEnabledIndexName = "remote-index-1";
        final Settings remoteStoreEnabledIndexSettings = getRemoteStoreBackedIndexSettings();
        createIndex(remoteStoreEnabledIndexName, remoteStoreEnabledIndexSettings);
        ensureGreen();

        logger.info("--> indexing some data");
        for (int i = 0; i < 100; i++) {
            index(remoteStoreEnabledIndexName, "_doc", Integer.toString(i), "foo", "bar" + i);
        }
        refresh();

        final String snapshot = "snapshot";
        createFullSnapshot(snapshotRepoName, snapshot);
        assert (getLockFilesInRemoteStore(remoteStoreEnabledIndexName, remoteStoreRepoName).length == 1);

        final SnapshotStatus snapshotStatus = getSnapshotStatus(snapshotRepoName, snapshot);
        assertThat(snapshotStatus.getState(), is(SnapshotsInProgress.State.SUCCESS));

        // Validating that the incremental file count and incremental file size is zero for shallow copy
        final SnapshotIndexShardStatus shallowSnapshotShardState = stateFirstShard(snapshotStatus, remoteStoreEnabledIndexName);
        assertThat(shallowSnapshotShardState.getStage(), is(SnapshotIndexShardStage.DONE));
        assertThat(shallowSnapshotShardState.getStats().getTotalFileCount(), greaterThan(0));
        assertThat(shallowSnapshotShardState.getStats().getTotalSize(), greaterThan(0L));
        assertThat(shallowSnapshotShardState.getStats().getIncrementalFileCount(), is(0));
        assertThat(shallowSnapshotShardState.getStats().getIncrementalSize(), is(0L));
    }

    public void testStatusAPIStatsForBackToBackShallowSnapshot() throws Exception {
        disableRepoConsistencyCheck("Remote store repository is being used for the test");
        internalCluster().startClusterManagerOnlyNode();
        internalCluster().startDataOnlyNodes(2);

        final String snapshotRepoName = "snapshot-repo-name";
        createRepository(snapshotRepoName, "fs", snapshotRepoSettingsForShallowCopy());

        final String remoteStoreEnabledIndexName = "remote-index-1";
        final Settings remoteStoreEnabledIndexSettings = getRemoteStoreBackedIndexSettings();
        createIndex(remoteStoreEnabledIndexName, remoteStoreEnabledIndexSettings);
        ensureGreen();

        logger.info("--> indexing some data");
        for (int i = 0; i < 100; i++) {
            index(remoteStoreEnabledIndexName, "_doc", Integer.toString(i), "foo", "bar" + i);
        }
        refresh();

        createFullSnapshot(snapshotRepoName, "test-snap-1");
        assert (getLockFilesInRemoteStore(remoteStoreEnabledIndexName, remoteStoreRepoName).length == 1);

        SnapshotStatus snapshotStatus = getSnapshotStatus(snapshotRepoName, "test-snap-1");
        assertThat(snapshotStatus.getState(), is(SnapshotsInProgress.State.SUCCESS));

        SnapshotIndexShardStatus shallowSnapshotShardState = stateFirstShard(snapshotStatus, remoteStoreEnabledIndexName);
        assertThat(shallowSnapshotShardState.getStage(), is(SnapshotIndexShardStage.DONE));
        final int totalFileCount = shallowSnapshotShardState.getStats().getTotalFileCount();
        final long totalSize = shallowSnapshotShardState.getStats().getTotalSize();
        final int incrementalFileCount = shallowSnapshotShardState.getStats().getIncrementalFileCount();
        final long incrementalSize = shallowSnapshotShardState.getStats().getIncrementalSize();

        createFullSnapshot(snapshotRepoName, "test-snap-2");
        assert (getLockFilesInRemoteStore(remoteStoreEnabledIndexName, remoteStoreRepoName).length == 2);

        snapshotStatus = getSnapshotStatus(snapshotRepoName, "test-snap-2");
        assertThat(snapshotStatus.getState(), is(SnapshotsInProgress.State.SUCCESS));
        shallowSnapshotShardState = stateFirstShard(snapshotStatus, remoteStoreEnabledIndexName);
        assertThat(shallowSnapshotShardState.getStats().getTotalFileCount(), equalTo(totalFileCount));
        assertThat(shallowSnapshotShardState.getStats().getTotalSize(), equalTo(totalSize));
        assertThat(shallowSnapshotShardState.getStats().getIncrementalFileCount(), equalTo(incrementalFileCount));
        assertThat(shallowSnapshotShardState.getStats().getIncrementalSize(), equalTo(incrementalSize));
    }

    public void testStatusAPICallInProgressShallowSnapshot() throws Exception {
        disableRepoConsistencyCheck("Remote store repository is being used for the test");
        internalCluster().startClusterManagerOnlyNode();
        internalCluster().startDataOnlyNodes(2);

        final String snapshotRepoName = "snapshot-repo-name";
        createRepository(snapshotRepoName, "mock", snapshotRepoSettingsForShallowCopy().put("block_on_data", true));

        final String remoteStoreEnabledIndexName = "remote-index-1";
        final Settings remoteStoreEnabledIndexSettings = getRemoteStoreBackedIndexSettings();
        createIndex(remoteStoreEnabledIndexName, remoteStoreEnabledIndexSettings);
        ensureGreen();

        logger.info("--> indexing some data");
        for (int i = 0; i < 100; i++) {
            index(remoteStoreEnabledIndexName, "_doc", Integer.toString(i), "foo", "bar" + i);
        }
        refresh();

        logger.info("--> snapshot");
        ActionFuture<CreateSnapshotResponse> createSnapshotResponseActionFuture = startFullSnapshot(snapshotRepoName, "test-snap");

        logger.info("--> wait for data nodes to get blocked");
        awaitNumberOfSnapshotsInProgress(1);
        assertEquals(
            SnapshotsInProgress.State.STARTED,
            client().admin()
                .cluster()
                .prepareSnapshotStatus(snapshotRepoName)
                .setSnapshots("test-snap")
                .get()
                .getSnapshots()
                .get(0)
                .getState()
        );

        logger.info("--> unblock all data nodes");
        unblockAllDataNodes(snapshotRepoName);

        logger.info("--> wait for snapshot to finish");
        createSnapshotResponseActionFuture.actionGet();
    }

    private static SnapshotIndexShardStatus stateFirstShard(SnapshotStatus snapshotStatus, String indexName) {
        return snapshotStatus.getIndices().get(indexName).getShards().get(0);
    }

    private static SnapshotStatus getSnapshotStatus(String repoName, String snapshotName) {
        try {
            return client().admin().cluster().prepareSnapshotStatus(repoName).setSnapshots(snapshotName).get().getSnapshots().get(0);
        } catch (SnapshotMissingException e) {
            throw new AssertionError(e);
        }
    }
}<|MERGE_RESOLUTION|>--- conflicted
+++ resolved
@@ -39,11 +39,7 @@
 import org.opensearch.cluster.SnapshotsInProgress;
 import org.opensearch.common.action.ActionFuture;
 import org.opensearch.common.settings.Settings;
-<<<<<<< HEAD
-=======
-import org.opensearch.common.util.FeatureFlags;
 import org.opensearch.test.OpenSearchIntegTestCase;
->>>>>>> 9119b6dc
 import org.opensearch.threadpool.ThreadPool;
 import org.junit.Before;
 
@@ -70,13 +66,7 @@
         return Settings.builder()
             .put(super.nodeSettings(nodeOrdinal))
             .put(ThreadPool.ESTIMATED_TIME_INTERVAL_SETTING.getKey(), 0) // We have tests that check by-timestamp order
-<<<<<<< HEAD
-            .put(remoteStoreClusterSettings("remote-store-repo-name"))
-=======
-            .put(FeatureFlags.REMOTE_STORE, "true")
-            .put(FeatureFlags.SEGMENT_REPLICATION_EXPERIMENTAL, "true")
             .put(remoteStoreClusterSettings(remoteStoreRepoName, absolutePath))
->>>>>>> 9119b6dc
             .build();
     }
 
