/*
 * SPDX-License-Identifier: Apache-2.0
 *
 * The OpenSearch Contributors require contributions made to
 * this file be licensed under the Apache-2.0 license or a
 * compatible open source license.
 */

package org.opensearch.indices.replication;

import com.carrotsearch.randomizedtesting.RandomizedTest;
import org.apache.lucene.index.SegmentInfos;
import org.junit.BeforeClass;
import org.opensearch.action.admin.indices.segments.IndexShardSegments;
import org.opensearch.action.admin.indices.segments.IndicesSegmentResponse;
import org.opensearch.action.admin.indices.segments.IndicesSegmentsRequest;
import org.opensearch.action.admin.indices.segments.ShardSegments;
import org.opensearch.cluster.ClusterState;
import org.opensearch.cluster.metadata.IndexMetadata;
import org.opensearch.cluster.node.DiscoveryNode;
import org.opensearch.cluster.routing.ShardRouting;
import org.opensearch.common.settings.Settings;
import org.opensearch.common.util.FeatureFlags;
import org.opensearch.index.Index;
import org.opensearch.index.IndexModule;
import org.opensearch.index.IndexService;
import org.opensearch.index.engine.Segment;
import org.opensearch.index.shard.IndexShard;
import org.opensearch.indices.IndicesService;
import org.opensearch.indices.replication.common.ReplicationType;
import org.opensearch.test.BackgroundIndexer;
import org.opensearch.test.OpenSearchIntegTestCase;

import java.io.IOException;
import java.util.Arrays;
import java.util.List;
import java.util.Map;
import java.util.Optional;
import java.util.function.Function;
import java.util.stream.Collectors;

import static org.opensearch.test.hamcrest.OpenSearchAssertions.assertAcked;
import static org.opensearch.test.hamcrest.OpenSearchAssertions.assertHitCount;

@OpenSearchIntegTestCase.ClusterScope(scope = OpenSearchIntegTestCase.Scope.TEST, numDataNodes = 0)
public class SegmentReplicationIT extends OpenSearchIntegTestCase {

    private static final String INDEX_NAME = "test-idx-1";
    private static final int SHARD_COUNT = 1;
    private static final int REPLICA_COUNT = 1;

    @BeforeClass
    public static void assumeFeatureFlag() {
        assumeTrue("Segment replication Feature flag is enabled", Boolean.parseBoolean(System.getProperty(FeatureFlags.REPLICATION_TYPE)));
    }

    @Override
    public Settings indexSettings() {
        return Settings.builder()
            .put(super.indexSettings())
            .put(IndexMetadata.SETTING_NUMBER_OF_SHARDS, SHARD_COUNT)
            .put(IndexMetadata.SETTING_NUMBER_OF_REPLICAS, REPLICA_COUNT)
            .put(IndexModule.INDEX_QUERY_CACHE_ENABLED_SETTING.getKey(), false)
            .put(IndexMetadata.SETTING_REPLICATION_TYPE, ReplicationType.SEGMENT)
            .build();
    }

    @Override
    protected boolean addMockInternalEngine() {
        return false;
    }

    public void testReplicationAfterPrimaryRefreshAndFlush() throws Exception {
        final String nodeA = internalCluster().startNode();
        final String nodeB = internalCluster().startNode();
        createIndex(INDEX_NAME);
        ensureGreen(INDEX_NAME);

        final int initialDocCount = scaledRandomIntBetween(0, 200);
        try (
            BackgroundIndexer indexer = new BackgroundIndexer(
                INDEX_NAME,
                "_doc",
                client(),
                -1,
                RandomizedTest.scaledRandomIntBetween(2, 5),
                false,
                random()
            )
        ) {
            indexer.start(initialDocCount);
            waitForDocs(initialDocCount, indexer);
            refresh(INDEX_NAME);
            waitForReplicaUpdate();

            assertHitCount(client(nodeA).prepareSearch(INDEX_NAME).setSize(0).setPreference("_only_local").get(), initialDocCount);
            assertHitCount(client(nodeB).prepareSearch(INDEX_NAME).setSize(0).setPreference("_only_local").get(), initialDocCount);

            final int additionalDocCount = scaledRandomIntBetween(0, 200);
            final int expectedHitCount = initialDocCount + additionalDocCount;
            indexer.start(additionalDocCount);
            waitForDocs(expectedHitCount, indexer);

            flushAndRefresh(INDEX_NAME);
            waitForReplicaUpdate();
            assertHitCount(client(nodeA).prepareSearch(INDEX_NAME).setSize(0).setPreference("_only_local").get(), expectedHitCount);
            assertHitCount(client(nodeB).prepareSearch(INDEX_NAME).setSize(0).setPreference("_only_local").get(), expectedHitCount);

            ensureGreen(INDEX_NAME);
            assertSegmentStats(REPLICA_COUNT);
        }
    }

    public void testReplicationAfterForceMerge() throws Exception {
        final String nodeA = internalCluster().startNode();
        final String nodeB = internalCluster().startNode();
        createIndex(INDEX_NAME);
        ensureGreen(INDEX_NAME);

        final int initialDocCount = scaledRandomIntBetween(0, 200);
        final int additionalDocCount = scaledRandomIntBetween(0, 200);
        final int expectedHitCount = initialDocCount + additionalDocCount;
        try (
            BackgroundIndexer indexer = new BackgroundIndexer(
                INDEX_NAME,
                "_doc",
                client(),
                -1,
                RandomizedTest.scaledRandomIntBetween(2, 5),
                false,
                random()
            )
        ) {
            indexer.start(initialDocCount);
            waitForDocs(initialDocCount, indexer);

            flush(INDEX_NAME);
            waitForReplicaUpdate();
            // wait a short amount of time to give replication a chance to complete.
            assertHitCount(client(nodeA).prepareSearch(INDEX_NAME).setSize(0).setPreference("_only_local").get(), initialDocCount);
            assertHitCount(client(nodeB).prepareSearch(INDEX_NAME).setSize(0).setPreference("_only_local").get(), initialDocCount);

            // Index a second set of docs so we can merge into one segment.
            indexer.start(additionalDocCount);
            waitForDocs(expectedHitCount, indexer);

            // Force a merge here so that the in memory SegmentInfos does not reference old segments on disk.
            client().admin().indices().prepareForceMerge(INDEX_NAME).setMaxNumSegments(1).setFlush(false).get();
            refresh(INDEX_NAME);
            waitForReplicaUpdate();
            assertHitCount(client(nodeA).prepareSearch(INDEX_NAME).setSize(0).setPreference("_only_local").get(), expectedHitCount);
            assertHitCount(client(nodeB).prepareSearch(INDEX_NAME).setSize(0).setPreference("_only_local").get(), expectedHitCount);

            ensureGreen(INDEX_NAME);
            assertSegmentStats(REPLICA_COUNT);
        }
    }

    public void testStartReplicaAfterPrimaryIndexesDocs() throws Exception {
        final String primaryNode = internalCluster().startNode();
        createIndex(INDEX_NAME, Settings.builder().put(indexSettings()).put(IndexMetadata.SETTING_NUMBER_OF_REPLICAS, 0).build());
        ensureGreen(INDEX_NAME);

        // Index a doc to create the first set of segments. _s1.si
        client().prepareIndex(INDEX_NAME).setId("1").setSource("foo", "bar").get();
        // Flush segments to disk and create a new commit point (Primary: segments_3, _s1.si)
        flushAndRefresh(INDEX_NAME);
        assertHitCount(client(primaryNode).prepareSearch(INDEX_NAME).setSize(0).setPreference("_only_local").get(), 1);

        // Index to create another segment
        client().prepareIndex(INDEX_NAME).setId("2").setSource("foo", "bar").get();

        // Force a merge here so that the in memory SegmentInfos does not reference old segments on disk.
        client().admin().indices().prepareForceMerge(INDEX_NAME).setMaxNumSegments(1).setFlush(false).get();
        refresh(INDEX_NAME);

        assertAcked(
            client().admin()
                .indices()
                .prepareUpdateSettings(INDEX_NAME)
                .setSettings(Settings.builder().put(IndexMetadata.SETTING_NUMBER_OF_REPLICAS, 1))
        );
        final String replicaNode = internalCluster().startNode();
        ensureGreen(INDEX_NAME);

        client().prepareIndex(INDEX_NAME).setId("3").setSource("foo", "bar").get();

        waitForReplicaUpdate();
        assertHitCount(client(primaryNode).prepareSearch(INDEX_NAME).setSize(0).setPreference("_only_local").get(), 3);
        assertHitCount(client(replicaNode).prepareSearch(INDEX_NAME).setSize(0).setPreference("_only_local").get(), 3);

        final Index index = resolveIndex(INDEX_NAME);
        IndexShard primaryShard = getIndexShard(index, primaryNode);
        IndexShard replicaShard = getIndexShard(index, replicaNode);
        assertEquals(
            primaryShard.translogStats().estimatedNumberOfOperations(),
            replicaShard.translogStats().estimatedNumberOfOperations()
        );
        assertSegmentStats(REPLICA_COUNT);
    }

    private void assertSegmentStats(int numberOfReplicas) throws IOException {
        final IndicesSegmentResponse indicesSegmentResponse = client().admin().indices().segments(new IndicesSegmentsRequest()).actionGet();

        List<ShardSegments[]> segmentsByIndex = getShardSegments(indicesSegmentResponse);

        // There will be an entry in the list for each index.
        for (ShardSegments[] replicationGroupSegments : segmentsByIndex) {

            // Separate Primary & replica shards ShardSegments.
            final Map<Boolean, List<ShardSegments>> segmentListMap = segmentsByShardType(replicationGroupSegments);
            final List<ShardSegments> primaryShardSegmentsList = segmentListMap.get(true);
            final List<ShardSegments> replicaShardSegments = segmentListMap.get(false);

            assertEquals("There should only be one primary in the replicationGroup", primaryShardSegmentsList.size(), 1);
            final ShardSegments primaryShardSegments = primaryShardSegmentsList.stream().findFirst().get();
            final Map<String, Segment> latestPrimarySegments = getLatestSegments(primaryShardSegments);

            assertEquals(
                "There should be a ShardSegment entry for each replica in the replicationGroup",
                numberOfReplicas,
                replicaShardSegments.size()
            );

            for (ShardSegments shardSegment : replicaShardSegments) {
                final Map<String, Segment> latestReplicaSegments = getLatestSegments(shardSegment);
                for (Segment replicaSegment : latestReplicaSegments.values()) {
                    final Segment primarySegment = latestPrimarySegments.get(replicaSegment.getName());
                    assertEquals(replicaSegment.getGeneration(), primarySegment.getGeneration());
                    assertEquals(replicaSegment.getNumDocs(), primarySegment.getNumDocs());
                    assertEquals(replicaSegment.getDeletedDocs(), primarySegment.getDeletedDocs());
                    assertEquals(replicaSegment.getSize(), primarySegment.getSize());
                }

                // Fetch the IndexShard for this replica and try and build its SegmentInfos from the previous commit point.
                // This ensures the previous commit point is not wiped.
                final ShardRouting replicaShardRouting = shardSegment.getShardRouting();
                ClusterState state = client(internalCluster().getMasterName()).admin().cluster().prepareState().get().getState();
                final DiscoveryNode replicaNode = state.nodes().resolveNode(replicaShardRouting.currentNodeId());
                final Index index = resolveIndex(INDEX_NAME);
                IndexShard indexShard = getIndexShard(index, replicaNode.getName());
                final String lastCommitSegmentsFileName = SegmentInfos.getLastCommitSegmentsFileName(indexShard.store().directory());
                // calls to readCommit will fail if a valid commit point and all its segments are not in the store.
                SegmentInfos.readCommit(indexShard.store().directory(), lastCommitSegmentsFileName);
            }
        }
    }

    /**
     * Waits until the replica is caught up to the latest primary segments gen.
<<<<<<< HEAD
     * @throws Exception ""
=======
     * @throws Exception if assertion fails
>>>>>>> 6f23300b
     */
    private void waitForReplicaUpdate() throws Exception {
        // wait until the replica has the latest segment generation.
        assertBusy(() -> {
            final IndicesSegmentResponse indicesSegmentResponse = client().admin()
                .indices()
                .segments(new IndicesSegmentsRequest())
                .actionGet();
            List<ShardSegments[]> segmentsByIndex = getShardSegments(indicesSegmentResponse);
            for (ShardSegments[] replicationGroupSegments : segmentsByIndex) {
                final Map<Boolean, List<ShardSegments>> segmentListMap = segmentsByShardType(replicationGroupSegments);
                final List<ShardSegments> primaryShardSegmentsList = segmentListMap.get(true);
                final List<ShardSegments> replicaShardSegments = segmentListMap.get(false);

                final ShardSegments primaryShardSegments = primaryShardSegmentsList.stream().findFirst().get();
                final Map<String, Segment> latestPrimarySegments = getLatestSegments(primaryShardSegments);
                final Long latestPrimaryGen = latestPrimarySegments.values().stream().findFirst().map(Segment::getGeneration).get();
                for (ShardSegments shardSegments : replicaShardSegments) {
                    final boolean isReplicaCaughtUpToPrimary = shardSegments.getSegments()
                        .stream()
                        .anyMatch(segment -> segment.getGeneration() == latestPrimaryGen);
                    assertTrue(isReplicaCaughtUpToPrimary);
                }
            }
        });
    }

    private IndexShard getIndexShard(Index index, String node) {
        IndicesService indicesService = internalCluster().getInstance(IndicesService.class, node);
        IndexService indexService = indicesService.indexServiceSafe(index);
        final Optional<Integer> shardId = indexService.shardIds().stream().findFirst();
        return indexService.getShard(shardId.get());
    }

    private List<ShardSegments[]> getShardSegments(IndicesSegmentResponse indicesSegmentResponse) {
        return indicesSegmentResponse.getIndices()
            .values()
            .stream() // get list of IndexSegments
            .flatMap(is -> is.getShards().values().stream()) // Map to shard replication group
            .map(IndexShardSegments::getShards) // get list of segments across replication group
            .collect(Collectors.toList());
    }

    private Map<String, Segment> getLatestSegments(ShardSegments segments) {
        final Long latestPrimaryGen = segments.getSegments().stream().map(Segment::getGeneration).max(Long::compare).get();
        return segments.getSegments()
            .stream()
            .filter(s -> s.getGeneration() == latestPrimaryGen)
            .collect(Collectors.toMap(Segment::getName, Function.identity()));
    }

    private Map<Boolean, List<ShardSegments>> segmentsByShardType(ShardSegments[] replicationGroupSegments) {
        return Arrays.stream(replicationGroupSegments).collect(Collectors.groupingBy(s -> s.getShardRouting().primary()));
    }
}<|MERGE_RESOLUTION|>--- conflicted
+++ resolved
@@ -248,11 +248,7 @@
 
     /**
      * Waits until the replica is caught up to the latest primary segments gen.
-<<<<<<< HEAD
-     * @throws Exception ""
-=======
      * @throws Exception if assertion fails
->>>>>>> 6f23300b
      */
     private void waitForReplicaUpdate() throws Exception {
         // wait until the replica has the latest segment generation.
