--- conflicted
+++ resolved
@@ -56,11 +56,7 @@
         final String indexName = "test-repurpose";
 
         logger.info("--> starting two nodes");
-<<<<<<< HEAD
-        final String clusterManagerNode = internalCluster().startMasterOnlyNode();
-=======
         final String clusterManagerNode = internalCluster().startClusterManagerOnlyNode();
->>>>>>> e0743954
         final String dataNode = internalCluster().startDataOnlyNode(
             Settings.builder().put(IndicesService.WRITE_DANGLING_INDICES_INFO_SETTING.getKey(), false).build()
         );
@@ -127,11 +123,7 @@
 
         // by restarting as master and data node, we can check that the index definition was really deleted and also that the tool
         // does not mess things up so much that the nodes cannot boot as master or data node any longer.
-<<<<<<< HEAD
-        internalCluster().startMasterOnlyNode(clusterManagerNodeDataPathSettings);
-=======
         internalCluster().startClusterManagerOnlyNode(clusterManagerNodeDataPathSettings);
->>>>>>> e0743954
         internalCluster().startDataOnlyNode(dataNodeDataPathSettings);
 
         ensureGreen();
