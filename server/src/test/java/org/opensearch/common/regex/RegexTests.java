/*
 * SPDX-License-Identifier: Apache-2.0
 *
 * The OpenSearch Contributors require contributions made to
 * this file be licensed under the Apache-2.0 license or a
 * compatible open source license.
 */

/*
 * Licensed to Elasticsearch under one or more contributor
 * license agreements. See the NOTICE file distributed with
 * this work for additional information regarding copyright
 * ownership. Elasticsearch licenses this file to you under
 * the Apache License, Version 2.0 (the "License"); you may
 * not use this file except in compliance with the License.
 * You may obtain a copy of the License at
 *
 *     http://www.apache.org/licenses/LICENSE-2.0
 *
 * Unless required by applicable law or agreed to in writing,
 * software distributed under the License is distributed on an
 * "AS IS" BASIS, WITHOUT WARRANTIES OR CONDITIONS OF ANY
 * KIND, either express or implied.  See the License for the
 * specific language governing permissions and limitations
 * under the License.
 */
/*
 * Modifications Copyright OpenSearch Contributors. See
 * GitHub history for details.
 */

package org.opensearch.common.regex;

import org.opensearch.test.OpenSearchTestCase;

import java.util.Locale;
import java.util.Random;
import java.util.regex.Pattern;

import static org.hamcrest.Matchers.equalTo;

public class RegexTests extends OpenSearchTestCase {
    public void testFlags() {
        String[] supportedFlags = new String[] {
            "CASE_INSENSITIVE",
            "MULTILINE",
            "DOTALL",
            "UNICODE_CASE",
            "CANON_EQ",
            "UNIX_LINES",
            "LITERAL",
            "COMMENTS",
            "UNICODE_CHAR_CLASS",
            "UNICODE_CHARACTER_CLASS" };
        int[] flags = new int[] {
            Pattern.CASE_INSENSITIVE,
            Pattern.MULTILINE,
            Pattern.DOTALL,
            Pattern.UNICODE_CASE,
            Pattern.CANON_EQ,
            Pattern.UNIX_LINES,
            Pattern.LITERAL,
            Pattern.COMMENTS,
            Regex.UNICODE_CHARACTER_CLASS };
        Random random = random();
        int num = 10 + random.nextInt(100);
        for (int i = 0; i < num; i++) {
            int numFlags = random.nextInt(flags.length + 1);
            int current = 0;
            StringBuilder builder = new StringBuilder();
            for (int j = 0; j < numFlags; j++) {
                int index = random.nextInt(flags.length);
                current |= flags[index];
                builder.append(supportedFlags[index]);
                if (j < numFlags - 1) {
                    builder.append("|");
                }
            }
            String flagsToString = Regex.flagsToString(current);
            assertThat(Regex.flagsFromString(builder.toString()), equalTo(current));
            assertThat(Regex.flagsFromString(builder.toString()), equalTo(Regex.flagsFromString(flagsToString)));
            Pattern.compile("\\w\\d{1,2}", current); // accepts the flags?
        }
    }

    public void testDoubleWildcardMatch() {
        assertTrue(Regex.simpleMatch("ddd", "ddd"));
        assertTrue(Regex.simpleMatch("ddd", "Ddd", true));
        assertFalse(Regex.simpleMatch("ddd", "Ddd"));
        assertTrue(Regex.simpleMatch("d*d*d", "dadd"));
        assertTrue(Regex.simpleMatch("**ddd", "dddd"));
        assertTrue(Regex.simpleMatch("**ddD", "dddd", true));
        assertFalse(Regex.simpleMatch("**ddd", "fff"));
        assertTrue(Regex.simpleMatch("fff*ddd", "fffabcddd"));
        assertTrue(Regex.simpleMatch("fff**ddd", "fffabcddd"));
        assertFalse(Regex.simpleMatch("fff**ddd", "fffabcdd"));
        assertTrue(Regex.simpleMatch("fff*******ddd", "fffabcddd"));
        assertTrue(Regex.simpleMatch("fff*******ddd", "FffAbcdDd", true));
        assertFalse(Regex.simpleMatch("fff*******ddd", "FffAbcdDd", false));
        assertFalse(Regex.simpleMatch("fff******ddd", "fffabcdd"));
<<<<<<< HEAD
        assertFalse(Regex.simpleMatch("fff*******ddd", "FffAbcdDd", false));
=======
>>>>>>> 05f4aac0
        assertTrue(Regex.simpleMatch("abCDefGH******ddd", "abCDefGHddd", false));
        assertTrue(Regex.simpleMatch("******", "a"));
        assertTrue(Regex.simpleMatch("***WILDcard***", "aaaaaaaaWILDcardZZZZZZ", false));
        assertFalse(Regex.simpleMatch("***xxxxx123456789xxxxxx***", "xxxxxabcdxxxxx", false));
        assertFalse(Regex.simpleMatch("***xxxxxabcdxxxxx***", "xxxxxABCDxxxxx", false));
        assertTrue(Regex.simpleMatch("***xxxxxabcdxxxxx***", "xxxxxABCDxxxxx", true));
        assertTrue(Regex.simpleMatch("**stephenIsSuperCool**", "ItIsTrueThatStephenIsSuperCoolSoYouShouldLetThisIn", true));
        assertTrue(
            Regex.simpleMatch(
                "**w**X**y**Z**",
                "abcdeFGHIJKLMNOPqrstuvwabcdeFGHIJKLMNOPqrstuvwXabcdeFGHIJKLMNOPqrstuvwXyabcdeFGHIJKLMNOPqrstuvwXyZ",
                false
            )
        );
    }

    public void testSimpleMatch() {
        for (int i = 0; i < 1000; i++) {
            final String matchingString = randomAlphaOfLength(between(0, 50));

            // construct a pattern that matches this string by repeatedly replacing random substrings with '*' characters
            String pattern = matchingString;
            for (int shrink = between(0, 5); shrink > 0; shrink--) {
                final int shrinkStart = between(0, pattern.length());
                final int shrinkEnd = between(shrinkStart, pattern.length());
                pattern = pattern.substring(0, shrinkStart) + "*" + pattern.substring(shrinkEnd);
            }
            assertTrue("[" + pattern + "] should match [" + matchingString + "]", Regex.simpleMatch(pattern, matchingString));
            assertTrue(
                "[" + pattern + "] should match [" + matchingString.toUpperCase(Locale.ROOT) + "]",
                Regex.simpleMatch(pattern, matchingString.toUpperCase(Locale.ROOT), true)
            );

            // construct a pattern that does not match this string by inserting a non-matching character (a digit)
            final int insertPos = between(0, pattern.length());
            pattern = pattern.substring(0, insertPos) + between(0, 9) + pattern.substring(insertPos);
            assertFalse("[" + pattern + "] should not match [" + matchingString + "]", Regex.simpleMatch(pattern, matchingString));
        }
    }
}<|MERGE_RESOLUTION|>--- conflicted
+++ resolved
@@ -98,10 +98,10 @@
         assertTrue(Regex.simpleMatch("fff*******ddd", "FffAbcdDd", true));
         assertFalse(Regex.simpleMatch("fff*******ddd", "FffAbcdDd", false));
         assertFalse(Regex.simpleMatch("fff******ddd", "fffabcdd"));
-<<<<<<< HEAD
+// <<<<<<< HEAD
         assertFalse(Regex.simpleMatch("fff*******ddd", "FffAbcdDd", false));
-=======
->>>>>>> 05f4aac0
+// =======
+// >>>>>>> origin/1.3
         assertTrue(Regex.simpleMatch("abCDefGH******ddd", "abCDefGHddd", false));
         assertTrue(Regex.simpleMatch("******", "a"));
         assertTrue(Regex.simpleMatch("***WILDcard***", "aaaaaaaaWILDcardZZZZZZ", false));
