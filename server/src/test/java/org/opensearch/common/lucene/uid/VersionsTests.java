--- conflicted
+++ resolved
@@ -219,28 +219,16 @@
         List<Version> allVersions = VersionUtils.allVersions();
 
         // should have the same Lucene version as the latest 6.x version
-<<<<<<< HEAD
-        Version version = Version.fromString("6.88.50");
-=======
         Version version = LegacyESVersion.fromString("6.88.50");
->>>>>>> 46cdfbec
         assertEquals(allVersions.get(Collections.binarySearch(allVersions, LegacyESVersion.V_7_0_0) - 1).luceneVersion,
                 version.luceneVersion);
 
         // between two known versions, should use the lucene version of the previous version
-<<<<<<< HEAD
-        version = Version.fromString("6.2.50");
-        assertEquals(VersionUtils.getPreviousVersion(LegacyESVersion.V_6_2_4).luceneVersion, version.luceneVersion);
-
-        // too old version, major should be the oldest supported lucene version minus 1
-        version = Version.fromString("5.2.1");
-=======
         version = LegacyESVersion.fromString("6.2.50");
         assertEquals(VersionUtils.getPreviousVersion(LegacyESVersion.V_6_2_4).luceneVersion, version.luceneVersion);
 
         // too old version, major should be the oldest supported lucene version minus 1
         version = LegacyESVersion.fromString("5.2.1");
->>>>>>> 46cdfbec
         assertEquals(LegacyESVersion.V_6_0_0.luceneVersion.major - 1, version.luceneVersion.major);
 
         // future version, should be the same version as today
