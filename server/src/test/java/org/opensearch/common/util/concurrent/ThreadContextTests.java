--- conflicted
+++ resolved
@@ -71,22 +71,13 @@
         assertEquals("1", threadContext.getHeader("default"));
     }
 
-<<<<<<< HEAD
-    public void testStashContextWithDurableHeaders() {
-=======
     public void testStashContextWithPersistentHeaders() {
->>>>>>> 9f1a668f
         Settings build = Settings.builder().put("request.headers.default", "1").build();
         ThreadContext threadContext = new ThreadContext(build);
         threadContext.putHeader("foo", "bar");
         threadContext.putTransient("ctx.foo", 1);
-<<<<<<< HEAD
-        threadContext.putDurableHeader("durable_foo", "baz");
-        threadContext.putDurableTransient("ctx.durable_foo", 10);
-=======
         threadContext.putPersistent("persistent_foo", "baz");
         threadContext.putPersistent("ctx.persistent_foo", 10);
->>>>>>> 9f1a668f
         assertEquals("bar", threadContext.getHeader("foo"));
         assertEquals(Integer.valueOf(1), threadContext.getTransient("ctx.foo"));
         assertEquals("1", threadContext.getHeader("default"));
@@ -95,30 +86,18 @@
             assertNull(threadContext.getTransient("ctx.foo"));
             assertEquals("1", threadContext.getHeader("default"));
 
-<<<<<<< HEAD
-            assertEquals("baz", threadContext.getDurableHeader("durable_foo"));
-            assertEquals(Integer.valueOf(10), threadContext.getDurableTransient("ctx.durable_foo"));
-            assertEquals("1", threadContext.getDurableHeader("default"));
-=======
             assertEquals("baz", threadContext.getPersistent("persistent_foo"));
             assertEquals(Integer.valueOf(10), threadContext.getPersistent("ctx.persistent_foo"));
             assertNull(threadContext.getPersistent("default"));
->>>>>>> 9f1a668f
-        }
-
-        assertEquals("bar", threadContext.getHeader("foo"));
-        assertEquals(Integer.valueOf(1), threadContext.getTransient("ctx.foo"));
-        assertEquals("1", threadContext.getHeader("default"));
-
-<<<<<<< HEAD
-        assertEquals("baz", threadContext.getDurableHeader("durable_foo"));
-        assertEquals(Integer.valueOf(10), threadContext.getDurableTransient("ctx.durable_foo"));
-        assertEquals("1", threadContext.getDurableHeader("default"));
-=======
+        }
+
+        assertEquals("bar", threadContext.getHeader("foo"));
+        assertEquals(Integer.valueOf(1), threadContext.getTransient("ctx.foo"));
+        assertEquals("1", threadContext.getHeader("default"));
+
         assertEquals("baz", threadContext.getPersistent("persistent_foo"));
         assertEquals(Integer.valueOf(10), threadContext.getPersistent("ctx.persistent_foo"));
         assertNull(threadContext.getPersistent("default"));
->>>>>>> 9f1a668f
     }
 
     public void testNewContextWithClearedTransients() {
