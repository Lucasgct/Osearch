/*
 * SPDX-License-Identifier: Apache-2.0
 *
 * The OpenSearch Contributors require contributions made to
 * this file be licensed under the Apache-2.0 license or a
 * compatible open source license.
 */

package org.opensearch.gateway;

import org.apache.logging.log4j.LogManager;
import org.apache.logging.log4j.Logger;
import org.opensearch.Version;
import org.opensearch.action.support.nodes.BaseNodeResponse;
import org.opensearch.cluster.ClusterInfo;
import org.opensearch.cluster.ClusterName;
import org.opensearch.cluster.ClusterState;
import org.opensearch.cluster.OpenSearchAllocationTestCase;
import org.opensearch.cluster.metadata.IndexMetadata;
import org.opensearch.cluster.metadata.Metadata;
import org.opensearch.cluster.node.DiscoveryNode;
import org.opensearch.cluster.routing.IndexRoutingTable;
import org.opensearch.cluster.routing.IndexShardRoutingTable;
import org.opensearch.cluster.routing.RecoverySource;
import org.opensearch.cluster.routing.RoutingNodes;
import org.opensearch.cluster.routing.RoutingTable;
import org.opensearch.cluster.routing.ShardRouting;
import org.opensearch.cluster.routing.ShardRoutingState;
import org.opensearch.cluster.routing.TestShardRouting;
import org.opensearch.cluster.routing.UnassignedInfo;
import org.opensearch.cluster.routing.allocation.RoutingAllocation;
import org.opensearch.cluster.routing.allocation.decider.AllocationDeciders;
import org.opensearch.common.collect.Tuple;
import org.opensearch.common.settings.Settings;
import org.opensearch.common.unit.TimeValue;
import org.opensearch.common.util.BatchRunnableExecutor;
import org.opensearch.common.util.set.Sets;
import org.opensearch.core.index.shard.ShardId;
import org.opensearch.snapshots.SnapshotShardSizeInfo;
import org.opensearch.test.gateway.TestShardBatchGatewayAllocator;
import org.junit.Before;

import java.util.ArrayList;
import java.util.Collections;
import java.util.HashMap;
import java.util.List;
import java.util.Map;
import java.util.Set;
import java.util.stream.Collectors;

import static org.opensearch.gateway.ShardsBatchGatewayAllocator.PRIMARY_BATCH_ALLOCATOR_TIMEOUT_SETTING;
import static org.opensearch.gateway.ShardsBatchGatewayAllocator.PRIMARY_BATCH_ALLOCATOR_TIMEOUT_SETTING_KEY;
import static org.opensearch.gateway.ShardsBatchGatewayAllocator.REPLICA_BATCH_ALLOCATOR_TIMEOUT_SETTING;
import static org.opensearch.gateway.ShardsBatchGatewayAllocator.REPLICA_BATCH_ALLOCATOR_TIMEOUT_SETTING_KEY;

public class GatewayAllocatorTests extends OpenSearchAllocationTestCase {

    private final Logger logger = LogManager.getLogger(GatewayAllocatorTests.class);
    TestShardBatchGatewayAllocator testShardsBatchGatewayAllocator = null;
    ClusterState clusterState = null;
    RoutingAllocation testAllocation = null;
    String indexPrefix = "TEST";

    @Override
    @Before
    public void setUp() throws Exception {
        super.setUp();
        testShardsBatchGatewayAllocator = new TestShardBatchGatewayAllocator();
    }

    public void testExecutorNotNull() {
        createIndexAndUpdateClusterState(1, 3, 1);
        createBatchesAndAssert(1);
        BatchRunnableExecutor executor = testShardsBatchGatewayAllocator.allocateAllUnassignedShards(testAllocation, true);
        assertNotNull(executor);
    }

    public void testSingleBatchCreation() {
        createIndexAndUpdateClusterState(1, 3, 1);
        createBatchesAndAssert(1);
    }

    public void testTwoBatchCreation() {
        createIndexAndUpdateClusterState(2, 1020, 1);
        createBatchesAndAssert(2);

        List<ShardsBatchGatewayAllocator.ShardsBatch> listOfBatches = new ArrayList<>(
            testShardsBatchGatewayAllocator.getBatchIdToStartedShardBatch().values()
        );
        assertNotEquals(listOfBatches.get(0), listOfBatches.get(1));

        // test for replicas
        listOfBatches = new ArrayList<>(testShardsBatchGatewayAllocator.getBatchIdToStoreShardBatch().values());
        assertNotEquals(listOfBatches.get(0), listOfBatches.get(1));
    }

    public void testNonDuplicationOfBatch() {
        createIndexAndUpdateClusterState(1, 3, 1);
        Tuple<Set<String>, Set<String>> batches = createBatchesAndAssert(1);
        assertEquals(1, batches.v1().size());
        assertEquals(1, batches.v2().size());

        // again try to create batch and verify no new batch is created since shard is already batched and no new unassigned shard
        assertEquals(batches.v1(), testShardsBatchGatewayAllocator.createAndUpdateBatches(testAllocation, true));
        assertEquals(batches.v2(), testShardsBatchGatewayAllocator.createAndUpdateBatches(testAllocation, false));
    }

    public void testCorrectnessOfBatch() {
        createIndexAndUpdateClusterState(2, 1020, 1);
        createBatchesAndAssert(2);
        Set<ShardId> shardsSet1 = clusterState.routingTable()
            .index(indexPrefix + 0)
            .getShards()
            .values()
            .stream()
            .map(IndexShardRoutingTable::getShardId)
            .collect(Collectors.toSet());
        Set<ShardId> shardsSet2 = clusterState.routingTable()
            .index(indexPrefix + 1)
            .getShards()
            .values()
            .stream()
            .map(IndexShardRoutingTable::getShardId)
            .collect(Collectors.toSet());
        shardsSet1.addAll(shardsSet2);

        Set<ShardId> shardsInAllbatches = testShardsBatchGatewayAllocator.getBatchIdToStartedShardBatch()
            .values()
            .stream()
            .map(ShardsBatchGatewayAllocator.ShardsBatch::getBatchedShards)
            .flatMap(Set::stream)
            .collect(Collectors.toSet());
        assertEquals(shardsInAllbatches, shardsSet1);
        shardsInAllbatches = testShardsBatchGatewayAllocator.getBatchIdToStoreShardBatch()
            .values()
            .stream()
            .map(ShardsBatchGatewayAllocator.ShardsBatch::getBatchedShards)
            .flatMap(Set::stream)
            .collect(Collectors.toSet());
        assertEquals(shardsInAllbatches, shardsSet1);

        Set<ShardRouting> primariesInAllBatches = testShardsBatchGatewayAllocator.getBatchIdToStartedShardBatch()
            .values()
            .stream()
            .map(ShardsBatchGatewayAllocator.ShardsBatch::getBatchedShardRoutings)
            .flatMap(List::stream)
            .collect(Collectors.toSet());
        primariesInAllBatches.forEach(shardRouting -> assertTrue(shardRouting.unassigned() && shardRouting.primary() == true));

        Set<ShardRouting> replicasInAllBatches = testShardsBatchGatewayAllocator.getBatchIdToStoreShardBatch()
            .values()
            .stream()
            .map(ShardsBatchGatewayAllocator.ShardsBatch::getBatchedShardRoutings)
            .flatMap(List::stream)
            .collect(Collectors.toSet());

        replicasInAllBatches.forEach(shardRouting -> assertTrue(shardRouting.unassigned() && shardRouting.primary() == false));
    }

    public void testAsyncFetcherCreationInBatch() {
        createIndexAndUpdateClusterState(1, 3, 1);
        Tuple<Set<String>, Set<String>> batchesTuple = createBatchesAndAssert(1);
        Set<String> primaryBatches = batchesTuple.v1();
        Set<String> replicaBatches = batchesTuple.v2();

        ShardsBatchGatewayAllocator.ShardsBatch shardsBatch = testShardsBatchGatewayAllocator.getBatchIdToStartedShardBatch()
            .get(primaryBatches.iterator().next());
        AsyncShardFetch<? extends BaseNodeResponse> asyncFetcher = shardsBatch.getAsyncFetcher();
        // assert asyncFetcher is not null
        assertNotNull(asyncFetcher);
        shardsBatch = testShardsBatchGatewayAllocator.getBatchIdToStoreShardBatch().get(replicaBatches.iterator().next());
        asyncFetcher = shardsBatch.getAsyncFetcher();
        assertNotNull(asyncFetcher);
    }

    public void testSafelyRemoveShardFromBatch() {
        createIndexAndUpdateClusterState(2, 1023, 1);

        Tuple<Set<String>, Set<String>> batchesTuple = createBatchesAndAssert(2);
        Set<String> primaryBatches = batchesTuple.v1();
        Set<String> replicaBatches = batchesTuple.v2();

        ShardsBatchGatewayAllocator.ShardsBatch primaryShardsBatch = testShardsBatchGatewayAllocator.getBatchIdToStartedShardBatch()
            .get(primaryBatches.iterator().next());
        ShardRouting primaryShardRouting = primaryShardsBatch.getBatchedShardRoutings().iterator().next();
        assertEquals(2, replicaBatches.size());
        ShardsBatchGatewayAllocator.ShardsBatch replicaShardsBatch = testShardsBatchGatewayAllocator.getBatchIdToStoreShardBatch()
            .get(replicaBatches.iterator().next());
        ShardRouting replicaShardRouting = replicaShardsBatch.getBatchedShardRoutings().iterator().next();

        // delete 1 shard routing from each batch
        testShardsBatchGatewayAllocator.safelyRemoveShardFromBatch(primaryShardRouting);

        testShardsBatchGatewayAllocator.safelyRemoveShardFromBatch(replicaShardRouting);
        // verify that shard routing is removed from both batches
        assertFalse(primaryShardsBatch.getBatchedShards().contains(primaryShardRouting.shardId()));
        assertFalse(replicaShardsBatch.getBatchedShards().contains(replicaShardRouting.shardId()));

        // try to remove that shard again to see if its no op and doent result in exception
        testShardsBatchGatewayAllocator.safelyRemoveShardFromBatch(primaryShardRouting);
        testShardsBatchGatewayAllocator.safelyRemoveShardFromBatch(replicaShardRouting);

        // now remove all shard routings to verify that batch only gets deleted
        primaryShardsBatch.getBatchedShardRoutings().forEach(testShardsBatchGatewayAllocator::safelyRemoveShardFromBatch);
        replicaShardsBatch.getBatchedShardRoutings().forEach(testShardsBatchGatewayAllocator::safelyRemoveShardFromBatch);

        assertFalse(testShardsBatchGatewayAllocator.getBatchIdToStartedShardBatch().containsKey(primaryShardsBatch.getBatchId()));
        assertFalse(testShardsBatchGatewayAllocator.getBatchIdToStoreShardBatch().containsKey(replicaShardsBatch.getBatchId()));
        assertEquals(1, testShardsBatchGatewayAllocator.getBatchIdToStartedShardBatch().size());
        assertEquals(1, testShardsBatchGatewayAllocator.getBatchIdToStoreShardBatch().size());
    }

    public void testSafelyRemoveShardFromBothBatch() {
        createIndexAndUpdateClusterState(1, 3, 1);
        createBatchesAndAssert(1);
        ShardsBatchGatewayAllocator.ShardsBatch primaryShardsBatch = testShardsBatchGatewayAllocator.getBatchIdToStartedShardBatch()
            .values()
            .iterator()
            .next();
        ShardsBatchGatewayAllocator.ShardsBatch replicaShardsBatch = testShardsBatchGatewayAllocator.getBatchIdToStoreShardBatch()
            .values()
            .iterator()
            .next();

        ShardRouting anyPrimary = primaryShardsBatch.getBatchedShardRoutings().iterator().next();
        // remove first shard routing from both batches
        testShardsBatchGatewayAllocator.safelyRemoveShardFromBothBatch(anyPrimary);

        // verify that shard routing is removed from both batches
        assertFalse(primaryShardsBatch.getBatchedShards().contains(anyPrimary.shardId()));
        assertFalse(replicaShardsBatch.getBatchedShards().contains(anyPrimary.shardId()));

        // try to remove that shard again to see if its no op and doesnt result in exception
        testShardsBatchGatewayAllocator.safelyRemoveShardFromBothBatch(anyPrimary);

        // now remove all shard routings to verify that batch gets deleted
        primaryShardsBatch.getBatchedShardRoutings().forEach(testShardsBatchGatewayAllocator::safelyRemoveShardFromBothBatch);
        replicaShardsBatch.getBatchedShardRoutings().forEach(testShardsBatchGatewayAllocator::safelyRemoveShardFromBothBatch);

        assertFalse(testShardsBatchGatewayAllocator.getBatchIdToStartedShardBatch().containsKey(primaryShardsBatch.getBatchId()));
        assertFalse(testShardsBatchGatewayAllocator.getBatchIdToStoreShardBatch().containsKey(replicaShardsBatch.getBatchId()));
        assertEquals(0, testShardsBatchGatewayAllocator.getBatchIdToStartedShardBatch().size());
        assertEquals(0, testShardsBatchGatewayAllocator.getBatchIdToStoreShardBatch().size());
    }

    public void testDeDuplicationOfReplicaShardsAcrossBatch() {
        final ShardId shardId = new ShardId("test", "_na_", 0);
        final DiscoveryNode node = newNode("node1");
        // number of replicas is greater than batch size - to ensure shardRouting gets de-duped across batch
        createRoutingWithDifferentUnAssignedInfo(shardId, node, 50);
        testShardsBatchGatewayAllocator = new TestShardBatchGatewayAllocator(10);

        // only replica shard should be in the batch
        Set<String> replicaBatches = testShardsBatchGatewayAllocator.createAndUpdateBatches(testAllocation, false);
        assertEquals(1, replicaBatches.size());
        ShardsBatchGatewayAllocator.ShardsBatch shardsBatch = testShardsBatchGatewayAllocator.getBatchIdToStoreShardBatch()
            .get(replicaBatches.iterator().next());
        assertEquals(1, shardsBatch.getBatchedShards().size());
    }

    public void testGetBatchIdExisting() {
        createIndexAndUpdateClusterState(2, 1020, 1);
        // get all shardsRoutings for test index
        List<ShardRouting> allShardRoutings1 = clusterState.routingTable()
            .index(indexPrefix + 0)
            .getShards()
            .values()
            .stream()
            .map(IndexShardRoutingTable::getShards)
            .flatMap(List::stream)
            .collect(Collectors.toList());
        List<ShardRouting> allShardRouting2 = clusterState.routingTable()
            .index(indexPrefix + 1)
            .getShards()
            .values()
            .stream()
            .map(IndexShardRoutingTable::getShards)
            .flatMap(List::stream)
            .collect(Collectors.toList());

        Tuple<Set<String>, Set<String>> batchesTuple = createBatchesAndAssert(2);
        Set<String> primaryBatches = batchesTuple.v1();
        Set<String> replicaBatches = batchesTuple.v2();

        // create a map of shards to batch id for primaries

        Map<ShardId, String> shardIdToBatchIdForStartedShards = new HashMap<>();
        allShardRoutings1.addAll(allShardRouting2);
        assertEquals(4080, allShardRoutings1.size());
        for (ShardRouting shardRouting : allShardRoutings1) {
            for (String batchId : primaryBatches) {
                if (shardRouting.primary() == true
                    && testShardsBatchGatewayAllocator.getBatchIdToStartedShardBatch()
                        .get(batchId)
                        .getBatchedShards()
                        .contains(shardRouting.shardId())) {
                    if (shardIdToBatchIdForStartedShards.containsKey(shardRouting.shardId())) {
                        fail("found duplicate shard routing for shard. One shard cant be in multiple batches " + shardRouting.shardId());
                    }
                    assertTrue(shardRouting.primary());
                    shardIdToBatchIdForStartedShards.put(shardRouting.shardId(), batchId);
                }
            }
        }
        Map<ShardId, String> shardIdToBatchIdForStoreShards = new HashMap<>();

        for (ShardRouting shardRouting : allShardRoutings1) {
            for (String batchId : replicaBatches) {
                if (shardRouting.primary() == false
                    && testShardsBatchGatewayAllocator.getBatchIdToStoreShardBatch()
                        .get(batchId)
                        .getBatchedShards()
                        .contains(shardRouting.shardId())) {
                    if (shardIdToBatchIdForStoreShards.containsKey(shardRouting.shardId())) {
                        fail("found duplicate shard routing for shard. One shard cant be in multiple batches " + shardRouting.shardId());
                    }
                    assertFalse(shardRouting.primary());
                    shardIdToBatchIdForStoreShards.put(shardRouting.shardId(), batchId);
                }
            }
        }

        assertEquals(4080, shardIdToBatchIdForStartedShards.size() + shardIdToBatchIdForStoreShards.size());
        // now compare the maps with getBatchId() call
        for (ShardRouting shardRouting : allShardRoutings1) {
            if (shardRouting.primary()) {
                assertEquals(
                    shardIdToBatchIdForStartedShards.get(shardRouting.shardId()),
                    testShardsBatchGatewayAllocator.getBatchId(shardRouting, true)
                );
            } else {
                assertEquals(
                    shardIdToBatchIdForStoreShards.get(shardRouting.shardId()),
                    testShardsBatchGatewayAllocator.getBatchId(shardRouting, false)
                );
            }
        }
    }

    public void testGetBatchIdNonExisting() {
        createIndexAndUpdateClusterState(1, 1, 1);
        List<ShardRouting> allShardRoutings = clusterState.routingTable()
            .index(indexPrefix + 0)
            .getShards()
            .values()
            .stream()
            .map(IndexShardRoutingTable::getShards)
            .flatMap(List::stream)
            .collect(Collectors.toList());
        allShardRoutings.forEach(shard -> assertNull(testShardsBatchGatewayAllocator.getBatchId(shard, shard.primary())));
    }

    public void testCreatePrimaryAndReplicaExecutorOfSizeOne() {
        createIndexAndUpdateClusterState(1, 3, 2);
        BatchRunnableExecutor executor = testShardsBatchGatewayAllocator.allocateAllUnassignedShards(testAllocation, true);
        assertEquals(executor.getTimeoutAwareRunnables().size(), 1);
        executor = testShardsBatchGatewayAllocator.allocateAllUnassignedShards(testAllocation, false);
        assertEquals(executor.getTimeoutAwareRunnables().size(), 1);
    }

    public void testCreatePrimaryExecutorOfSizeOneAndReplicaExecutorOfSizeZero() {
        createIndexAndUpdateClusterState(1, 3, 0);
        BatchRunnableExecutor executor = testShardsBatchGatewayAllocator.allocateAllUnassignedShards(testAllocation, true);
        assertEquals(executor.getTimeoutAwareRunnables().size(), 1);
        executor = testShardsBatchGatewayAllocator.allocateAllUnassignedShards(testAllocation, false);
        assertNull(executor);
    }

    public void testCreatePrimaryAndReplicaExecutorOfSizeTwo() {
        createIndexAndUpdateClusterState(2, 1001, 1);
        BatchRunnableExecutor executor = testShardsBatchGatewayAllocator.allocateAllUnassignedShards(testAllocation, true);
        assertEquals(executor.getTimeoutAwareRunnables().size(), 2);
        executor = testShardsBatchGatewayAllocator.allocateAllUnassignedShards(testAllocation, false);
        assertEquals(executor.getTimeoutAwareRunnables().size(), 2);
    }

<<<<<<< HEAD
    public void testCollectTimedOutShards() {
        createIndexAndUpdateClusterState(2, 50, 2);
        testShardsBatchGatewayAllocator.setPrimaryBatchAllocatorTimeout(TimeValue.ZERO);
        testShardsBatchGatewayAllocator.setReplicaBatchAllocatorTimeout(TimeValue.ZERO);
        BatchRunnableExecutor executor = testShardsBatchGatewayAllocator.allocateAllUnassignedShards(testAllocation, true);
        executor.run();
        assertEquals(100, testShardsBatchGatewayAllocator.getTimedOutPrimaryShardIds().size());
        executor = testShardsBatchGatewayAllocator.allocateAllUnassignedShards(testAllocation, false);
        executor.run();
        assertEquals(100, testShardsBatchGatewayAllocator.getTimedOutReplicaShardIds().size());
=======
    public void testPrimaryAllocatorTimeout() {
        // Valid setting with timeout = 20s
        Settings build = Settings.builder().put(PRIMARY_BATCH_ALLOCATOR_TIMEOUT_SETTING_KEY, "20s").build();
        assertEquals(20, PRIMARY_BATCH_ALLOCATOR_TIMEOUT_SETTING.get(build).getSeconds());

        // Valid setting with timeout > 20s
        build = Settings.builder().put(PRIMARY_BATCH_ALLOCATOR_TIMEOUT_SETTING_KEY, "30000ms").build();
        assertEquals(30, PRIMARY_BATCH_ALLOCATOR_TIMEOUT_SETTING.get(build).getSeconds());

        // Invalid setting with timeout < 20s
        Settings lessThan20sSetting = Settings.builder().put(PRIMARY_BATCH_ALLOCATOR_TIMEOUT_SETTING_KEY, "10s").build();
        IllegalArgumentException iae = expectThrows(
            IllegalArgumentException.class,
            () -> PRIMARY_BATCH_ALLOCATOR_TIMEOUT_SETTING.get(lessThan20sSetting)
        );
        assertEquals(
            "Setting [" + PRIMARY_BATCH_ALLOCATOR_TIMEOUT_SETTING.getKey() + "] should be more than 20s or -1ms to disable timeout",
            iae.getMessage()
        );

        // Valid setting with timeout = -1
        build = Settings.builder().put(PRIMARY_BATCH_ALLOCATOR_TIMEOUT_SETTING_KEY, "-1").build();
        assertEquals(-1, PRIMARY_BATCH_ALLOCATOR_TIMEOUT_SETTING.get(build).getMillis());
    }

    public void testReplicaAllocatorTimeout() {
        // Valid setting with timeout = 20s
        Settings build = Settings.builder().put(REPLICA_BATCH_ALLOCATOR_TIMEOUT_SETTING_KEY, "20s").build();
        assertEquals(20, REPLICA_BATCH_ALLOCATOR_TIMEOUT_SETTING.get(build).getSeconds());

        // Valid setting with timeout > 20s
        build = Settings.builder().put(REPLICA_BATCH_ALLOCATOR_TIMEOUT_SETTING_KEY, "30000ms").build();
        assertEquals(30, REPLICA_BATCH_ALLOCATOR_TIMEOUT_SETTING.get(build).getSeconds());

        // Invalid setting with timeout < 20s
        Settings lessThan20sSetting = Settings.builder().put(REPLICA_BATCH_ALLOCATOR_TIMEOUT_SETTING_KEY, "10s").build();
        IllegalArgumentException iae = expectThrows(
            IllegalArgumentException.class,
            () -> REPLICA_BATCH_ALLOCATOR_TIMEOUT_SETTING.get(lessThan20sSetting)
        );
        assertEquals(
            "Setting [" + REPLICA_BATCH_ALLOCATOR_TIMEOUT_SETTING.getKey() + "] should be more than 20s or -1ms to disable timeout",
            iae.getMessage()
        );

        // Valid setting with timeout = -1
        build = Settings.builder().put(REPLICA_BATCH_ALLOCATOR_TIMEOUT_SETTING_KEY, "-1").build();
        assertEquals(-1, REPLICA_BATCH_ALLOCATOR_TIMEOUT_SETTING.get(build).getMillis());
>>>>>>> f977f196
    }

    private void createIndexAndUpdateClusterState(int count, int numberOfShards, int numberOfReplicas) {
        if (count == 0) return;
        Metadata.Builder metadata = Metadata.builder();
        RoutingTable.Builder routingTableBuilder = RoutingTable.builder();
        for (int i = 0; i < count; i++) {
            String indexName = indexPrefix + i;
            metadata.put(
                IndexMetadata.builder(indexName)
                    .settings(settings(Version.CURRENT))
                    .numberOfShards(numberOfShards)
                    .numberOfReplicas(numberOfReplicas)
            );
        }
        for (int i = 0; i < count; i++) {
            String indexName = indexPrefix + i;
            routingTableBuilder = routingTableBuilder.addAsNew(metadata.build().index(indexName));
        }
        clusterState = ClusterState.builder(ClusterName.CLUSTER_NAME_SETTING.getDefault(Settings.EMPTY))
            .metadata(metadata.build())
            .routingTable(routingTableBuilder.build())
            .build();
        testAllocation = new RoutingAllocation(
            new AllocationDeciders(Collections.emptyList()),
            new RoutingNodes(clusterState, false),
            clusterState,
            ClusterInfo.EMPTY,
            SnapshotShardSizeInfo.EMPTY,
            System.nanoTime()
        );
    }

    private void createRoutingWithDifferentUnAssignedInfo(ShardId primaryShardId, DiscoveryNode node, int numberOfReplicas) {

        ShardRouting primaryShard = TestShardRouting.newShardRouting(primaryShardId, node.getId(), true, ShardRoutingState.STARTED);
        Metadata metadata = Metadata.builder()
            .put(
                IndexMetadata.builder(primaryShardId.getIndexName())
                    .settings(settings(Version.CURRENT))
                    .numberOfShards(1)
                    .numberOfReplicas(numberOfReplicas)
                    .putInSyncAllocationIds(0, Sets.newHashSet(primaryShard.allocationId().getId()))
            )
            .build();

        IndexRoutingTable.Builder isd = IndexRoutingTable.builder(primaryShardId.getIndex())
            .addIndexShard(new IndexShardRoutingTable.Builder(primaryShardId).addShard(primaryShard).build());

        for (int i = 0; i < numberOfReplicas; i++) {
            isd.addShard(
                ShardRouting.newUnassigned(
                    primaryShardId,
                    false,
                    RecoverySource.PeerRecoverySource.INSTANCE,
                    new UnassignedInfo(
                        UnassignedInfo.Reason.REPLICA_ADDED,
                        "message for replica-copy " + i,
                        null,
                        0,
                        System.nanoTime(),
                        System.currentTimeMillis(),
                        false,
                        UnassignedInfo.AllocationStatus.NO_ATTEMPT,
                        Collections.emptySet()
                    )
                )
            );
        }

        RoutingTable routingTable = RoutingTable.builder().add(isd).build();
        clusterState = ClusterState.builder(ClusterName.CLUSTER_NAME_SETTING.getDefault(Settings.EMPTY))
            .metadata(metadata)
            .routingTable(routingTable)
            .build();
        testAllocation = new RoutingAllocation(
            new AllocationDeciders(Collections.emptyList()),
            new RoutingNodes(clusterState, false),
            clusterState,
            ClusterInfo.EMPTY,
            SnapshotShardSizeInfo.EMPTY,
            System.nanoTime()
        );

    }

    // call this after index creation and update cluster state
    private Tuple<Set<String>, Set<String>> createBatchesAndAssert(int expectedBatchSize) {
        Set<String> primaryBatches = testShardsBatchGatewayAllocator.createAndUpdateBatches(testAllocation, true);
        Set<String> replicaBatches = testShardsBatchGatewayAllocator.createAndUpdateBatches(testAllocation, false);
        assertEquals(expectedBatchSize, primaryBatches.size());
        assertEquals(expectedBatchSize, replicaBatches.size());
        assertEquals(expectedBatchSize, testShardsBatchGatewayAllocator.getBatchIdToStartedShardBatch().size());
        assertEquals(expectedBatchSize, testShardsBatchGatewayAllocator.getBatchIdToStoreShardBatch().size());
        assertEquals(testShardsBatchGatewayAllocator.getBatchIdToStartedShardBatch().keySet(), primaryBatches);
        assertEquals(testShardsBatchGatewayAllocator.getBatchIdToStoreShardBatch().keySet(), replicaBatches);
        return new Tuple<>(primaryBatches, replicaBatches);
    }
}<|MERGE_RESOLUTION|>--- conflicted
+++ resolved
@@ -374,7 +374,6 @@
         assertEquals(executor.getTimeoutAwareRunnables().size(), 2);
     }
 
-<<<<<<< HEAD
     public void testCollectTimedOutShards() {
         createIndexAndUpdateClusterState(2, 50, 2);
         testShardsBatchGatewayAllocator.setPrimaryBatchAllocatorTimeout(TimeValue.ZERO);
@@ -385,7 +384,7 @@
         executor = testShardsBatchGatewayAllocator.allocateAllUnassignedShards(testAllocation, false);
         executor.run();
         assertEquals(100, testShardsBatchGatewayAllocator.getTimedOutReplicaShardIds().size());
-=======
+    }
     public void testPrimaryAllocatorTimeout() {
         // Valid setting with timeout = 20s
         Settings build = Settings.builder().put(PRIMARY_BATCH_ALLOCATOR_TIMEOUT_SETTING_KEY, "20s").build();
@@ -434,7 +433,6 @@
         // Valid setting with timeout = -1
         build = Settings.builder().put(REPLICA_BATCH_ALLOCATOR_TIMEOUT_SETTING_KEY, "-1").build();
         assertEquals(-1, REPLICA_BATCH_ALLOCATOR_TIMEOUT_SETTING.get(build).getMillis());
->>>>>>> f977f196
     }
 
     private void createIndexAndUpdateClusterState(int count, int numberOfShards, int numberOfReplicas) {
