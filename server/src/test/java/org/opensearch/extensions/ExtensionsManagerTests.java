--- conflicted
+++ resolved
@@ -91,11 +91,9 @@
     private Setting customSetting = Setting.simpleString("custom_extension_setting", "none", Property.ExtensionScope);
     private NodeClient client;
     private MockNioTransport transport;
-<<<<<<< HEAD
     private IdentityService identityService;
     private Path extensionDir;
-=======
->>>>>>> ab68d3e0
+  
     private final ThreadPool threadPool = new TestThreadPool(ExtensionsManagerTests.class.getSimpleName());
     private final Settings settings = Settings.builder()
         .put(IndexMetadata.SETTING_VERSION_CREATED, Version.CURRENT)
