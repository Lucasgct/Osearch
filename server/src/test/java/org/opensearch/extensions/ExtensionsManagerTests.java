/*
 * SPDX-License-Identifier: Apache-2.0
 *
 * The OpenSearch Contributors require contributions made to
 * this file be licensed under the Apache-2.0 license or a
 * compatible open source license.
 */

package org.opensearch.extensions;

import static java.util.Collections.emptyList;
import static java.util.Collections.emptyMap;
import static java.util.Collections.emptySet;
import static org.mockito.ArgumentMatchers.any;
import static org.mockito.ArgumentMatchers.anyBoolean;
import static org.mockito.ArgumentMatchers.anyString;
import static org.mockito.Mockito.verify;
import static org.mockito.Mockito.when;
import static org.mockito.Mockito.times;
import static org.mockito.Mockito.spy;
import static org.mockito.Mockito.mock;
import static org.opensearch.test.ClusterServiceUtils.createClusterService;

import java.io.IOException;
import java.net.InetAddress;
import java.nio.charset.StandardCharsets;
import java.nio.file.Files;
import java.nio.file.Path;
import java.security.AccessControlException;
import java.util.ArrayList;
import java.util.Arrays;
import java.util.Collections;
import java.util.HashMap;
import java.util.List;
import java.util.Set;
import java.util.concurrent.TimeUnit;
import java.util.stream.Collectors;

import org.apache.logging.log4j.Level;
import org.apache.logging.log4j.LogManager;
import org.junit.After;
import org.junit.Before;
import org.opensearch.Version;
import org.opensearch.action.ActionModule;
import org.opensearch.action.ActionModule.DynamicActionRegistry;
import org.opensearch.action.admin.cluster.state.ClusterStateResponse;
import org.opensearch.client.node.NodeClient;
import org.opensearch.cluster.ClusterSettingsResponse;
import org.opensearch.common.util.FeatureFlags;
import org.opensearch.env.EnvironmentSettingsResponse;
import org.opensearch.cluster.metadata.IndexMetadata;
import org.opensearch.cluster.metadata.IndexNameExpressionResolver;
import org.opensearch.cluster.node.DiscoveryNode;
import org.opensearch.cluster.service.ClusterService;
import org.opensearch.common.bytes.BytesReference;
import org.opensearch.common.io.PathUtils;
import org.opensearch.common.io.stream.BytesStreamInput;
import org.opensearch.common.io.stream.BytesStreamOutput;
import org.opensearch.common.io.stream.NamedWriteableRegistry;
import org.opensearch.common.network.NetworkService;
import org.opensearch.common.settings.Setting;
import org.opensearch.common.settings.Settings;
import org.opensearch.common.settings.WriteableSetting;
import org.opensearch.common.settings.Setting.Property;
import org.opensearch.common.settings.WriteableSetting.SettingType;
import org.opensearch.common.settings.SettingsModule;
import org.opensearch.common.transport.TransportAddress;
import org.opensearch.common.util.PageCacheRecycler;
import org.opensearch.common.util.concurrent.ThreadContext;
import org.opensearch.env.Environment;
import org.opensearch.env.TestEnvironment;
import org.opensearch.extensions.proto.ExtensionRequestProto;
import org.opensearch.extensions.rest.RegisterRestActionsRequest;
import org.opensearch.extensions.settings.RegisterCustomSettingsRequest;
import org.opensearch.identity.IdentityService;
import org.opensearch.identity.Subject;
import org.opensearch.identity.noop.NoopSubject;
import org.opensearch.index.IndexModule;
import org.opensearch.index.IndexSettings;
import org.opensearch.index.analysis.AnalysisRegistry;
import org.opensearch.index.engine.EngineConfigFactory;
import org.opensearch.index.engine.InternalEngineFactory;
import org.opensearch.indices.breaker.NoneCircuitBreakerService;
import org.opensearch.plugins.IdentityPlugin;
import org.opensearch.rest.RestController;
import org.opensearch.test.FeatureFlagSetter;
import org.opensearch.test.IndexSettingsModule;
import org.opensearch.test.MockLogAppender;
import org.opensearch.test.OpenSearchTestCase;
import org.opensearch.test.client.NoOpNodeClient;
import org.opensearch.test.transport.MockTransportService;
import org.opensearch.threadpool.TestThreadPool;
import org.opensearch.threadpool.ThreadPool;
import org.opensearch.transport.NodeNotConnectedException;
import org.opensearch.transport.Transport;
import org.opensearch.transport.TransportResponse;
import org.opensearch.transport.TransportService;
import org.opensearch.transport.nio.MockNioTransport;
import org.opensearch.usage.UsageService;

public class ExtensionsManagerTests extends OpenSearchTestCase {
    private TransportService transportService;
    private ActionModule actionModule;
    private DynamicActionRegistry dynamicActionRegistry;
    private RestController restController;
    private SettingsModule settingsModule;
    private ClusterService clusterService;
    private IdentityService identityService;
    private Setting customSetting = Setting.simpleString("custom_extension_setting", "none", Property.ExtensionScope);
    private NodeClient client;
    private MockNioTransport transport;
    private Path extensionDir;
    private final ThreadPool threadPool = new TestThreadPool(ExtensionsManagerTests.class.getSimpleName());
    private final Settings settings = Settings.builder()
        .put(IndexMetadata.SETTING_VERSION_CREATED, Version.CURRENT)
        .put(Environment.PATH_HOME_SETTING.getKey(), createTempDir().toString())
        .build();
    private final List<String> extensionsYmlLines = Arrays.asList(
        "extensions:",
        "   - name: firstExtension",
        "     uniqueId: uniqueid1",
        "     hostAddress: '127.0.0.0'",
        "     port: '9300'",
        "     version: '0.0.7'",
        "     opensearchVersion: '3.0.0'",
        "     minimumCompatibleVersion: '3.0.0'",
        "     custom_extension_setting: 'custom_setting'",
        "   - name: secondExtension",
        "     uniqueId: 'uniqueid2'",
        "     hostAddress: '127.0.0.1'",
        "     port: '9301'",
        "     version: '3.14.16'",
        "     opensearchVersion: '2.0.0'",
        "     minimumCompatibleVersion: '2.0.0'",
        "     dependencies:",
        "       - uniqueId: 'uniqueid0'",
        "         version: '2.0.0'"
    );

    private DiscoveryExtensionNode extensionNode;

    @Before
    public void setup() throws Exception {
        FeatureFlagSetter.set(FeatureFlags.EXTENSIONS);
        Settings settings = Settings.builder().put("cluster.name", "test").build();
        transport = new MockNioTransport(
            settings,
            Version.CURRENT,
            threadPool,
            new NetworkService(Collections.emptyList()),
            PageCacheRecycler.NON_RECYCLING_INSTANCE,
            new NamedWriteableRegistry(Collections.emptyList()),
            new NoneCircuitBreakerService()
        );
        transportService = new MockTransportService(
            settings,
            transport,
            threadPool,
            TransportService.NOOP_TRANSPORT_INTERCEPTOR,
            (boundAddress) -> new DiscoveryNode(
                "test_node",
                "test_node",
                boundAddress.publishAddress(),
                emptyMap(),
                emptySet(),
                Version.CURRENT
            ),
            null,
            Collections.emptySet()
        );
        actionModule = mock(ActionModule.class);
<<<<<<< HEAD
        IdentityPlugin identityPlugin = new IdentityPlugin() {
            @Override
            public Subject getSubject() {
                return new NoopSubject();
            }

            @Override
            public List<Setting<?>> getExtensionSettings() {
                List<Setting<?>> settings = new ArrayList<Setting<?>>();
                settings.add(customSetting);
                return settings;
            }
        };
        identityService = new IdentityService(Settings.EMPTY, List.of(identityPlugin));
=======
        dynamicActionRegistry = mock(DynamicActionRegistry.class);
>>>>>>> 30a1a439
        restController = new RestController(
            emptySet(),
            null,
            new NodeClient(Settings.EMPTY, threadPool),
            new NoneCircuitBreakerService(),
            new UsageService(),
            new IdentityService(Settings.EMPTY, List.of())
        );
        when(actionModule.getDynamicActionRegistry()).thenReturn(mock(DynamicActionRegistry.class));
        when(actionModule.getRestController()).thenReturn(restController);
        settingsModule = new SettingsModule(Settings.EMPTY, emptyList(), emptyList(), emptySet());
        clusterService = createClusterService(threadPool);

        extensionDir = createTempDir();

        extensionNode = new DiscoveryExtensionNode(
            "firstExtension",
            "uniqueid1",
            new TransportAddress(InetAddress.getByName("127.0.0.0"), 9300),
            new HashMap<String, String>(),
            Version.fromString("3.0.0"),
            Version.fromString("3.0.0"),
            Collections.emptyList()
        );
        client = new NoOpNodeClient(this.getTestName());
    }

    @Override
    @After
    public void tearDown() throws Exception {
        super.tearDown();
        transportService.close();
        client.close();
        ThreadPool.terminate(threadPool, 30, TimeUnit.SECONDS);
    }

    public void testDiscover() throws Exception {
        Files.write(extensionDir.resolve("extensions.yml"), extensionsYmlLines, StandardCharsets.UTF_8);

        ExtensionsManager extensionsManager = new ExtensionsManager(extensionDir, Set.of());

        List<DiscoveryExtensionNode> expectedExtensions = new ArrayList<DiscoveryExtensionNode>();

        String expectedUniqueId = "uniqueid0";
        Version expectedVersion = Version.fromString("2.0.0");
        ExtensionDependency expectedDependency = new ExtensionDependency(expectedUniqueId, expectedVersion);

        expectedExtensions.add(
            new DiscoveryExtensionNode(
                "firstExtension",
                "uniqueid1",
                new TransportAddress(InetAddress.getByName("127.0.0.0"), 9300),
                new HashMap<String, String>(),
                Version.fromString("3.0.0"),
                Version.fromString("3.0.0"),
                Collections.emptyList()
            )
        );

        expectedExtensions.add(
            new DiscoveryExtensionNode(
                "secondExtension",
                "uniqueid2",
                new TransportAddress(InetAddress.getByName("127.0.0.1"), 9301),
                new HashMap<String, String>(),
                Version.fromString("2.0.0"),
                Version.fromString("2.0.0"),
                List.of(expectedDependency)
            )
        );
        assertEquals(expectedExtensions.size(), extensionsManager.getExtensionIdMap().values().size());
        assertEquals(List.of(expectedDependency), expectedExtensions.get(1).getDependencies());
        for (DiscoveryExtensionNode extension : expectedExtensions) {
            DiscoveryExtensionNode initializedExtension = extensionsManager.getExtensionIdMap().get(extension.getId());
            assertEquals(extension.getName(), initializedExtension.getName());
            assertEquals(extension.getId(), initializedExtension.getId());
            assertEquals(extension.getAddress(), initializedExtension.getAddress());
            assertEquals(extension.getAttributes(), initializedExtension.getAttributes());
            assertEquals(extension.getVersion(), initializedExtension.getVersion());
            assertEquals(extension.getMinimumCompatibleVersion(), initializedExtension.getMinimumCompatibleVersion());
            assertEquals(extension.getDependencies(), initializedExtension.getDependencies());
            assertTrue(extensionsManager.lookupExtensionSettingsById(extension.getId()).isPresent());
        }
    }

    public void testNonUniqueExtensionsDiscovery() throws Exception {
        Path emptyExtensionDir = createTempDir();
        List<String> nonUniqueYmlLines = extensionsYmlLines.stream()
            .map(s -> s.replace("uniqueid2", "uniqueid1"))
            .collect(Collectors.toList());
        Files.write(emptyExtensionDir.resolve("extensions.yml"), nonUniqueYmlLines, StandardCharsets.UTF_8);

        ExtensionsManager extensionsManager = new ExtensionsManager(emptyExtensionDir, Set.of());

        List<DiscoveryExtensionNode> expectedExtensions = new ArrayList<DiscoveryExtensionNode>();

        expectedExtensions.add(
            new DiscoveryExtensionNode(
                "firstExtension",
                "uniqueid1",
                new TransportAddress(InetAddress.getByName("127.0.0.0"), 9300),
                new HashMap<String, String>(),
                Version.fromString("3.0.0"),
                Version.fromString("3.0.0"),
                Collections.emptyList()
            )
        );
        assertEquals(expectedExtensions.size(), extensionsManager.getExtensionIdMap().values().size());
        for (DiscoveryExtensionNode extension : expectedExtensions) {
            DiscoveryExtensionNode initializedExtension = extensionsManager.getExtensionIdMap().get(extension.getId());
            assertEquals(extension.getName(), initializedExtension.getName());
            assertEquals(extension.getId(), initializedExtension.getId());
            assertEquals(extension.getAddress(), initializedExtension.getAddress());
            assertEquals(extension.getAttributes(), initializedExtension.getAttributes());
            assertEquals(extension.getVersion(), initializedExtension.getVersion());
            assertEquals(extension.getMinimumCompatibleVersion(), initializedExtension.getMinimumCompatibleVersion());
            assertEquals(extension.getDependencies(), initializedExtension.getDependencies());
        }
        assertTrue(expectedExtensions.containsAll(emptyList()));
        assertTrue(expectedExtensions.containsAll(emptyList()));
    }

    public void testMissingRequiredFieldsInExtensionDiscovery() throws Exception {
        Path emptyExtensionDir = createTempDir();
        ExtensionsManager extensionsManager;
        List<String> requiredFieldMissingYmlLines = extensionsYmlLines.stream()
            .map(s -> s.replace("     minimumCompatibleVersion: '2.0.0'", ""))
            .collect(Collectors.toList());
        Files.write(emptyExtensionDir.resolve("extensions.yml"), requiredFieldMissingYmlLines, StandardCharsets.UTF_8);

        try (MockLogAppender mockLogAppender = MockLogAppender.createForLoggers(LogManager.getLogger(ExtensionsManager.class))) {

            mockLogAppender.addExpectation(
                new MockLogAppender.SeenEventExpectation(
                    "Required field is missing in extensions.yml",
                    "org.opensearch.extensions.ExtensionsManager",
                    Level.WARN,
                    "loading extension has been failed because of exception : Extension is missing these required fields : [minimumCompatibleVersion]"
                )
            );

            extensionsManager = new ExtensionsManager(emptyExtensionDir, Set.of());

            mockLogAppender.assertAllExpectationsMatched();
        }

        List<DiscoveryExtensionNode> expectedExtensions = new ArrayList<DiscoveryExtensionNode>();

        expectedExtensions.add(
            new DiscoveryExtensionNode(
                "firstExtension",
                "uniqueid1",
                new TransportAddress(InetAddress.getByName("127.0.0.0"), 9300),
                new HashMap<String, String>(),
                Version.fromString("3.0.0"),
                Version.fromString("3.0.0"),
                Collections.emptyList()
            )
        );
        assertEquals(expectedExtensions.size(), extensionsManager.getExtensionIdMap().values().size());
        for (DiscoveryExtensionNode extension : expectedExtensions) {
            DiscoveryExtensionNode initializedExtension = extensionsManager.getExtensionIdMap().get(extension.getId());
            assertEquals(extension.getName(), initializedExtension.getName());
            assertEquals(extension.getId(), initializedExtension.getId());
            assertEquals(extension.getAddress(), initializedExtension.getAddress());
            assertEquals(extension.getAttributes(), initializedExtension.getAttributes());
            assertEquals(extension.getVersion(), initializedExtension.getVersion());
            assertEquals(extension.getMinimumCompatibleVersion(), initializedExtension.getMinimumCompatibleVersion());
            assertEquals(extension.getDependencies(), initializedExtension.getDependencies());
        }
        assertTrue(expectedExtensions.containsAll(emptyList()));
        assertTrue(expectedExtensions.containsAll(emptyList()));
    }

    public void testDiscoveryExtension() throws Exception {
        String expectedId = "test id";
        Version expectedVersion = Version.fromString("2.0.0");
        ExtensionDependency expectedDependency = new ExtensionDependency(expectedId, expectedVersion);

        DiscoveryExtensionNode discoveryExtensionNode = new DiscoveryExtensionNode(
            "firstExtension",
            "uniqueid1",
            new TransportAddress(InetAddress.getByName("127.0.0.0"), 9300),
            new HashMap<String, String>(),
            Version.fromString("3.0.0"),
            Version.fromString("3.0.0"),
            List.of(expectedDependency)
        );

        assertEquals(List.of(expectedDependency), discoveryExtensionNode.getDependencies());

        try (BytesStreamOutput out = new BytesStreamOutput()) {
            discoveryExtensionNode.writeTo(out);
            out.flush();
            try (BytesStreamInput in = new BytesStreamInput(BytesReference.toBytes(out.bytes()))) {
                discoveryExtensionNode = new DiscoveryExtensionNode(in);

                assertEquals(List.of(expectedDependency), discoveryExtensionNode.getDependencies());
            }
        }
    }

    public void testExtensionDependency() throws Exception {
        String expectedUniqueId = "Test uniqueId";
        Version expectedVersion = Version.fromString("3.0.0");

        ExtensionDependency dependency = new ExtensionDependency(expectedUniqueId, expectedVersion);

        assertEquals(expectedUniqueId, dependency.getUniqueId());
        assertEquals(expectedVersion, dependency.getVersion());

        try (BytesStreamOutput out = new BytesStreamOutput()) {
            dependency.writeTo(out);
            out.flush();
            try (BytesStreamInput in = new BytesStreamInput(BytesReference.toBytes(out.bytes()))) {
                dependency = new ExtensionDependency(in);
                assertEquals(expectedUniqueId, dependency.getUniqueId());
                assertEquals(expectedVersion, dependency.getVersion());
            }
        }
    }

    public void testNonAccessibleDirectory() throws Exception {
        AccessControlException e = expectThrows(

            AccessControlException.class,
            () -> new ExtensionsManager(PathUtils.get(""), Set.of())
        );
        assertEquals("access denied (\"java.io.FilePermission\" \"\" \"read\")", e.getMessage());
    }

    public void testNoExtensionsFile() throws Exception {
        Settings settings = Settings.builder().build();

        try (MockLogAppender mockLogAppender = MockLogAppender.createForLoggers(LogManager.getLogger(ExtensionsManager.class))) {

            mockLogAppender.addExpectation(
                new MockLogAppender.SeenEventExpectation(
                    "No Extensions File Present",
                    "org.opensearch.extensions.ExtensionsManager",
                    Level.WARN,
                    "Extensions.yml file is not present.  No extensions will be loaded."
                )
            );

            new ExtensionsManager(extensionDir, Set.of());

            mockLogAppender.assertAllExpectationsMatched();
        }
    }

    public void testEmptyExtensionsFile() throws Exception {
        Path emptyExtensionDir = createTempDir();

        List<String> emptyExtensionsYmlLines = Arrays.asList();
        Files.write(emptyExtensionDir.resolve("extensions.yml"), emptyExtensionsYmlLines, StandardCharsets.UTF_8);

        Settings settings = Settings.builder().build();

        expectThrows(IOException.class, () -> new ExtensionsManager(emptyExtensionDir, Set.of()));
    }

    public void testInitialize() throws Exception {
        Files.write(extensionDir.resolve("extensions.yml"), extensionsYmlLines, StandardCharsets.UTF_8);
        ExtensionsManager extensionsManager = new ExtensionsManager(extensionDir, Set.of());

        initialize(extensionsManager);

        try (MockLogAppender mockLogAppender = MockLogAppender.createForLoggers(LogManager.getLogger(ExtensionsManager.class))) {

            mockLogAppender.addExpectation(
                new MockLogAppender.SeenEventExpectation(
                    "Node Not Connected Exception 1",
                    "org.opensearch.extensions.ExtensionsManager",
                    Level.ERROR,
                    "[secondExtension][127.0.0.1:9301] Node not connected"
                )
            );

            mockLogAppender.addExpectation(
                new MockLogAppender.SeenEventExpectation(
                    "Node Not Connected Exception 2",
                    "org.opensearch.extensions.ExtensionsManager",
                    Level.ERROR,
                    "[firstExtension][127.0.0.0:9300] Node not connected"
                )
            );

            mockLogAppender.addExpectation(
                new MockLogAppender.SeenEventExpectation(
                    "No Response From Extension",
                    "org.opensearch.extensions.ExtensionsManager",
                    Level.INFO,
                    "No response from extension to request."
                )
            );

            // Test needs to be changed to mock the connection between the local node and an extension. Assert statment is commented out for
            // now.
            // Link to issue: https://github.com/opensearch-project/OpenSearch/issues/4045
            // mockLogAppender.assertAllExpectationsMatched();
        }
    }

    public void testHandleRegisterRestActionsRequest() throws Exception {
        Files.write(extensionDir.resolve("extensions.yml"), extensionsYmlLines, StandardCharsets.UTF_8);

        ExtensionsManager extensionsManager = new ExtensionsManager(extensionDir, Set.of());
        initialize(extensionsManager);

        String uniqueIdStr = "uniqueid1";
        List<String> actionsList = List.of("GET /foo", "PUT /bar", "POST /baz");
        List<String> deprecatedActionsList = List.of("GET /deprecated/foo", "It's deprecated!");
        RegisterRestActionsRequest registerActionsRequest = new RegisterRestActionsRequest(uniqueIdStr, actionsList, deprecatedActionsList);
        TransportResponse response = extensionsManager.getRestActionsRequestHandler()
            .handleRegisterRestActionsRequest(registerActionsRequest, actionModule.getDynamicActionRegistry());
        assertEquals(AcknowledgedResponse.class, response.getClass());
        assertTrue(((AcknowledgedResponse) response).getStatus());
    }

    public void testHandleRegisterSettingsRequest() throws Exception {
        Files.write(extensionDir.resolve("extensions.yml"), extensionsYmlLines, StandardCharsets.UTF_8);
        ExtensionsManager extensionsManager = new ExtensionsManager(extensionDir, Set.of());
        initialize(extensionsManager);

        String uniqueIdStr = "uniqueid1";
        List<Setting<?>> settingsList = List.of(
            Setting.boolSetting("index.falseSetting", false, Property.IndexScope, Property.Dynamic),
            Setting.simpleString("fooSetting", "foo", Property.NodeScope, Property.Final)
        );
        RegisterCustomSettingsRequest registerCustomSettingsRequest = new RegisterCustomSettingsRequest(uniqueIdStr, settingsList);
        TransportResponse response = extensionsManager.getCustomSettingsRequestHandler()
            .handleRegisterCustomSettingsRequest(registerCustomSettingsRequest);
        assertEquals(AcknowledgedResponse.class, response.getClass());
        assertTrue(((AcknowledgedResponse) response).getStatus());
    }

    public void testHandleRegisterRestActionsRequestWithInvalidMethod() throws Exception {
        ExtensionsManager extensionsManager = new ExtensionsManager(extensionDir, Set.of());
        initialize(extensionsManager);

        String uniqueIdStr = "uniqueid1";
        List<String> actionsList = List.of("FOO /foo", "PUT /bar", "POST /baz");
        List<String> deprecatedActionsList = List.of("GET /deprecated/foo", "It's deprecated!");
        RegisterRestActionsRequest registerActionsRequest = new RegisterRestActionsRequest(uniqueIdStr, actionsList, deprecatedActionsList);
        expectThrows(
            IllegalArgumentException.class,
            () -> extensionsManager.getRestActionsRequestHandler()
                .handleRegisterRestActionsRequest(registerActionsRequest, actionModule.getDynamicActionRegistry())
        );
    }

    public void testHandleRegisterRestActionsRequestWithInvalidDeprecatedMethod() throws Exception {
        ExtensionsManager extensionsManager = new ExtensionsManager(extensionDir, Set.of());
        initialize(extensionsManager);

        String uniqueIdStr = "uniqueid1";
        List<String> actionsList = List.of("GET /foo", "PUT /bar", "POST /baz");
        List<String> deprecatedActionsList = List.of("FOO /deprecated/foo", "It's deprecated!");
        RegisterRestActionsRequest registerActionsRequest = new RegisterRestActionsRequest(uniqueIdStr, actionsList, deprecatedActionsList);
        expectThrows(
            IllegalArgumentException.class,
            () -> extensionsManager.getRestActionsRequestHandler()
                .handleRegisterRestActionsRequest(registerActionsRequest, actionModule.getDynamicActionRegistry())
        );
    }

    public void testHandleRegisterRestActionsRequestWithInvalidUri() throws Exception {
        ExtensionsManager extensionsManager = new ExtensionsManager(extensionDir, Set.of());
        initialize(extensionsManager);
        String uniqueIdStr = "uniqueid1";
        List<String> actionsList = List.of("GET", "PUT /bar", "POST /baz");
        List<String> deprecatedActionsList = List.of("GET /deprecated/foo", "It's deprecated!");
        RegisterRestActionsRequest registerActionsRequest = new RegisterRestActionsRequest(uniqueIdStr, actionsList, deprecatedActionsList);
        expectThrows(
            IllegalArgumentException.class,
            () -> extensionsManager.getRestActionsRequestHandler()
                .handleRegisterRestActionsRequest(registerActionsRequest, dynamicActionRegistry)
        );
    }

    public void testHandleRegisterRestActionsRequestWithInvalidDeprecatedUri() throws Exception {
        ExtensionsManager extensionsManager = new ExtensionsManager(extensionDir, Set.of());
        initialize(extensionsManager);
        String uniqueIdStr = "uniqueid1";
        List<String> actionsList = List.of("GET /foo", "PUT /bar", "POST /baz");
        List<String> deprecatedActionsList = List.of("GET", "It's deprecated!");
        RegisterRestActionsRequest registerActionsRequest = new RegisterRestActionsRequest(uniqueIdStr, actionsList, deprecatedActionsList);
        expectThrows(
            IllegalArgumentException.class,
            () -> extensionsManager.getRestActionsRequestHandler()
                .handleRegisterRestActionsRequest(registerActionsRequest, dynamicActionRegistry)
        );
    }

    public void testHandleExtensionRequest() throws Exception {
        ExtensionsManager extensionsManager = new ExtensionsManager(extensionDir, Set.of());
        initialize(extensionsManager);

        ExtensionRequest clusterStateRequest = new ExtensionRequest(ExtensionRequestProto.RequestType.REQUEST_EXTENSION_CLUSTER_STATE);
        assertEquals(ClusterStateResponse.class, extensionsManager.handleExtensionRequest(clusterStateRequest).getClass());

        ExtensionRequest clusterSettingRequest = new ExtensionRequest(ExtensionRequestProto.RequestType.REQUEST_EXTENSION_CLUSTER_SETTINGS);
        assertEquals(ClusterSettingsResponse.class, extensionsManager.handleExtensionRequest(clusterSettingRequest).getClass());

        ExtensionRequest environmentSettingsRequest = new ExtensionRequest(
            ExtensionRequestProto.RequestType.REQUEST_EXTENSION_ENVIRONMENT_SETTINGS
        );
        assertEquals(EnvironmentSettingsResponse.class, extensionsManager.handleExtensionRequest(environmentSettingsRequest).getClass());

        ExtensionRequest exceptionRequest = new ExtensionRequest(ExtensionRequestProto.RequestType.GET_SETTINGS);
        Exception exception = expectThrows(
            IllegalArgumentException.class,
            () -> extensionsManager.handleExtensionRequest(exceptionRequest)
        );
        assertEquals("Handler not present for the provided request", exception.getMessage());
    }

    public void testExtensionRequest() throws Exception {
        ExtensionRequestProto.RequestType expectedRequestType = ExtensionRequestProto.RequestType.REQUEST_EXTENSION_DEPENDENCY_INFORMATION;

        // Test ExtensionRequest 2 arg constructor
        String expectedUniqueId = "test uniqueid";
        ExtensionRequest extensionRequest = new ExtensionRequest(expectedRequestType, expectedUniqueId);
        assertEquals(expectedRequestType, extensionRequest.getRequestType());
        assertEquals(expectedUniqueId, extensionRequest.getUniqueId());

        // Test ExtensionRequest StreamInput constructor
        try (BytesStreamOutput out = new BytesStreamOutput()) {
            extensionRequest.writeTo(out);
            out.flush();
            try (BytesStreamInput in = new BytesStreamInput(BytesReference.toBytes(out.bytes()))) {
                extensionRequest = new ExtensionRequest(in);
                assertEquals(expectedRequestType, extensionRequest.getRequestType());
                assertEquals(expectedUniqueId, extensionRequest.getUniqueId());
            }
        }

        // Test ExtensionRequest 1 arg constructor
        extensionRequest = new ExtensionRequest(expectedRequestType);
        assertEquals(expectedRequestType, extensionRequest.getRequestType());
        assertTrue(extensionRequest.getUniqueId().isEmpty());

        // Test ExtensionRequest StreamInput constructor
        try (BytesStreamOutput out = new BytesStreamOutput()) {
            extensionRequest.writeTo(out);
            out.flush();
            try (BytesStreamInput in = new BytesStreamInput(BytesReference.toBytes(out.bytes()))) {
                extensionRequest = new ExtensionRequest(in);
                assertEquals(expectedRequestType, extensionRequest.getRequestType());
                assertTrue(extensionRequest.getUniqueId().isEmpty());
            }
        }
    }

    public void testExtensionDependencyResponse() throws Exception {
        String expectedUniqueId = "test uniqueid";
        List<DiscoveryExtensionNode> expectedExtensionsList = new ArrayList<DiscoveryExtensionNode>();
        Version expectedVersion = Version.fromString("2.0.0");
        ExtensionDependency expectedDependency = new ExtensionDependency(expectedUniqueId, expectedVersion);

        expectedExtensionsList.add(
            new DiscoveryExtensionNode(
                "firstExtension",
                "uniqueid1",
                new TransportAddress(InetAddress.getByName("127.0.0.0"), 9300),
                new HashMap<String, String>(),
                Version.fromString("3.0.0"),
                Version.fromString("3.0.0"),
                List.of(expectedDependency)
            )
        );

        // Test ExtensionDependencyResponse arg constructor
        ExtensionDependencyResponse extensionDependencyResponse = new ExtensionDependencyResponse(expectedExtensionsList);
        assertEquals(expectedExtensionsList, extensionDependencyResponse.getExtensionDependency());

        // Test ExtensionDependencyResponse StreamInput constructor
        try (BytesStreamOutput out = new BytesStreamOutput()) {
            extensionDependencyResponse.writeTo(out);
            out.flush();
            try (BytesStreamInput in = new BytesStreamInput(BytesReference.toBytes(out.bytes()))) {
                extensionDependencyResponse = new ExtensionDependencyResponse(in);
                assertEquals(expectedExtensionsList, extensionDependencyResponse.getExtensionDependency());
            }
        }
    }

    public void testEnvironmentSettingsResponse() throws Exception {

        // Test EnvironmentSettingsResponse arg constructor
        EnvironmentSettingsResponse environmentSettingsResponse = new EnvironmentSettingsResponse(settings);
        assertEquals(settings, environmentSettingsResponse.getEnvironmentSettings());

        // Test EnvironmentSettingsResponse StreamInput constructor
        try (BytesStreamOutput out = new BytesStreamOutput()) {
            environmentSettingsResponse.writeTo(out);
            out.flush();
            try (BytesStreamInput in = new BytesStreamInput(BytesReference.toBytes(out.bytes()))) {
                environmentSettingsResponse = new EnvironmentSettingsResponse(in);
                assertEquals(settings, environmentSettingsResponse.getEnvironmentSettings());
            }
        }

    }

    public void testEnvironmentSettingsRegisteredValue() throws Exception {
        // Create setting with value false
        Setting<Boolean> boolSetting = Setting.boolSetting("boolSetting", false, Property.Dynamic);

        // Create Settings with registered bool setting with value true
        Settings environmentSettings = Settings.builder().put("boolSetting", "true").build();

        EnvironmentSettingsResponse environmentSettingsResponse = new EnvironmentSettingsResponse(environmentSettings);
        try (BytesStreamOutput out = new BytesStreamOutput()) {
            environmentSettingsResponse.writeTo(out);
            out.flush();
            try (BytesStreamInput in = new BytesStreamInput(BytesReference.toBytes(out.bytes()))) {

                environmentSettingsResponse = new EnvironmentSettingsResponse(in);
                assertEquals(environmentSettings, environmentSettingsResponse.getEnvironmentSettings());

                // bool setting is registered in Settings object, thus the expected return value is the registered setting value
                assertEquals(true, boolSetting.get(environmentSettingsResponse.getEnvironmentSettings()));
            }
        }
    }

    public void testEnvironmentSettingsDefaultValue() throws Exception {
        // Create setting with value false
        Setting<Boolean> boolSetting = Setting.boolSetting("boolSetting", false, Property.Dynamic);

        // Create settings object without registered bool setting
        Settings environmentSettings = Settings.builder().put("testSetting", "true").build();

        EnvironmentSettingsResponse environmentSettingsResponse = new EnvironmentSettingsResponse(environmentSettings);
        try (BytesStreamOutput out = new BytesStreamOutput()) {
            environmentSettingsResponse.writeTo(out);
            out.flush();
            try (BytesStreamInput in = new BytesStreamInput(BytesReference.toBytes(out.bytes()))) {

                environmentSettingsResponse = new EnvironmentSettingsResponse(in);
                assertEquals(environmentSettings, environmentSettingsResponse.getEnvironmentSettings());
                // bool setting is not registered in Settings object, thus the expected return value is the default setting value
                assertEquals(false, boolSetting.get(environmentSettingsResponse.getEnvironmentSettings()));
            }
        }
    }

    public void testAddSettingsUpdateConsumerRequest() throws Exception {
        Path extensionDir = createTempDir();
        Files.write(extensionDir.resolve("extensions.yml"), extensionsYmlLines, StandardCharsets.UTF_8);
        ExtensionsManager extensionsManager = new ExtensionsManager(extensionDir, Set.of());
        initialize(extensionsManager);

        List<Setting<?>> componentSettings = List.of(
            Setting.boolSetting("falseSetting", false, Property.IndexScope, Property.NodeScope),
            Setting.simpleString("fooSetting", "foo", Property.Dynamic)
        );

        // Test AddSettingsUpdateConsumerRequest arg constructor
        AddSettingsUpdateConsumerRequest addSettingsUpdateConsumerRequest = new AddSettingsUpdateConsumerRequest(
            extensionNode,
            componentSettings
        );
        assertEquals(extensionNode, addSettingsUpdateConsumerRequest.getExtensionNode());
        assertEquals(componentSettings.size(), addSettingsUpdateConsumerRequest.getComponentSettings().size());

        List<Setting<?>> requestComponentSettings = new ArrayList<>();
        for (WriteableSetting writeableSetting : addSettingsUpdateConsumerRequest.getComponentSettings()) {
            requestComponentSettings.add(writeableSetting.getSetting());
        }
        assertTrue(requestComponentSettings.containsAll(componentSettings));
        assertTrue(componentSettings.containsAll(requestComponentSettings));

        // Test AddSettingsUpdateConsumerRequest StreamInput constructor
        try (BytesStreamOutput out = new BytesStreamOutput()) {
            addSettingsUpdateConsumerRequest.writeTo(out);
            out.flush();
            try (BytesStreamInput in = new BytesStreamInput(BytesReference.toBytes(out.bytes()))) {
                addSettingsUpdateConsumerRequest = new AddSettingsUpdateConsumerRequest(in);
                assertEquals(extensionNode, addSettingsUpdateConsumerRequest.getExtensionNode());
                assertEquals(componentSettings.size(), addSettingsUpdateConsumerRequest.getComponentSettings().size());

                requestComponentSettings = new ArrayList<>();
                for (WriteableSetting writeableSetting : addSettingsUpdateConsumerRequest.getComponentSettings()) {
                    requestComponentSettings.add(writeableSetting.getSetting());
                }
                assertTrue(requestComponentSettings.containsAll(componentSettings));
                assertTrue(componentSettings.containsAll(requestComponentSettings));
            }
        }

    }

    public void testHandleAddSettingsUpdateConsumerRequest() throws Exception {

        Path extensionDir = createTempDir();
        Files.write(extensionDir.resolve("extensions.yml"), extensionsYmlLines, StandardCharsets.UTF_8);
        ExtensionsManager extensionsManager = new ExtensionsManager(extensionDir, Set.of());
        initialize(extensionsManager);

        List<Setting<?>> componentSettings = List.of(
            Setting.boolSetting("falseSetting", false, Property.Dynamic),
            Setting.boolSetting("trueSetting", true, Property.Dynamic)
        );

        AddSettingsUpdateConsumerRequest addSettingsUpdateConsumerRequest = new AddSettingsUpdateConsumerRequest(
            extensionNode,
            componentSettings
        );
        TransportResponse response = extensionsManager.getAddSettingsUpdateConsumerRequestHandler()
            .handleAddSettingsUpdateConsumerRequest(addSettingsUpdateConsumerRequest);
        assertEquals(AcknowledgedResponse.class, response.getClass());
        // Should fail as component settings are not registered within cluster settings
        assertEquals(false, ((AcknowledgedResponse) response).getStatus());
    }

    public void testUpdateSettingsRequest() throws Exception {
        Path extensionDir = createTempDir();
        Files.write(extensionDir.resolve("extensions.yml"), extensionsYmlLines, StandardCharsets.UTF_8);
        ExtensionsManager extensionsManager = new ExtensionsManager(extensionDir, Set.of());
        initialize(extensionsManager);

        Setting<?> componentSetting = Setting.boolSetting("falseSetting", false, Property.Dynamic);
        SettingType settingType = SettingType.Boolean;
        boolean data = true;

        // Test UpdateSettingRequest arg constructor
        UpdateSettingsRequest updateSettingsRequest = new UpdateSettingsRequest(settingType, componentSetting, data);
        assertEquals(componentSetting, updateSettingsRequest.getComponentSetting());
        assertEquals(settingType, updateSettingsRequest.getSettingType());
        assertEquals(data, updateSettingsRequest.getData());

        // Test UpdateSettingRequest StreamInput constructor
        try (BytesStreamOutput out = new BytesStreamOutput()) {
            updateSettingsRequest.writeTo(out);
            out.flush();
            try (BytesStreamInput in = new BytesStreamInput(BytesReference.toBytes(out.bytes()))) {
                updateSettingsRequest = new UpdateSettingsRequest(in);
                assertEquals(componentSetting, updateSettingsRequest.getComponentSetting());
                assertEquals(settingType, updateSettingsRequest.getSettingType());
                assertEquals(data, updateSettingsRequest.getData());
            }
        }

    }

    public void testRegisterHandler() throws Exception {

        ExtensionsManager extensionsManager = new ExtensionsManager(extensionDir, Set.of());

        TransportService mockTransportService = spy(
            new TransportService(
                Settings.EMPTY,
                mock(Transport.class),
                null,
                TransportService.NOOP_TRANSPORT_INTERCEPTOR,
                x -> null,
                null,
                Collections.emptySet()
            )
        );
        extensionsManager.initializeServicesAndRestHandler(
            actionModule,
            settingsModule,
            mockTransportService,
            clusterService,
            settings,
            client
        );
        verify(mockTransportService, times(9)).registerRequestHandler(anyString(), anyString(), anyBoolean(), anyBoolean(), any(), any());

    }

    public void testOnIndexModule() throws Exception {
        Files.write(extensionDir.resolve("extensions.yml"), extensionsYmlLines, StandardCharsets.UTF_8);
        ExtensionsManager extensionsManager = new ExtensionsManager(extensionDir, Set.of());
        initialize(extensionsManager);

        Environment environment = TestEnvironment.newEnvironment(settings);
        AnalysisRegistry emptyAnalysisRegistry = new AnalysisRegistry(
            environment,
            emptyMap(),
            emptyMap(),
            emptyMap(),
            emptyMap(),
            emptyMap(),
            emptyMap(),
            emptyMap(),
            emptyMap(),
            emptyMap()
        );

        IndexSettings indexSettings = IndexSettingsModule.newIndexSettings("test_index", settings);
        IndexModule indexModule = new IndexModule(
            indexSettings,
            emptyAnalysisRegistry,
            new InternalEngineFactory(),
            new EngineConfigFactory(indexSettings),
            Collections.emptyMap(),
            () -> true,
            new IndexNameExpressionResolver(new ThreadContext(Settings.EMPTY)),
            Collections.emptyMap()
        );
        expectThrows(NodeNotConnectedException.class, () -> extensionsManager.onIndexModule(indexModule));

    }

    public void testIncompatibleExtensionRegistration() throws IOException, IllegalAccessException {

        try (MockLogAppender mockLogAppender = MockLogAppender.createForLoggers(LogManager.getLogger(ExtensionsManager.class))) {

            mockLogAppender.addExpectation(
                new MockLogAppender.SeenEventExpectation(
                    "Could not load extension with uniqueId",
                    "org.opensearch.extensions.ExtensionsManager",
                    Level.ERROR,
                    "Could not load extension with uniqueId uniqueid1 due to OpenSearchException[Extension minimumCompatibleVersion: 3.99.0 is greater than current"
                )
            );

            List<String> incompatibleExtension = Arrays.asList(
                "extensions:",
                "   - name: firstExtension",
                "     uniqueId: uniqueid1",
                "     hostAddress: '127.0.0.0'",
                "     port: '9300'",
                "     version: '0.0.7'",
                "     opensearchVersion: '3.0.0'",
                "     minimumCompatibleVersion: '3.99.0'"
            );

            Files.write(extensionDir.resolve("extensions.yml"), incompatibleExtension, StandardCharsets.UTF_8);
            ExtensionsManager extensionsManager = new ExtensionsManager(extensionDir, Set.of());
            assertEquals(0, extensionsManager.getExtensionIdMap().values().size());
            mockLogAppender.assertAllExpectationsMatched();
        }
    }

    public void testAdditionalExtensionSettings() throws Exception {
        Files.write(extensionDir.resolve("extensions.yml"), extensionsYmlLines, StandardCharsets.UTF_8);

        Set<Setting<?>> additionalSettings = identityService.getExtensionSettings().stream().collect(Collectors.toSet());

        ExtensionsManager extensionsManager = new ExtensionsManager(extensionDir, additionalSettings);

        List<DiscoveryExtensionNode> expectedExtensions = new ArrayList<DiscoveryExtensionNode>();

        String expectedUniqueId = "uniqueid0";
        Version expectedVersion = Version.fromString("2.0.0");
        ExtensionDependency expectedDependency = new ExtensionDependency(expectedUniqueId, expectedVersion);

        expectedExtensions.add(
            new DiscoveryExtensionNode(
                "firstExtension",
                "uniqueid1",
                new TransportAddress(InetAddress.getByName("127.0.0.0"), 9300),
                new HashMap<String, String>(),
                Version.fromString("3.0.0"),
                Version.fromString("3.0.0"),
                Collections.emptyList()
            )
        );

        expectedExtensions.add(
            new DiscoveryExtensionNode(
                "secondExtension",
                "uniqueid2",
                new TransportAddress(InetAddress.getByName("127.0.0.1"), 9301),
                new HashMap<String, String>(),
                Version.fromString("2.0.0"),
                Version.fromString("2.0.0"),
                List.of(expectedDependency)
            )
        );
        assertEquals(expectedExtensions.size(), extensionsManager.getExtensionIdMap().values().size());
        for (DiscoveryExtensionNode extension : expectedExtensions) {
            DiscoveryExtensionNode initializedExtension = extensionsManager.getExtensionIdMap().get(extension.getId());
            assertEquals(extension.getName(), initializedExtension.getName());
            assertEquals(extension.getId(), initializedExtension.getId());
            assertEquals(extension.getAddress(), initializedExtension.getAddress());
            assertEquals(extension.getAttributes(), initializedExtension.getAttributes());
            assertEquals(extension.getVersion(), initializedExtension.getVersion());
            assertEquals(extension.getMinimumCompatibleVersion(), initializedExtension.getMinimumCompatibleVersion());
            assertEquals(extension.getDependencies(), initializedExtension.getDependencies());
            assertTrue(extensionsManager.lookupExtensionSettingsById(extension.getId()).isPresent());
            if ("firstExtension".equals(extension.getName())) {
                assertEquals(
                    "custom_setting",
                    extensionsManager.lookupExtensionSettingsById(extension.getId()).get().getAdditionalSettings().get(customSetting)
                );
            } else if ("secondExtension".equals(extension.getName())) {
                assertEquals(
                    "none",
                    extensionsManager.lookupExtensionSettingsById(extension.getId()).get().getAdditionalSettings().get(customSetting)
                );
            }
        }
    }

    private void initialize(ExtensionsManager extensionsManager) {
        transportService.start();
        transportService.acceptIncomingRequests();
        extensionsManager.initializeServicesAndRestHandler(
            actionModule,
            settingsModule,
            transportService,
            clusterService,
            settings,
            client
        );
    }
}<|MERGE_RESOLUTION|>--- conflicted
+++ resolved
@@ -169,7 +169,6 @@
             Collections.emptySet()
         );
         actionModule = mock(ActionModule.class);
-<<<<<<< HEAD
         IdentityPlugin identityPlugin = new IdentityPlugin() {
             @Override
             public Subject getSubject() {
@@ -184,9 +183,7 @@
             }
         };
         identityService = new IdentityService(Settings.EMPTY, List.of(identityPlugin));
-=======
         dynamicActionRegistry = mock(DynamicActionRegistry.class);
->>>>>>> 30a1a439
         restController = new RestController(
             emptySet(),
             null,
