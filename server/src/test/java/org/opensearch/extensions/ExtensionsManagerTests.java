--- conflicted
+++ resolved
@@ -842,43 +842,6 @@
 
     }
 
-<<<<<<< HEAD
-    public void testOnIndexModule() throws Exception {
-        Files.write(extensionDir.resolve("extensions.yml"), extensionsYmlLines, StandardCharsets.UTF_8);
-        ExtensionsManager extensionsManager = new ExtensionsManager(extensionDir, Set.of());
-        initialize(extensionsManager);
-
-        Environment environment = TestEnvironment.newEnvironment(settings);
-        AnalysisRegistry emptyAnalysisRegistry = new AnalysisRegistry(
-            environment,
-            emptyMap(),
-            emptyMap(),
-            emptyMap(),
-            emptyMap(),
-            emptyMap(),
-            emptyMap(),
-            emptyMap(),
-            emptyMap(),
-            emptyMap()
-        );
-
-        IndexSettings indexSettings = IndexSettingsModule.newIndexSettings("test_index", settings);
-        IndexModule indexModule = new IndexModule(
-            indexSettings,
-            emptyAnalysisRegistry,
-            new InternalEngineFactory(),
-            new EngineConfigFactory(indexSettings),
-            Collections.emptyMap(),
-            () -> true,
-            new IndexNameExpressionResolver(new ThreadContext(Settings.EMPTY)),
-            Collections.emptyMap()
-        );
-        expectThrows(NodeNotConnectedException.class, () -> extensionsManager.onIndexModule(indexModule));
-
-    }
-
-=======
->>>>>>> fb0ff060
     public void testIncompatibleExtensionRegistration() throws IOException, IllegalAccessException {
 
         try (MockLogAppender mockLogAppender = MockLogAppender.createForLoggers(LogManager.getLogger(ExtensionsManager.class))) {
