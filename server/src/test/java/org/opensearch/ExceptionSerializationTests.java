--- conflicted
+++ resolved
@@ -863,12 +863,9 @@
         ids.put(160, NoSeedNodeLeftException.class);
         ids.put(161, ReplicationFailedException.class);
         ids.put(162, PrimaryShardClosedException.class);
-<<<<<<< HEAD
-        ids.put(163, ClusterManagerThrottlingException.class);
-=======
         ids.put(163, DecommissioningFailedException.class);
         ids.put(164, NodeDecommissionedException.class);
->>>>>>> ab6849f3
+        ids.put(165, ClusterManagerThrottlingException.class);
 
         Map<Class<? extends OpenSearchException>, Integer> reverse = new HashMap<>();
         for (Map.Entry<Integer, Class<? extends OpenSearchException>> entry : ids.entrySet()) {
