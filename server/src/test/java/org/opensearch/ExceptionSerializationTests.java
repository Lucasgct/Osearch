--- conflicted
+++ resolved
@@ -860,11 +860,8 @@
         ids.put(159, NodeHealthCheckFailureException.class);
         ids.put(160, NoSeedNodeLeftException.class);
         ids.put(161, ReplicationFailedException.class);
-<<<<<<< HEAD
-        ids.put(162, MasterTaskThrottlingException.class);
-=======
         ids.put(162, PrimaryShardClosedException.class);
->>>>>>> 70d911ca
+        ids.put(163, MasterTaskThrottlingException.class);
 
         Map<Class<? extends OpenSearchException>, Integer> reverse = new HashMap<>();
         for (Map.Entry<Integer, Class<? extends OpenSearchException>> entry : ids.entrySet()) {
