/*
 * SPDX-License-Identifier: Apache-2.0
 *
 * The OpenSearch Contributors require contributions made to
 * this file be licensed under the Apache-2.0 license or a
 * compatible open source license.
 */

package org.opensearch.cluster.routing;

import org.hamcrest.MatcherAssert;
import org.junit.After;
import org.junit.Before;
import org.opensearch.Version;
import org.opensearch.action.ActionListener;
<<<<<<< HEAD
import org.opensearch.action.ActionRequestValidationException;
=======
import org.opensearch.action.admin.cluster.shards.routing.weighted.delete.ClusterDeleteWeightedRoutingRequest;
import org.opensearch.action.ActionRequestValidationException;
import org.opensearch.action.admin.cluster.shards.routing.weighted.delete.ClusterDeleteWeightedRoutingResponse;
>>>>>>> 2268af29
import org.opensearch.action.admin.cluster.shards.routing.weighted.put.ClusterAddWeightedRoutingAction;
import org.opensearch.action.admin.cluster.shards.routing.weighted.put.ClusterPutWeightedRoutingRequestBuilder;
import org.opensearch.client.node.NodeClient;
import org.opensearch.cluster.ClusterName;
import org.opensearch.cluster.ClusterState;
import org.opensearch.cluster.ack.ClusterStateUpdateResponse;
import org.opensearch.cluster.decommission.DecommissionAttribute;
import org.opensearch.cluster.decommission.DecommissionAttributeMetadata;
import org.opensearch.cluster.decommission.DecommissionStatus;
import org.opensearch.cluster.metadata.Metadata;
import org.opensearch.cluster.metadata.WeightedRoutingMetadata;
import org.opensearch.cluster.node.DiscoveryNode;
import org.opensearch.cluster.node.DiscoveryNodeRole;
import org.opensearch.cluster.node.DiscoveryNodes;
import org.opensearch.cluster.routing.allocation.decider.AwarenessAllocationDecider;
import org.opensearch.cluster.service.ClusterService;
import org.opensearch.common.settings.ClusterSettings;
import org.opensearch.common.settings.Settings;
import org.opensearch.test.ClusterServiceUtils;
import org.opensearch.test.OpenSearchTestCase;
import org.opensearch.test.transport.MockTransport;
import org.opensearch.threadpool.TestThreadPool;
import org.opensearch.threadpool.ThreadPool;
import org.opensearch.transport.TransportService;

import java.util.Collections;
import java.util.HashSet;
import java.util.Map;
import java.util.Set;
import java.util.concurrent.CountDownLatch;
import java.util.concurrent.TimeUnit;
import java.util.concurrent.atomic.AtomicReference;

import static org.hamcrest.Matchers.containsString;
import static org.hamcrest.Matchers.instanceOf;
import static org.hamcrest.Matchers.notNullValue;

public class WeightedRoutingServiceTests extends OpenSearchTestCase {
    private ThreadPool threadPool;
    private ClusterService clusterService;
    private TransportService transportService;
    private WeightedRoutingService weightedRoutingService;
    private ClusterSettings clusterSettings;
    NodeClient client;

    final private static Set<DiscoveryNodeRole> CLUSTER_MANAGER_ROLE = Collections.unmodifiableSet(
        new HashSet<>(Collections.singletonList(DiscoveryNodeRole.CLUSTER_MANAGER_ROLE))
    );

    final private static Set<DiscoveryNodeRole> DATA_ROLE = Collections.unmodifiableSet(
        new HashSet<>(Collections.singletonList(DiscoveryNodeRole.DATA_ROLE))
    );

    @Override
    public void setUp() throws Exception {
        super.setUp();
        threadPool = new TestThreadPool("test", Settings.EMPTY);
        clusterService = ClusterServiceUtils.createClusterService(threadPool);
    }

    @Before
    public void setUpService() {
        ClusterState clusterState = ClusterState.builder(new ClusterName("test")).build();
        clusterState = addClusterManagerNodes(clusterState);
        clusterState = addDataNodes(clusterState);
        clusterState = setLocalNode(clusterState, "nodeA1");

        ClusterState.Builder builder = ClusterState.builder(clusterState);
        ClusterServiceUtils.setState(clusterService, builder);

        final MockTransport transport = new MockTransport();
        transportService = transport.createTransportService(
            Settings.EMPTY,
            threadPool,
            TransportService.NOOP_TRANSPORT_INTERCEPTOR,
            boundTransportAddress -> clusterService.state().nodes().get("nodes1"),
            null,
            Collections.emptySet()

        );

        Settings.Builder settingsBuilder = Settings.builder()
            .put(AwarenessAllocationDecider.CLUSTER_ROUTING_ALLOCATION_AWARENESS_ATTRIBUTE_SETTING.getKey(), "zone");

        clusterSettings = new ClusterSettings(settingsBuilder.build(), ClusterSettings.BUILT_IN_CLUSTER_SETTINGS);
        transportService.start();
        transportService.acceptIncomingRequests();

        this.weightedRoutingService = new WeightedRoutingService(clusterService, threadPool, settingsBuilder.build(), clusterSettings);
        client = new NodeClient(Settings.EMPTY, threadPool);
    }

    @After
    public void shutdown() {
        clusterService.stop();
        threadPool.shutdown();
    }

    private ClusterState addDataNodes(ClusterState clusterState) {
        clusterState = addDataNodeForAZone(clusterState, "zone_A", "nodeA1", "nodeA2", "nodeA3");
        clusterState = addDataNodeForAZone(clusterState, "zone_B", "nodeB1", "nodeB2", "nodeB3");
        clusterState = addDataNodeForAZone(clusterState, "zone_C", "nodeC1", "nodeC2", "nodeC3");
        return clusterState;
    }

    private ClusterState addClusterManagerNodes(ClusterState clusterState) {
        clusterState = addClusterManagerNodeForAZone(clusterState, "zone_A", "nodeMA");
        clusterState = addClusterManagerNodeForAZone(clusterState, "zone_B", "nodeMB");
        clusterState = addClusterManagerNodeForAZone(clusterState, "zone_C", "nodeMC");
        return clusterState;
    }

    private ClusterState addDataNodeForAZone(ClusterState clusterState, String zone, String... nodeIds) {
        DiscoveryNodes.Builder nodeBuilder = DiscoveryNodes.builder(clusterState.nodes());
        org.opensearch.common.collect.List.of(nodeIds)
            .forEach(
                nodeId -> nodeBuilder.add(
                    new DiscoveryNode(
                        nodeId,
                        buildNewFakeTransportAddress(),
                        Collections.singletonMap("zone", zone),
                        DATA_ROLE,
                        Version.CURRENT
                    )
                )
            );
        clusterState = ClusterState.builder(clusterState).nodes(nodeBuilder).build();
        return clusterState;
    }

    private ClusterState addClusterManagerNodeForAZone(ClusterState clusterState, String zone, String... nodeIds) {

        DiscoveryNodes.Builder nodeBuilder = DiscoveryNodes.builder(clusterState.nodes());
        org.opensearch.common.collect.List.of(nodeIds)
            .forEach(
                nodeId -> nodeBuilder.add(
                    new DiscoveryNode(
                        nodeId,
                        buildNewFakeTransportAddress(),
                        Collections.singletonMap("zone", zone),
                        CLUSTER_MANAGER_ROLE,
                        Version.CURRENT
                    )
                )
            );
        clusterState = ClusterState.builder(clusterState).nodes(nodeBuilder).build();
        return clusterState;
    }

    private ClusterState setLocalNode(ClusterState clusterState, String nodeId) {
        DiscoveryNodes.Builder nodeBuilder = DiscoveryNodes.builder(clusterState.nodes());
        nodeBuilder.localNodeId(nodeId);
        nodeBuilder.clusterManagerNodeId(nodeId);
        clusterState = ClusterState.builder(clusterState).nodes(nodeBuilder).build();
        return clusterState;
    }

    private ClusterState setWeightedRoutingWeights(ClusterState clusterState, Map<String, Double> weights) {
        WeightedRouting weightedRouting = new WeightedRouting("zone", weights);
        WeightedRoutingMetadata weightedRoutingMetadata = new WeightedRoutingMetadata(weightedRouting);
        Metadata.Builder metadataBuilder = Metadata.builder(clusterState.metadata());
        metadataBuilder.putCustom(WeightedRoutingMetadata.TYPE, weightedRoutingMetadata);
        clusterState = ClusterState.builder(clusterState).metadata(metadataBuilder).build();
        return clusterState;
    }

    private ClusterState setDecommissionAttribute(ClusterState clusterState, DecommissionStatus status) {
        DecommissionAttribute decommissionAttribute = new DecommissionAttribute("zone", "zone_A");
        DecommissionAttributeMetadata decommissionAttributeMetadata = new DecommissionAttributeMetadata(decommissionAttribute, status);
        Metadata.Builder metadataBuilder = Metadata.builder(clusterState.metadata());
        metadataBuilder.decommissionAttributeMetadata(decommissionAttributeMetadata);
        clusterState = ClusterState.builder(clusterState).metadata(metadataBuilder).build();
        return clusterState;
    }

    public void testRegisterWeightedRoutingMetadataWithChangedWeights() throws InterruptedException {
        Map<String, Double> weights = Map.of("zone_A", 1.0, "zone_B", 1.0, "zone_C", 1.0);
        ClusterState state = clusterService.state();
        state = setWeightedRoutingWeights(state, weights);
        ClusterState.Builder builder = ClusterState.builder(state);
        ClusterServiceUtils.setState(clusterService, builder);

        ClusterPutWeightedRoutingRequestBuilder request = new ClusterPutWeightedRoutingRequestBuilder(
            client,
            ClusterAddWeightedRoutingAction.INSTANCE
        );
        WeightedRouting updatedWeightedRouting = new WeightedRouting("zone", Map.of("zone_A", 1.0, "zone_B", 0.0, "zone_C", 0.0));
        request.setWeightedRouting(updatedWeightedRouting);
        final CountDownLatch countDownLatch = new CountDownLatch(1);
        ActionListener<ClusterStateUpdateResponse> listener = new ActionListener<ClusterStateUpdateResponse>() {
            @Override
            public void onResponse(ClusterStateUpdateResponse clusterStateUpdateResponse) {
                assertTrue(clusterStateUpdateResponse.isAcknowledged());
                assertEquals(updatedWeightedRouting, clusterService.state().metadata().weightedRoutingMetadata().getWeightedRouting());
                countDownLatch.countDown();
            }

            @Override
            public void onFailure(Exception e) {
                fail("request should not fail");
            }
        };
        weightedRoutingService.registerWeightedRoutingMetadata(request.request(), listener);
        assertTrue(countDownLatch.await(30, TimeUnit.SECONDS));
    }

    public void testRegisterWeightedRoutingMetadataWithSameWeights() throws InterruptedException {
        Map<String, Double> weights = Map.of("zone_A", 1.0, "zone_B", 1.0, "zone_C", 1.0);
        ClusterState state = clusterService.state();
        state = setWeightedRoutingWeights(state, weights);
        ClusterState.Builder builder = ClusterState.builder(state);
        ClusterServiceUtils.setState(clusterService, builder);

        ClusterPutWeightedRoutingRequestBuilder request = new ClusterPutWeightedRoutingRequestBuilder(
            client,
            ClusterAddWeightedRoutingAction.INSTANCE
        );
        WeightedRouting updatedWeightedRouting = new WeightedRouting("zone", weights);
        request.setWeightedRouting(updatedWeightedRouting);
        final CountDownLatch countDownLatch = new CountDownLatch(1);
        ActionListener<ClusterStateUpdateResponse> listener = new ActionListener<ClusterStateUpdateResponse>() {
            @Override
            public void onResponse(ClusterStateUpdateResponse clusterStateUpdateResponse) {
                assertTrue(clusterStateUpdateResponse.isAcknowledged());
                assertEquals(updatedWeightedRouting, clusterService.state().metadata().weightedRoutingMetadata().getWeightedRouting());
                countDownLatch.countDown();
            }

            @Override
            public void onFailure(Exception e) {
                fail("request should not fail");
            }
        };
        weightedRoutingService.registerWeightedRoutingMetadata(request.request(), listener);
        assertTrue(countDownLatch.await(30, TimeUnit.SECONDS));
    }

<<<<<<< HEAD
=======
    public void testDeleteWeightedRoutingMetadata() throws InterruptedException {
        Map<String, Double> weights = Map.of("zone_A", 1.0, "zone_B", 1.0, "zone_C", 1.0);
        ClusterState state = clusterService.state();
        state = setWeightedRoutingWeights(state, weights);
        ClusterState.Builder builder = ClusterState.builder(state);
        ClusterServiceUtils.setState(clusterService, builder);

        ClusterDeleteWeightedRoutingRequest clusterDeleteWeightedRoutingRequest = new ClusterDeleteWeightedRoutingRequest();
        final CountDownLatch countDownLatch = new CountDownLatch(1);
        ActionListener<ClusterDeleteWeightedRoutingResponse> listener = new ActionListener<ClusterDeleteWeightedRoutingResponse>() {
            @Override
            public void onResponse(ClusterDeleteWeightedRoutingResponse clusterDeleteWeightedRoutingResponse) {
                assertTrue(clusterDeleteWeightedRoutingResponse.isAcknowledged());
                assertNull(clusterService.state().metadata().weightedRoutingMetadata());
                countDownLatch.countDown();
            }

            @Override
            public void onFailure(Exception e) {
                fail("on failure shouldn't have been called");
            }
        };
        weightedRoutingService.deleteWeightedRoutingMetadata(clusterDeleteWeightedRoutingRequest, listener);
        assertTrue(countDownLatch.await(30, TimeUnit.SECONDS));
    }

>>>>>>> 2268af29
    public void testVerifyAwarenessAttribute_InvalidAttributeName() {
        assertThrows(
            "invalid awareness attribute %s requested for updating weighted routing",
            ActionRequestValidationException.class,
            () -> weightedRoutingService.verifyAwarenessAttribute("zone2")
        );
    }

    public void testVerifyAwarenessAttribute_ValidAttributeName() {
        try {
            weightedRoutingService.verifyAwarenessAttribute("zone");
        } catch (Exception e) {
            fail("verify awareness attribute should not fail");
        }
    }
<<<<<<< HEAD
=======

    public void testAddWeightedRoutingFailsWhenDecommissionOngoing() throws InterruptedException {
        Map<String, Double> weights = Map.of("zone_A", 1.0, "zone_B", 1.0, "zone_C", 1.0);
        DecommissionStatus status = randomFrom(DecommissionStatus.INIT, DecommissionStatus.IN_PROGRESS, DecommissionStatus.SUCCESSFUL);
        ClusterState state = clusterService.state();
        state = setWeightedRoutingWeights(state, weights);
        state = setDecommissionAttribute(state, status);
        ClusterState.Builder builder = ClusterState.builder(state);
        ClusterServiceUtils.setState(clusterService, builder);

        ClusterPutWeightedRoutingRequestBuilder request = new ClusterPutWeightedRoutingRequestBuilder(
            client,
            ClusterAddWeightedRoutingAction.INSTANCE
        );
        WeightedRouting updatedWeightedRouting = new WeightedRouting("zone", weights);
        request.setWeightedRouting(updatedWeightedRouting);
        final CountDownLatch countDownLatch = new CountDownLatch(1);
        final AtomicReference<Exception> exceptionReference = new AtomicReference<>();
        ActionListener<ClusterStateUpdateResponse> listener = new ActionListener<ClusterStateUpdateResponse>() {
            @Override
            public void onResponse(ClusterStateUpdateResponse clusterStateUpdateResponse) {
                countDownLatch.countDown();
            }

            @Override
            public void onFailure(Exception e) {
                exceptionReference.set(e);
                countDownLatch.countDown();
            }
        };
        weightedRoutingService.registerWeightedRoutingMetadata(request.request(), listener);
        assertTrue(countDownLatch.await(30, TimeUnit.SECONDS));
        MatcherAssert.assertThat("Expected onFailure to be called", exceptionReference.get(), notNullValue());
        MatcherAssert.assertThat(exceptionReference.get(), instanceOf(IllegalStateException.class));
        MatcherAssert.assertThat(exceptionReference.get().getMessage(), containsString("a decommission action is ongoing with status"));
    }

    public void testAddWeightedRoutingPassesWhenDecommissionFailed() throws InterruptedException {
        Map<String, Double> weights = Map.of("zone_A", 1.0, "zone_B", 1.0, "zone_C", 1.0);
        DecommissionStatus status = DecommissionStatus.FAILED;
        ClusterState state = clusterService.state();
        state = setWeightedRoutingWeights(state, weights);
        state = setDecommissionAttribute(state, status);
        ClusterState.Builder builder = ClusterState.builder(state);
        ClusterServiceUtils.setState(clusterService, builder);

        ClusterPutWeightedRoutingRequestBuilder request = new ClusterPutWeightedRoutingRequestBuilder(
            client,
            ClusterAddWeightedRoutingAction.INSTANCE
        );
        WeightedRouting updatedWeightedRouting = new WeightedRouting("zone", weights);
        request.setWeightedRouting(updatedWeightedRouting);
        final CountDownLatch countDownLatch = new CountDownLatch(1);
        final AtomicReference<Exception> exceptionReference = new AtomicReference<>();
        ActionListener<ClusterStateUpdateResponse> listener = new ActionListener<ClusterStateUpdateResponse>() {
            @Override
            public void onResponse(ClusterStateUpdateResponse clusterStateUpdateResponse) {
                assertTrue(clusterStateUpdateResponse.isAcknowledged());
                assertEquals(updatedWeightedRouting, clusterService.state().metadata().weightedRoutingMetadata().getWeightedRouting());
                countDownLatch.countDown();
            }

            @Override
            public void onFailure(Exception e) {}
        };
        weightedRoutingService.registerWeightedRoutingMetadata(request.request(), listener);
        assertTrue(countDownLatch.await(30, TimeUnit.SECONDS));
    }
>>>>>>> 2268af29
}<|MERGE_RESOLUTION|>--- conflicted
+++ resolved
@@ -13,13 +13,9 @@
 import org.junit.Before;
 import org.opensearch.Version;
 import org.opensearch.action.ActionListener;
-<<<<<<< HEAD
-import org.opensearch.action.ActionRequestValidationException;
-=======
 import org.opensearch.action.admin.cluster.shards.routing.weighted.delete.ClusterDeleteWeightedRoutingRequest;
 import org.opensearch.action.ActionRequestValidationException;
 import org.opensearch.action.admin.cluster.shards.routing.weighted.delete.ClusterDeleteWeightedRoutingResponse;
->>>>>>> 2268af29
 import org.opensearch.action.admin.cluster.shards.routing.weighted.put.ClusterAddWeightedRoutingAction;
 import org.opensearch.action.admin.cluster.shards.routing.weighted.put.ClusterPutWeightedRoutingRequestBuilder;
 import org.opensearch.client.node.NodeClient;
@@ -257,8 +253,6 @@
         assertTrue(countDownLatch.await(30, TimeUnit.SECONDS));
     }
 
-<<<<<<< HEAD
-=======
     public void testDeleteWeightedRoutingMetadata() throws InterruptedException {
         Map<String, Double> weights = Map.of("zone_A", 1.0, "zone_B", 1.0, "zone_C", 1.0);
         ClusterState state = clusterService.state();
@@ -285,7 +279,6 @@
         assertTrue(countDownLatch.await(30, TimeUnit.SECONDS));
     }
 
->>>>>>> 2268af29
     public void testVerifyAwarenessAttribute_InvalidAttributeName() {
         assertThrows(
             "invalid awareness attribute %s requested for updating weighted routing",
@@ -301,8 +294,6 @@
             fail("verify awareness attribute should not fail");
         }
     }
-<<<<<<< HEAD
-=======
 
     public void testAddWeightedRoutingFailsWhenDecommissionOngoing() throws InterruptedException {
         Map<String, Double> weights = Map.of("zone_A", 1.0, "zone_B", 1.0, "zone_C", 1.0);
@@ -371,5 +362,4 @@
         weightedRoutingService.registerWeightedRoutingMetadata(request.request(), listener);
         assertTrue(countDownLatch.await(30, TimeUnit.SECONDS));
     }
->>>>>>> 2268af29
 }