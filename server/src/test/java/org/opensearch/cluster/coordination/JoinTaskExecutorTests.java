--- conflicted
+++ resolved
@@ -233,48 +233,34 @@
     public void testPreventJoinClusterWithDecommission() {
         Settings.builder().build();
         DecommissionAttribute decommissionAttribute = new DecommissionAttribute("zone", "zone-1");
-<<<<<<< HEAD
+        DecommissionStatus decommissionStatus = randomFrom(DecommissionStatus.IN_PROGRESS, DecommissionStatus.SUCCESSFUL);
+        DecommissionAttributeMetadata decommissionAttributeMetadata = new DecommissionAttributeMetadata(
+            decommissionAttribute,
+            decommissionStatus
+        );
+        Metadata metadata = Metadata.builder().decommissionAttributeMetadata(decommissionAttributeMetadata).build();
+        DiscoveryNode discoveryNode = newDiscoveryNode(Collections.singletonMap("zone", "zone-1"));
+        expectThrows(NodeDecommissionedException.class, () -> JoinTaskExecutor.ensureNodeCommissioned(discoveryNode, metadata));
+    }
+
+    public void testJoinClusterWithDifferentDecommission() {
+        Settings.builder().build();
+        DecommissionAttribute decommissionAttribute = new DecommissionAttribute("zone", "zone-1");
         DecommissionStatus decommissionStatus = randomFrom(
             DecommissionStatus.INIT,
             DecommissionStatus.IN_PROGRESS,
             DecommissionStatus.SUCCESSFUL
         );
-=======
-        DecommissionStatus decommissionStatus = randomFrom(DecommissionStatus.IN_PROGRESS, DecommissionStatus.SUCCESSFUL);
->>>>>>> 77cff55b
         DecommissionAttributeMetadata decommissionAttributeMetadata = new DecommissionAttributeMetadata(
             decommissionAttribute,
             decommissionStatus
         );
         Metadata metadata = Metadata.builder().decommissionAttributeMetadata(decommissionAttributeMetadata).build();
-        DiscoveryNode discoveryNode = newDiscoveryNode(Collections.singletonMap("zone", "zone-1"));
-        expectThrows(NodeDecommissionedException.class, () -> JoinTaskExecutor.ensureNodeCommissioned(discoveryNode, metadata));
-    }
-
-    public void testJoinClusterWithDifferentDecommission() {
-        Settings.builder().build();
-        DecommissionAttribute decommissionAttribute = new DecommissionAttribute("zone", "zone-1");
-<<<<<<< HEAD
-        DecommissionStatus decommissionStatus = randomFrom(DecommissionStatus.values());
-=======
-        DecommissionStatus decommissionStatus = randomFrom(
-            DecommissionStatus.INIT,
-            DecommissionStatus.IN_PROGRESS,
-            DecommissionStatus.SUCCESSFUL
-        );
->>>>>>> 77cff55b
-        DecommissionAttributeMetadata decommissionAttributeMetadata = new DecommissionAttributeMetadata(
-            decommissionAttribute,
-            decommissionStatus
-        );
-        Metadata metadata = Metadata.builder().decommissionAttributeMetadata(decommissionAttributeMetadata).build();
 
         DiscoveryNode discoveryNode = newDiscoveryNode(Collections.singletonMap("zone", "zone-2"));
         JoinTaskExecutor.ensureNodeCommissioned(discoveryNode, metadata);
     }
 
-<<<<<<< HEAD
-=======
     public void testJoinFailedForDecommissionedNode() throws Exception {
         final AllocationService allocationService = mock(AllocationService.class);
         when(allocationService.adaptAutoExpandReplicas(any())).then(invocationOnMock -> invocationOnMock.getArguments()[0]);
@@ -320,7 +306,6 @@
         assertFalse(result.resultingState.getNodes().nodeExists(decommissionedNodeID));
     }
 
->>>>>>> 77cff55b
     public void testJoinClusterWithDecommissionFailed() {
         Settings.builder().build();
         DecommissionAttribute decommissionAttribute = new DecommissionAttribute("zone", "zone-1");
