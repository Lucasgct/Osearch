--- conflicted
+++ resolved
@@ -132,15 +132,9 @@
             ActionListener<Void> listener,
             Predicate<ClusterState> changePredicate
         ) {
-<<<<<<< HEAD
             onBeforeWaitForNewClusterManagerAndRetry.run();
-            super.waitForNewMasterAndRetry(actionName, observer, request, listener, changePredicate);
+            super.waitForNewClusterManagerAndRetry(actionName, observer, request, listener, changePredicate);
             onAfterWaitForNewClusterManagerAndRetry.run();
-=======
-            onBeforeWaitForNewMasterAndRetry.run();
-            super.waitForNewClusterManagerAndRetry(actionName, observer, request, listener, changePredicate);
-            onAfterWaitForNewMasterAndRetry.run();
->>>>>>> dd7add25
         }
     }
 
