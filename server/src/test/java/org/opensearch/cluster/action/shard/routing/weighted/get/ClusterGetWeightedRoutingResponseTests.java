/*
 * SPDX-License-Identifier: Apache-2.0
 *
 * The OpenSearch Contributors require contributions made to
 * this file be licensed under the Apache-2.0 license or a
 * compatible open source license.
 */

package org.opensearch.cluster.action.shard.routing.weighted.get;

import org.opensearch.action.admin.cluster.shards.routing.weighted.get.ClusterGetWeightedRoutingResponse;
import org.opensearch.cluster.routing.WeightedRouting;
import org.opensearch.common.xcontent.XContentParser;
import org.opensearch.test.AbstractXContentTestCase;

import java.io.IOException;
import java.util.Map;

public class ClusterGetWeightedRoutingResponseTests extends AbstractXContentTestCase<ClusterGetWeightedRoutingResponse> {
    @Override
    protected ClusterGetWeightedRoutingResponse createTestInstance() {
        Map<String, Double> weights = Map.of("zone_A", 1.0, "zone_B", 0.0, "zone_C", 1.0);
        WeightedRouting weightedRouting = new WeightedRouting("", weights);
<<<<<<< HEAD
        ClusterGetWeightedRoutingResponse response = new ClusterGetWeightedRoutingResponse("1", weightedRouting, 3);
=======
        ClusterGetWeightedRoutingResponse response = new ClusterGetWeightedRoutingResponse(weightedRouting, true);
>>>>>>> 01a5842d
        return response;
    }

    @Override
    protected ClusterGetWeightedRoutingResponse doParseInstance(XContentParser parser) throws IOException {
        return ClusterGetWeightedRoutingResponse.fromXContent(parser);
    }

    @Override
    protected boolean supportsUnknownFields() {
        return false;
    }

}<|MERGE_RESOLUTION|>--- conflicted
+++ resolved
@@ -21,11 +21,7 @@
     protected ClusterGetWeightedRoutingResponse createTestInstance() {
         Map<String, Double> weights = Map.of("zone_A", 1.0, "zone_B", 0.0, "zone_C", 1.0);
         WeightedRouting weightedRouting = new WeightedRouting("", weights);
-<<<<<<< HEAD
-        ClusterGetWeightedRoutingResponse response = new ClusterGetWeightedRoutingResponse("1", weightedRouting, 3);
-=======
-        ClusterGetWeightedRoutingResponse response = new ClusterGetWeightedRoutingResponse(weightedRouting, true);
->>>>>>> 01a5842d
+        ClusterGetWeightedRoutingResponse response = new ClusterGetWeightedRoutingResponse(weightedRouting, true, 0);
         return response;
     }
 
