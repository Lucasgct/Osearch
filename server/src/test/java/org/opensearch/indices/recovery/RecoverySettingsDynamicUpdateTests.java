/*
 * SPDX-License-Identifier: Apache-2.0
 *
 * The OpenSearch Contributors require contributions made to
 * this file be licensed under the Apache-2.0 license or a
 * compatible open source license.
 */

/*
 * Licensed to Elasticsearch under one or more contributor
 * license agreements. See the NOTICE file distributed with
 * this work for additional information regarding copyright
 * ownership. Elasticsearch licenses this file to you under
 * the Apache License, Version 2.0 (the "License"); you may
 * not use this file except in compliance with the License.
 * You may obtain a copy of the License at
 *
 *     http://www.apache.org/licenses/LICENSE-2.0
 *
 * Unless required by applicable law or agreed to in writing,
 * software distributed under the License is distributed on an
 * "AS IS" BASIS, WITHOUT WARRANTIES OR CONDITIONS OF ANY
 * KIND, either express or implied.  See the License for the
 * specific language governing permissions and limitations
 * under the License.
 */

/*
 * Modifications Copyright OpenSearch Contributors. See
 * GitHub history for details.
 */

package org.opensearch.indices.recovery;

import org.opensearch.common.settings.ClusterSettings;
import org.opensearch.common.settings.Settings;
import org.opensearch.common.unit.TimeValue;
import org.opensearch.core.common.unit.ByteSizeUnit;
import org.opensearch.core.common.unit.ByteSizeValue;
import org.opensearch.test.OpenSearchTestCase;

import java.util.concurrent.TimeUnit;

public class RecoverySettingsDynamicUpdateTests extends OpenSearchTestCase {
    private final ClusterSettings clusterSettings = new ClusterSettings(Settings.EMPTY, ClusterSettings.BUILT_IN_CLUSTER_SETTINGS);
    private final RecoverySettings recoverySettings = new RecoverySettings(Settings.EMPTY, clusterSettings);

    public void testZeroBytesPerSecondIsNoRateLimit() {
        clusterSettings.applySettings(
            Settings.builder().put(RecoverySettings.INDICES_RECOVERY_MAX_BYTES_PER_SEC_SETTING.getKey(), 0).build()
        );
        assertNull(recoverySettings.recoveryRateLimiter());
        clusterSettings.applySettings(
            Settings.builder().put(RecoverySettings.INDICES_REPLICATION_MAX_BYTES_PER_SEC_SETTING.getKey(), 0).build()
        );
        assertNull(recoverySettings.replicationRateLimiter());
    }

    public void testSetReplicationMaxBytesPerSec() {
        assertEquals(40, (int) recoverySettings.replicationRateLimiter().getMBPerSec());
        clusterSettings.applySettings(
            Settings.builder()
                .put(RecoverySettings.INDICES_RECOVERY_MAX_BYTES_PER_SEC_SETTING.getKey(), new ByteSizeValue(60, ByteSizeUnit.MB))
                .build()
        );
        assertEquals(60, (int) recoverySettings.replicationRateLimiter().getMBPerSec());
        clusterSettings.applySettings(
            Settings.builder()
                .put(RecoverySettings.INDICES_REPLICATION_MAX_BYTES_PER_SEC_SETTING.getKey(), new ByteSizeValue(80, ByteSizeUnit.MB))
                .build()
        );
        assertEquals(80, (int) recoverySettings.replicationRateLimiter().getMBPerSec());
    }

    public void testRetryDelayStateSync() {
        long duration = between(1, 1000);
        TimeUnit timeUnit = randomFrom(TimeUnit.MILLISECONDS, TimeUnit.SECONDS, TimeUnit.MINUTES, TimeUnit.HOURS);
        clusterSettings.applySettings(
            Settings.builder().put(RecoverySettings.INDICES_RECOVERY_RETRY_DELAY_STATE_SYNC_SETTING.getKey(), duration, timeUnit).build()
        );
        assertEquals(new TimeValue(duration, timeUnit), recoverySettings.retryDelayStateSync());
    }

    public void testRetryDelayNetwork() {
        long duration = between(1, 1000);
        TimeUnit timeUnit = randomFrom(TimeUnit.MILLISECONDS, TimeUnit.SECONDS, TimeUnit.MINUTES, TimeUnit.HOURS);
        clusterSettings.applySettings(
            Settings.builder().put(RecoverySettings.INDICES_RECOVERY_RETRY_DELAY_NETWORK_SETTING.getKey(), duration, timeUnit).build()
        );
        assertEquals(new TimeValue(duration, timeUnit), recoverySettings.retryDelayNetwork());
    }

    public void testActivityTimeout() {
        long duration = between(1, 1000);
        TimeUnit timeUnit = randomFrom(TimeUnit.MILLISECONDS, TimeUnit.SECONDS, TimeUnit.MINUTES, TimeUnit.HOURS);
        clusterSettings.applySettings(
            Settings.builder().put(RecoverySettings.INDICES_RECOVERY_ACTIVITY_TIMEOUT_SETTING.getKey(), duration, timeUnit).build()
        );
        assertEquals(new TimeValue(duration, timeUnit), recoverySettings.activityTimeout());
    }

    public void testInternalActionTimeout() {
        long duration = between(1, 1000);
        TimeUnit timeUnit = randomFrom(TimeUnit.MILLISECONDS, TimeUnit.SECONDS, TimeUnit.MINUTES, TimeUnit.HOURS);
        clusterSettings.applySettings(
            Settings.builder().put(RecoverySettings.INDICES_RECOVERY_INTERNAL_ACTION_TIMEOUT_SETTING.getKey(), duration, timeUnit).build()
        );
        assertEquals(new TimeValue(duration, timeUnit), recoverySettings.internalActionTimeout());
    }

    public void testInternalLongActionTimeout() {
        long duration = between(1, 1000);
        TimeUnit timeUnit = randomFrom(TimeUnit.MILLISECONDS, TimeUnit.SECONDS, TimeUnit.MINUTES, TimeUnit.HOURS);
        clusterSettings.applySettings(
            Settings.builder()
                .put(RecoverySettings.INDICES_RECOVERY_INTERNAL_LONG_ACTION_TIMEOUT_SETTING.getKey(), duration, timeUnit)
                .build()
        );
        assertEquals(new TimeValue(duration, timeUnit), recoverySettings.internalActionLongTimeout());
    }

<<<<<<< HEAD
    public void testChunkSize() {
        ByteSizeValue chunkSize = new ByteSizeValue(between(1, 1000), ByteSizeUnit.BYTES);
        clusterSettings.applySettings(
            Settings.builder().put(RecoverySettings.INDICES_RECOVERY_CHUNK_SIZE_SETTING.getKey(), chunkSize).build()
        );
        assertEquals(chunkSize, recoverySettings.getChunkSize());
    }

=======
    public void testInternalActionRetryTimeout() {
        long duration = between(1, 1000);
        TimeUnit timeUnit = randomFrom(TimeUnit.MILLISECONDS, TimeUnit.SECONDS, TimeUnit.MINUTES, TimeUnit.HOURS);
        clusterSettings.applySettings(
            Settings.builder()
                .put(RecoverySettings.INDICES_RECOVERY_INTERNAL_ACTION_RETRY_TIMEOUT_SETTING.getKey(), duration, timeUnit)
                .build()
        );
        assertEquals(new TimeValue(duration, timeUnit), recoverySettings.internalActionRetryTimeout());
    }
>>>>>>> 5bad14cf
}<|MERGE_RESOLUTION|>--- conflicted
+++ resolved
@@ -119,7 +119,6 @@
         assertEquals(new TimeValue(duration, timeUnit), recoverySettings.internalActionLongTimeout());
     }
 
-<<<<<<< HEAD
     public void testChunkSize() {
         ByteSizeValue chunkSize = new ByteSizeValue(between(1, 1000), ByteSizeUnit.BYTES);
         clusterSettings.applySettings(
@@ -128,7 +127,6 @@
         assertEquals(chunkSize, recoverySettings.getChunkSize());
     }
 
-=======
     public void testInternalActionRetryTimeout() {
         long duration = between(1, 1000);
         TimeUnit timeUnit = randomFrom(TimeUnit.MILLISECONDS, TimeUnit.SECONDS, TimeUnit.MINUTES, TimeUnit.HOURS);
@@ -139,5 +137,4 @@
         );
         assertEquals(new TimeValue(duration, timeUnit), recoverySettings.internalActionRetryTimeout());
     }
->>>>>>> 5bad14cf
 }