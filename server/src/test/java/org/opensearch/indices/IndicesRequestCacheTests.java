--- conflicted
+++ resolved
@@ -51,6 +51,7 @@
 import org.opensearch.common.cache.RemovalReason;
 import org.opensearch.common.cache.module.CacheModule;
 import org.opensearch.common.cache.stats.ImmutableCacheStats;
+import org.opensearch.common.cache.stats.ImmutableCacheStatsHolder;
 import org.opensearch.common.io.stream.BytesStreamOutput;
 import org.opensearch.common.lucene.index.OpenSearchDirectoryReader;
 import org.opensearch.common.settings.Settings;
@@ -812,18 +813,13 @@
             assertNotNull(indexToKeep.getShard(i));
             assertNotNull(indexToClose.getShard(i));
         }
-<<<<<<< HEAD
-        ThreadPool threadPool = getThreadPool();
+
+        threadPool = getThreadPool();
         Settings settings = Settings.builder()
             .put(INDICES_REQUEST_CACHE_STALENESS_THRESHOLD_SETTING.getKey(), "0.001%")
             .put(FeatureFlags.PLUGGABLE_CACHE, true)
             .build();
-        IndicesRequestCache cache = new IndicesRequestCache(settings, (shardId -> {
-=======
-        threadPool = getThreadPool();
-        Settings settings = Settings.builder().put(INDICES_REQUEST_CACHE_STALENESS_THRESHOLD_SETTING.getKey(), "0.001%").build();
         cache = new IndicesRequestCache(settings, (shardId -> {
->>>>>>> f7984974
             IndexService indexService = null;
             try {
                 indexService = indicesService.indexServiceSafe(shardId.getIndex());
@@ -877,6 +873,7 @@
                 ShardId shardId = indexService.getShard(i).shardId();
                 List<String> dimensionValues = List.of(shardId.getIndexName(), shardId.toString());
                 initialDimensionValues.add(dimensionValues);
+                ImmutableCacheStatsHolder holder = cache.stats();
                 ImmutableCacheStats snapshot = cache.stats().getStatsForDimensionValues(dimensionValues);
                 assertNotNull(snapshot);
                 // check the values are not empty by confirming entries != 0, this should always be true since the missed value is loaded
