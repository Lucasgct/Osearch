--- conflicted
+++ resolved
@@ -15,10 +15,7 @@
 import org.opensearch.cluster.metadata.IndexMetadata;
 import org.opensearch.common.settings.ClusterSettings;
 import org.opensearch.common.settings.Settings;
-<<<<<<< HEAD
-=======
 import org.opensearch.common.util.CancellableThreads;
->>>>>>> ab6849f3
 import org.opensearch.index.engine.NRTReplicationEngineFactory;
 import org.opensearch.index.shard.IndexShard;
 import org.opensearch.index.shard.IndexShardTestCase;
@@ -65,11 +62,7 @@
             .put("node.name", SegmentReplicationTargetServiceTests.class.getSimpleName())
             .build();
         final ClusterSettings clusterSettings = new ClusterSettings(settings, ClusterSettings.BUILT_IN_CLUSTER_SETTINGS);
-<<<<<<< HEAD
-        primaryShard = newStartedShard(true);
-=======
         primaryShard = newStartedShard(true, settings);
->>>>>>> ab6849f3
         replicaShard = newShard(false, settings, new NRTReplicationEngineFactory());
         recoverReplica(replicaShard, primaryShard, true);
         checkpoint = new ReplicationCheckpoint(replicaShard.shardId(), 0L, 0L, 0L, 0L);
@@ -179,11 +172,7 @@
         // Create a spy of Target Service so that we can verify invocation of startReplication call with specific checkpoint on it.
         SegmentReplicationTargetService serviceSpy = spy(sut);
         final SegmentReplicationTarget target = new SegmentReplicationTarget(
-<<<<<<< HEAD
-            checkpoint,
-=======
             initialCheckpoint,
->>>>>>> ab6849f3
             replicaShard,
             replicationSource,
             mock(SegmentReplicationTargetService.SegmentReplicationListener.class)
@@ -208,9 +197,6 @@
 
         // wait for the new checkpoint to arrive, before the listener completes.
         latch.await(30, TimeUnit.SECONDS);
-<<<<<<< HEAD
-        verify(serviceSpy, times(0)).startReplication(eq(aheadCheckpoint), eq(replicaShard), any());
-=======
         verify(targetSpy, times(0)).cancel(any());
         verify(serviceSpy, times(0)).startReplication(eq(aheadCheckpoint), eq(replicaShard), any());
     }
@@ -251,7 +237,6 @@
         assertEquals(CANCELLED, targetSpy.state().getStage());
         verify(targetSpy, times(1)).cancel("Cancelling stuck target after new primary");
         verify(serviceSpy, times(1)).startReplication(eq(newPrimaryCheckpoint), eq(replicaShard), any());
->>>>>>> ab6849f3
     }
 
     public void testNewCheckpointBehindCurrentCheckpoint() {
