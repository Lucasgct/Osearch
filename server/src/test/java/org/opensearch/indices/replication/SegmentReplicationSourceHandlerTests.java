/*
 * SPDX-License-Identifier: Apache-2.0
 *
 * The OpenSearch Contributors require contributions made to
 * this file be licensed under the Apache-2.0 license or a
 * compatible open source license.
 */

package org.opensearch.indices.replication;

import org.hamcrest.MatcherAssert;
import org.hamcrest.Matchers;
import org.junit.Assert;
import org.mockito.Mockito;
import org.opensearch.OpenSearchException;
import org.opensearch.Version;
import org.opensearch.action.ActionListener;
import org.opensearch.cluster.metadata.IndexMetadata;
import org.opensearch.cluster.node.DiscoveryNode;
import org.opensearch.common.settings.Settings;
import org.opensearch.common.util.CancellableThreads;
<<<<<<< HEAD
=======
import org.opensearch.common.xcontent.XContentType;
>>>>>>> ab6849f3
import org.opensearch.index.shard.IndexShard;
import org.opensearch.index.shard.IndexShardTestCase;
import org.opensearch.index.store.StoreFileMetadata;
import org.opensearch.indices.recovery.FileChunkWriter;
import org.opensearch.indices.replication.checkpoint.ReplicationCheckpoint;
import org.opensearch.indices.replication.common.CopyState;

import java.io.IOException;
import java.util.Collections;
import java.util.List;
import java.util.concurrent.CountDownLatch;
import java.util.concurrent.TimeUnit;

import static org.mockito.Mockito.mock;
import static org.mockito.Mockito.verify;
import static org.mockito.Mockito.times;

public class SegmentReplicationSourceHandlerTests extends IndexShardTestCase {

    private final DiscoveryNode localNode = new DiscoveryNode("local", buildNewFakeTransportAddress(), Version.CURRENT);
    private DiscoveryNode replicaDiscoveryNode;
    private IndexShard primary;
    private IndexShard replica;

    private FileChunkWriter chunkWriter;

    @Override
    public void setUp() throws Exception {
        super.setUp();
        final Settings settings = Settings.builder().put(IndexMetadata.SETTING_REPLICATION_TYPE, "SEGMENT").put(Settings.EMPTY).build();
        primary = newStartedShard(true, settings);
        replica = newShard(primary.shardId(), false);
        recoverReplica(replica, primary, true);
        replicaDiscoveryNode = replica.recoveryState().getTargetNode();
    }

    @Override
    public void tearDown() throws Exception {
        closeShards(primary, replica);
        super.tearDown();
    }

    public void testSendFiles() throws IOException {
        chunkWriter = (fileMetadata, position, content, lastChunk, totalTranslogOps, listener) -> listener.onResponse(null);

        final ReplicationCheckpoint latestReplicationCheckpoint = primary.getLatestReplicationCheckpoint();
        final CopyState copyState = new CopyState(latestReplicationCheckpoint, primary);
        SegmentReplicationSourceHandler handler = new SegmentReplicationSourceHandler(
            localNode,
            chunkWriter,
            threadPool,
            copyState,
            primary.routingEntry().allocationId().getId(),
            5000,
            1
        );

        final List<StoreFileMetadata> expectedFiles = List.copyOf(copyState.getMetadataMap().values());

        final GetSegmentFilesRequest getSegmentFilesRequest = new GetSegmentFilesRequest(
            1L,
            replica.routingEntry().allocationId().getId(),
            replicaDiscoveryNode,
            expectedFiles,
            latestReplicationCheckpoint
        );

        handler.sendFiles(getSegmentFilesRequest, new ActionListener<>() {
            @Override
            public void onResponse(GetSegmentFilesResponse getSegmentFilesResponse) {
                MatcherAssert.assertThat(getSegmentFilesResponse.files, Matchers.containsInAnyOrder(expectedFiles.toArray()));
            }

            @Override
            public void onFailure(Exception e) {
                Assert.fail();
            }
        });
    }

    public void testSendFiles_emptyRequest() throws IOException {
        chunkWriter = mock(FileChunkWriter.class);

        final ReplicationCheckpoint latestReplicationCheckpoint = primary.getLatestReplicationCheckpoint();
        final CopyState copyState = new CopyState(latestReplicationCheckpoint, primary);
        SegmentReplicationSourceHandler handler = new SegmentReplicationSourceHandler(
            localNode,
            chunkWriter,
            threadPool,
            copyState,
            primary.routingEntry().allocationId().getId(),
            5000,
            1
        );

        final GetSegmentFilesRequest getSegmentFilesRequest = new GetSegmentFilesRequest(
            1L,
            replica.routingEntry().allocationId().getId(),
            replicaDiscoveryNode,
            Collections.emptyList(),
            latestReplicationCheckpoint
        );

        handler.sendFiles(getSegmentFilesRequest, new ActionListener<>() {
            @Override
            public void onResponse(GetSegmentFilesResponse getSegmentFilesResponse) {
                assertTrue(getSegmentFilesResponse.files.isEmpty());
                Mockito.verifyNoInteractions(chunkWriter);
            }

            @Override
            public void onFailure(Exception e) {
                Assert.fail();
            }
        });
    }

    public void testSendFileFails() throws IOException {
        // index some docs on the primary so a segment is created.
        indexDoc(primary, "1", "{\"foo\" : \"baz\"}", XContentType.JSON, "foobar");
        primary.refresh("Test");
        chunkWriter = (fileMetadata, position, content, lastChunk, totalTranslogOps, listener) -> listener.onFailure(
            new OpenSearchException("Test")
        );

        final ReplicationCheckpoint latestReplicationCheckpoint = primary.getLatestReplicationCheckpoint();
        final CopyState copyState = new CopyState(latestReplicationCheckpoint, primary);
        SegmentReplicationSourceHandler handler = new SegmentReplicationSourceHandler(
            localNode,
            chunkWriter,
            threadPool,
            copyState,
            primary.routingEntry().allocationId().getId(),
            5000,
            1
        );

        final List<StoreFileMetadata> expectedFiles = List.copyOf(copyState.getMetadataMap().values());

        final GetSegmentFilesRequest getSegmentFilesRequest = new GetSegmentFilesRequest(
            1L,
            replica.routingEntry().allocationId().getId(),
            replicaDiscoveryNode,
            expectedFiles,
            latestReplicationCheckpoint
        );

        handler.sendFiles(getSegmentFilesRequest, new ActionListener<>() {
            @Override
            public void onResponse(GetSegmentFilesResponse getSegmentFilesResponse) {
                Assert.fail();
            }

            @Override
            public void onFailure(Exception e) {
                assertEquals(e.getClass(), OpenSearchException.class);
            }
        });
    }

    public void testReplicationAlreadyRunning() throws IOException {
        chunkWriter = mock(FileChunkWriter.class);

        final ReplicationCheckpoint latestReplicationCheckpoint = primary.getLatestReplicationCheckpoint();
        final CopyState copyState = new CopyState(latestReplicationCheckpoint, primary);
        SegmentReplicationSourceHandler handler = new SegmentReplicationSourceHandler(
            localNode,
            chunkWriter,
            threadPool,
            copyState,
            primary.routingEntry().allocationId().getId(),
            5000,
            1
        );

        final GetSegmentFilesRequest getSegmentFilesRequest = new GetSegmentFilesRequest(
            1L,
            replica.routingEntry().allocationId().getId(),
            replicaDiscoveryNode,
            Collections.emptyList(),
            latestReplicationCheckpoint
        );

        handler.sendFiles(getSegmentFilesRequest, mock(ActionListener.class));
        Assert.assertThrows(OpenSearchException.class, () -> { handler.sendFiles(getSegmentFilesRequest, mock(ActionListener.class)); });
    }

    public void testCancelReplication() throws IOException, InterruptedException {
        CountDownLatch latch = new CountDownLatch(1);
        chunkWriter = mock(FileChunkWriter.class);

        final ReplicationCheckpoint latestReplicationCheckpoint = primary.getLatestReplicationCheckpoint();
        final CopyState copyState = new CopyState(latestReplicationCheckpoint, primary);
        SegmentReplicationSourceHandler handler = new SegmentReplicationSourceHandler(
            localNode,
            chunkWriter,
            threadPool,
            copyState,
            primary.routingEntry().allocationId().getId(),
            5000,
            1
        );

        final GetSegmentFilesRequest getSegmentFilesRequest = new GetSegmentFilesRequest(
            1L,
            replica.routingEntry().allocationId().getId(),
            replicaDiscoveryNode,
            Collections.emptyList(),
            latestReplicationCheckpoint
        );

        // cancel before xfer starts. Cancels during copy will be tested in SegmentFileTransferHandlerTests, that uses the same
        // cancellableThreads.
        handler.cancel("test");
        handler.sendFiles(getSegmentFilesRequest, new ActionListener<>() {
            @Override
            public void onResponse(GetSegmentFilesResponse getSegmentFilesResponse) {
                Assert.fail("Expected failure.");
            }

            @Override
            public void onFailure(Exception e) {
                assertEquals(CancellableThreads.ExecutionCancelledException.class, e.getClass());
                latch.countDown();
            }
        });
        latch.await(2, TimeUnit.SECONDS);
<<<<<<< HEAD
=======
        verify(chunkWriter, times(1)).cancel();
>>>>>>> ab6849f3
        assertEquals("listener should have resolved with failure", 0, latch.getCount());
    }
}<|MERGE_RESOLUTION|>--- conflicted
+++ resolved
@@ -19,10 +19,7 @@
 import org.opensearch.cluster.node.DiscoveryNode;
 import org.opensearch.common.settings.Settings;
 import org.opensearch.common.util.CancellableThreads;
-<<<<<<< HEAD
-=======
 import org.opensearch.common.xcontent.XContentType;
->>>>>>> ab6849f3
 import org.opensearch.index.shard.IndexShard;
 import org.opensearch.index.shard.IndexShardTestCase;
 import org.opensearch.index.store.StoreFileMetadata;
@@ -250,10 +247,7 @@
             }
         });
         latch.await(2, TimeUnit.SECONDS);
-<<<<<<< HEAD
-=======
         verify(chunkWriter, times(1)).cancel();
->>>>>>> ab6849f3
         assertEquals("listener should have resolved with failure", 0, latch.getCount());
     }
 }