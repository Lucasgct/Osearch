--- conflicted
+++ resolved
@@ -63,11 +63,7 @@
 
         params.put("index", index);
         params.put("local", String.valueOf(local));
-<<<<<<< HEAD
-        params.put("master_timeout", clusterManagerTimeout);
-=======
         params.put("cluster_manager_timeout", clusterManagerTimeout);
->>>>>>> dd7add25
         params.put("timeout", timeout);
         params.put("wait_for_status", waitForStatus.name());
         if (waitForNoRelocatingShards || randomBoolean()) {
