/*
 * SPDX-License-Identifier: Apache-2.0
 *
 * The OpenSearch Contributors require contributions made to
 * this file be licensed under the Apache-2.0 license or a
 * compatible open source license.
 */

/*
 * Licensed to Elasticsearch under one or more contributor
 * license agreements. See the NOTICE file distributed with
 * this work for additional information regarding copyright
 * ownership. Elasticsearch licenses this file to you under
 * the Apache License, Version 2.0 (the "License"); you may
 * not use this file except in compliance with the License.
 * You may obtain a copy of the License at
 *
 *    http://www.apache.org/licenses/LICENSE-2.0
 *
 * Unless required by applicable law or agreed to in writing,
 * software distributed under the License is distributed on an
 * "AS IS" BASIS, WITHOUT WARRANTIES OR CONDITIONS OF ANY
 * KIND, either express or implied.  See the License for the
 * specific language governing permissions and limitations
 * under the License.
 */
/*
 * Modifications Copyright OpenSearch Contributors. See
 * GitHub history for details.
 */

package org.opensearch.action.support.replication;

import org.apache.logging.log4j.Logger;
import org.apache.lucene.index.CorruptIndexException;
import org.apache.lucene.store.AlreadyClosedException;
import org.opensearch.Version;
import org.opensearch.action.ActionListener;
import org.opensearch.action.UnavailableShardsException;
import org.opensearch.action.support.ActiveShardCount;
import org.opensearch.action.support.PlainActionFuture;
import org.opensearch.action.support.replication.ReplicationResponse.ShardInfo;
import org.opensearch.cluster.ClusterState;
import org.opensearch.cluster.action.shard.ShardStateAction;
import org.opensearch.cluster.metadata.IndexMetadata;
import org.opensearch.cluster.node.DiscoveryNode;
import org.opensearch.cluster.node.DiscoveryNodes;
import org.opensearch.cluster.routing.AllocationId;
import org.opensearch.cluster.routing.IndexShardRoutingTable;
import org.opensearch.cluster.routing.ShardRouting;
import org.opensearch.cluster.routing.ShardRoutingState;
import org.opensearch.common.breaker.CircuitBreaker;
import org.opensearch.common.breaker.CircuitBreakingException;
import org.opensearch.common.transport.TransportAddress;
import org.opensearch.common.unit.TimeValue;
import org.opensearch.common.util.concurrent.ConcurrentCollections;
import org.opensearch.common.util.concurrent.OpenSearchRejectedExecutionException;
import org.opensearch.common.util.set.Sets;
import org.opensearch.index.shard.IndexShardNotStartedException;
import org.opensearch.index.shard.IndexShardState;
import org.opensearch.index.shard.ReplicationGroup;
import org.opensearch.index.shard.ShardId;
import org.opensearch.node.NodeClosedException;
import org.opensearch.test.OpenSearchTestCase;
import org.opensearch.threadpool.TestThreadPool;
import org.opensearch.threadpool.ThreadPool;
import org.opensearch.transport.ConnectTransportException;
import org.opensearch.transport.RemoteTransportException;
import org.opensearch.transport.SendRequestTransportException;

import java.net.InetAddress;
import java.util.ArrayList;
import java.util.Collections;
import java.util.HashMap;
import java.util.HashSet;
import java.util.List;
import java.util.Map;
import java.util.Set;
import java.util.concurrent.ExecutionException;
import java.util.concurrent.atomic.AtomicBoolean;
import java.util.concurrent.atomic.AtomicInteger;
import java.util.concurrent.atomic.AtomicReference;
import java.util.function.Supplier;
import java.util.stream.Collectors;
import java.util.stream.IntStream;

import static org.hamcrest.Matchers.arrayWithSize;
import static org.hamcrest.Matchers.equalTo;
import static org.hamcrest.Matchers.instanceOf;
import static org.hamcrest.Matchers.notNullValue;
import static org.hamcrest.Matchers.nullValue;
import static org.opensearch.action.support.replication.ClusterStateCreationUtils.state;
import static org.opensearch.action.support.replication.ClusterStateCreationUtils.stateWithActivePrimary;
import static org.opensearch.action.support.replication.ReplicationOperation.RetryOnPrimaryException;
import static org.opensearch.cluster.routing.TestShardRouting.newShardRouting;

public class ReplicationOperationTests extends OpenSearchTestCase {

    private ThreadPool threadPool;

    @Override
    public void setUp() throws Exception {
        super.setUp();
        threadPool = new TestThreadPool(getTestName());
    }

    @Override
    public void tearDown() throws Exception {
        terminate(threadPool);
        super.tearDown();
    }

    public void testReplication() throws Exception {
        final String index = "test";
        final ShardId shardId = new ShardId(index, "_na_", 0);

        ClusterState initialState = stateWithActivePrimary(index, true, randomInt(5));
        IndexMetadata indexMetadata = initialState.getMetadata().index(index);
        final long primaryTerm = indexMetadata.primaryTerm(0);
        final IndexShardRoutingTable indexShardRoutingTable = initialState.getRoutingTable().shardRoutingTable(shardId);
        ShardRouting primaryShard = indexShardRoutingTable.primaryShard();
        if (primaryShard.relocating() && randomBoolean()) {
            // simulate execution of the replication phase on the relocation target node after relocation source was marked as relocated
            initialState = ClusterState.builder(initialState)
                .nodes(DiscoveryNodes.builder(initialState.nodes()).localNodeId(primaryShard.relocatingNodeId()))
                .build();
            primaryShard = primaryShard.getTargetRelocatingShard();
        }
        // add a few in-sync allocation ids that don't have corresponding routing entries
        final Set<String> staleAllocationIds = Sets.newHashSet(generateRandomStringArray(4, 10, false));

        final Set<String> inSyncAllocationIds = Sets.union(indexMetadata.inSyncAllocationIds(0), staleAllocationIds);

        final Set<String> trackedShards = new HashSet<>();
        final Set<String> untrackedShards = new HashSet<>();
        addTrackingInfo(indexShardRoutingTable, primaryShard, trackedShards, untrackedShards);
        trackedShards.addAll(staleAllocationIds);

        final ReplicationGroup replicationGroup = new ReplicationGroup(indexShardRoutingTable, inSyncAllocationIds, trackedShards, 0);

        final Set<ShardRouting> expectedReplicas = getExpectedReplicas(shardId, initialState, trackedShards);

        final Map<ShardRouting, Exception> simulatedFailures = new HashMap<>();
        final Map<ShardRouting, Exception> reportedFailures = new HashMap<>();
        for (ShardRouting replica : expectedReplicas) {
            if (randomBoolean()) {
                Exception t;
                boolean criticalFailure = randomBoolean();
                if (criticalFailure) {
                    t = new CorruptIndexException("simulated", (String) null);
                    reportedFailures.put(replica, t);
                } else {
                    t = new IndexShardNotStartedException(shardId, IndexShardState.RECOVERING);
                }
                logger.debug("--> simulating failure on {} with [{}]", replica, t.getClass().getSimpleName());
                simulatedFailures.put(replica, t);
            }
        }

        Request request = new Request(shardId);
        PlainActionFuture<TestPrimary.Result> listener = new PlainActionFuture<>();
        final TestReplicaProxy replicasProxy = new TestReplicaProxy(simulatedFailures);

        final TestPrimary primary = new TestPrimary(primaryShard, () -> replicationGroup, threadPool);
        final TestReplicationOperation op = new TestReplicationOperation(
            request,
            primary,
            listener,
            replicasProxy,
            primaryTerm,
<<<<<<< HEAD
            new FanoutReplicationProxy<>()
=======
            new FanoutReplicationProxy<>(replicasProxy)
>>>>>>> c21c8998
        );
        op.execute();
        assertThat("request was not processed on primary", request.processedOnPrimary.get(), equalTo(true));
        assertThat(request.processedOnReplicas, equalTo(expectedReplicas));
        assertThat(replicasProxy.failedReplicas, equalTo(simulatedFailures.keySet()));
        assertThat(replicasProxy.markedAsStaleCopies, equalTo(staleAllocationIds));
        assertThat("post replication operations not run on primary", request.runPostReplicationActionsOnPrimary.get(), equalTo(true));
        assertTrue("listener is not marked as done", listener.isDone());
        ShardInfo shardInfo = listener.actionGet().getShardInfo();
        assertThat(shardInfo.getFailed(), equalTo(reportedFailures.size()));
        assertThat(shardInfo.getFailures(), arrayWithSize(reportedFailures.size()));
        assertThat(shardInfo.getSuccessful(), equalTo(1 + expectedReplicas.size() - simulatedFailures.size()));
        final List<ShardRouting> unassignedShards = indexShardRoutingTable.shardsWithState(ShardRoutingState.UNASSIGNED);
        final int totalShards = 1 + expectedReplicas.size() + unassignedShards.size() + untrackedShards.size();
        assertThat(replicationGroup.toString(), shardInfo.getTotal(), equalTo(totalShards));

        assertThat(primary.knownLocalCheckpoints.remove(primaryShard.allocationId().getId()), equalTo(primary.localCheckpoint));
        assertThat(primary.knownLocalCheckpoints, equalTo(replicasProxy.generatedLocalCheckpoints));
        assertThat(primary.knownGlobalCheckpoints.remove(primaryShard.allocationId().getId()), equalTo(primary.globalCheckpoint));
        assertThat(primary.knownGlobalCheckpoints, equalTo(replicasProxy.generatedGlobalCheckpoints));
    }

    public void testReplicationWithRemoteTranslogEnabled() throws Exception {
        Set<AllocationId> initializingIds = new HashSet<>();
        IntStream.range(0, randomIntBetween(2, 5)).forEach(x -> initializingIds.add(AllocationId.newInitializing()));
        Set<AllocationId> activeIds = new HashSet<>();
        IntStream.range(0, randomIntBetween(2, 5)).forEach(x -> activeIds.add(AllocationId.newInitializing()));

        AllocationId primaryId = activeIds.iterator().next();

        ShardId shardId = new ShardId("test", "_na_", 0);
        IndexShardRoutingTable.Builder builder = new IndexShardRoutingTable.Builder(shardId);
        final ShardRouting primaryShard = newShardRouting(
            shardId,
            nodeIdFromAllocationId(primaryId),
            null,
            true,
            ShardRoutingState.STARTED,
            primaryId
        );
        initializingIds.forEach(
            aId -> builder.addShard(newShardRouting(shardId, nodeIdFromAllocationId(aId), null, false, ShardRoutingState.INITIALIZING, aId))
        );
        activeIds.stream()
            .filter(aId -> !aId.equals(primaryId))
            .forEach(
                aId -> builder.addShard(newShardRouting(shardId, nodeIdFromAllocationId(aId), null, false, ShardRoutingState.STARTED, aId))
            );
        builder.addShard(primaryShard);
        IndexShardRoutingTable routingTable = builder.build();

        Set<String> inSyncAllocationIds = activeIds.stream().map(AllocationId::getId).collect(Collectors.toSet());
        ReplicationGroup replicationGroup = new ReplicationGroup(routingTable, inSyncAllocationIds, inSyncAllocationIds, 0);
        List<ShardRouting> replicationTargets = replicationGroup.getReplicationTargets();
        assertEquals(inSyncAllocationIds.size(), replicationTargets.size());
        assertTrue(
            replicationTargets.stream().map(sh -> sh.allocationId().getId()).collect(Collectors.toSet()).containsAll(inSyncAllocationIds)
        );

        Request request = new Request(shardId);
        PlainActionFuture<TestPrimary.Result> listener = new PlainActionFuture<>();
        Map<ShardRouting, Exception> simulatedFailures = new HashMap<>();
        TestReplicaProxy replicasProxy = new TestReplicaProxy(simulatedFailures);
        TestPrimary primary = new TestPrimary(primaryShard, () -> replicationGroup, threadPool);
        final TestReplicationOperation op = new TestReplicationOperation(
            request,
            primary,
            listener,
            replicasProxy,
            0,
<<<<<<< HEAD
            new ReplicationModeAwareProxy<>(ReplicationMode.NO_REPLICATION)
=======
            new ReplicationModeAwareProxy<>(ReplicationMode.NO_REPLICATION, replicasProxy, replicasProxy)
>>>>>>> c21c8998
        );
        op.execute();
        assertTrue("request was not processed on primary", request.processedOnPrimary.get());
        assertEquals(0, request.processedOnReplicas.size());
        assertEquals(0, replicasProxy.failedReplicas.size());
        assertEquals(0, replicasProxy.markedAsStaleCopies.size());
        assertTrue("post replication operations not run on primary", request.runPostReplicationActionsOnPrimary.get());
        assertTrue("listener is not marked as done", listener.isDone());

        ShardInfo shardInfo = listener.actionGet().getShardInfo();
        assertEquals(1 + initializingIds.size(), shardInfo.getTotal());
    }

    public void testPrimaryToPrimaryReplicationWithRemoteTranslogEnabled() throws Exception {
        Set<AllocationId> initializingIds = new HashSet<>();
        IntStream.range(0, randomIntBetween(2, 5)).forEach(x -> initializingIds.add(AllocationId.newInitializing()));
        Set<AllocationId> activeIds = new HashSet<>();
        IntStream.range(0, randomIntBetween(2, 5)).forEach(x -> activeIds.add(AllocationId.newInitializing()));

        AllocationId primaryId = AllocationId.newRelocation(AllocationId.newInitializing());
        AllocationId relocationTargetId = AllocationId.newTargetRelocation(primaryId);

        ShardId shardId = new ShardId("test", "_na_", 0);
        IndexShardRoutingTable.Builder builder = new IndexShardRoutingTable.Builder(shardId);
        final ShardRouting primaryShard = newShardRouting(
            shardId,
            nodeIdFromAllocationId(primaryId),
            nodeIdFromAllocationId(relocationTargetId),
            true,
            ShardRoutingState.RELOCATING,
            primaryId
        );
        initializingIds.forEach(
            aId -> builder.addShard(newShardRouting(shardId, nodeIdFromAllocationId(aId), null, false, ShardRoutingState.INITIALIZING, aId))
        );
        activeIds.forEach(
            aId -> builder.addShard(newShardRouting(shardId, nodeIdFromAllocationId(aId), null, false, ShardRoutingState.STARTED, aId))
        );
        builder.addShard(primaryShard);
        IndexShardRoutingTable routingTable = builder.build();

        // Add primary and it's relocating target to activeIds
        activeIds.add(primaryId);
        activeIds.add(relocationTargetId);

        Set<String> inSyncAllocationIds = activeIds.stream().map(AllocationId::getId).collect(Collectors.toSet());
        ReplicationGroup replicationGroup = new ReplicationGroup(routingTable, inSyncAllocationIds, inSyncAllocationIds, 0);
        List<ShardRouting> replicationTargets = replicationGroup.getReplicationTargets();
        assertEquals(inSyncAllocationIds.size(), replicationTargets.size());
        assertTrue(
            replicationTargets.stream().map(sh -> sh.allocationId().getId()).collect(Collectors.toSet()).containsAll(inSyncAllocationIds)
        );

        Request request = new Request(shardId);
        PlainActionFuture<TestPrimary.Result> listener = new PlainActionFuture<>();
        Map<ShardRouting, Exception> simulatedFailures = new HashMap<>();
        TestReplicaProxy replicasProxy = new TestReplicaProxy(simulatedFailures);
        TestPrimary primary = new TestPrimary(primaryShard, () -> replicationGroup, threadPool);
        final TestReplicationOperation op = new TestReplicationOperation(
            request,
            primary,
            listener,
            replicasProxy,
            0,
<<<<<<< HEAD
            new ReplicationModeAwareProxy<>(ReplicationMode.NO_REPLICATION)
=======
            new ReplicationModeAwareProxy<>(ReplicationMode.NO_REPLICATION, replicasProxy, replicasProxy)
>>>>>>> c21c8998
        );
        op.execute();
        assertTrue("request was not processed on primary", request.processedOnPrimary.get());
        assertEquals(1, request.processedOnReplicas.size());
        assertEquals(0, replicasProxy.failedReplicas.size());
        assertEquals(0, replicasProxy.markedAsStaleCopies.size());
        assertTrue("post replication operations not run on primary", request.runPostReplicationActionsOnPrimary.get());
        assertTrue("listener is not marked as done", listener.isDone());

        ShardInfo shardInfo = listener.actionGet().getShardInfo();
        assertEquals(2 + initializingIds.size(), shardInfo.getTotal());
    }

    public void testForceReplicationWithRemoteTranslogEnabled() throws Exception {
        Set<AllocationId> initializingIds = new HashSet<>();
        IntStream.range(0, randomIntBetween(2, 5)).forEach(x -> initializingIds.add(AllocationId.newInitializing()));
        Set<AllocationId> activeIds = new HashSet<>();
        IntStream.range(0, randomIntBetween(2, 5)).forEach(x -> activeIds.add(AllocationId.newInitializing()));

        AllocationId primaryId = activeIds.iterator().next();

        ShardId shardId = new ShardId("test", "_na_", 0);
        IndexShardRoutingTable.Builder builder = new IndexShardRoutingTable.Builder(shardId);
        final ShardRouting primaryShard = newShardRouting(
            shardId,
            nodeIdFromAllocationId(primaryId),
            null,
            true,
            ShardRoutingState.STARTED,
            primaryId
        );
        initializingIds.forEach(
            aId -> builder.addShard(newShardRouting(shardId, nodeIdFromAllocationId(aId), null, false, ShardRoutingState.INITIALIZING, aId))
        );
        activeIds.stream()
            .filter(aId -> !aId.equals(primaryId))
            .forEach(
                aId -> builder.addShard(newShardRouting(shardId, nodeIdFromAllocationId(aId), null, false, ShardRoutingState.STARTED, aId))
            );
        builder.addShard(primaryShard);
        IndexShardRoutingTable routingTable = builder.build();

        Set<String> inSyncAllocationIds = activeIds.stream().map(AllocationId::getId).collect(Collectors.toSet());
        ReplicationGroup replicationGroup = new ReplicationGroup(routingTable, inSyncAllocationIds, inSyncAllocationIds, 0);
        List<ShardRouting> replicationTargets = replicationGroup.getReplicationTargets();
        assertEquals(inSyncAllocationIds.size(), replicationTargets.size());
        assertTrue(
            replicationTargets.stream().map(sh -> sh.allocationId().getId()).collect(Collectors.toSet()).containsAll(inSyncAllocationIds)
        );

        Request request = new Request(shardId);
        PlainActionFuture<TestPrimary.Result> listener = new PlainActionFuture<>();
        Map<ShardRouting, Exception> simulatedFailures = new HashMap<>();
        TestReplicaProxy replicasProxy = new TestReplicaProxy(simulatedFailures);
        TestPrimary primary = new TestPrimary(primaryShard, () -> replicationGroup, threadPool);
        final TestReplicationOperation op = new TestReplicationOperation(
            request,
            primary,
            listener,
            replicasProxy,
            0,
<<<<<<< HEAD
            new FanoutReplicationProxy<>()
=======
            new FanoutReplicationProxy<>(replicasProxy)
>>>>>>> c21c8998
        );
        op.execute();
        assertTrue("request was not processed on primary", request.processedOnPrimary.get());
        assertEquals(activeIds.size() - 1, request.processedOnReplicas.size());
        assertEquals(0, replicasProxy.failedReplicas.size());
        assertEquals(0, replicasProxy.markedAsStaleCopies.size());
        assertTrue("post replication operations not run on primary", request.runPostReplicationActionsOnPrimary.get());
        assertTrue("listener is not marked as done", listener.isDone());

        ShardInfo shardInfo = listener.actionGet().getShardInfo();
        assertEquals(activeIds.size() + initializingIds.size(), shardInfo.getTotal());
    }

    static String nodeIdFromAllocationId(final AllocationId allocationId) {
        return "n-" + allocationId.getId().substring(0, 8);
    }

    public void testRetryTransientReplicationFailure() throws Exception {
        final String index = "test";
        final ShardId shardId = new ShardId(index, "_na_", 0);

        ClusterState initialState = stateWithActivePrimary(index, true, randomInt(5));
        IndexMetadata indexMetadata = initialState.getMetadata().index(index);
        final long primaryTerm = indexMetadata.primaryTerm(0);
        final IndexShardRoutingTable indexShardRoutingTable = initialState.getRoutingTable().shardRoutingTable(shardId);
        ShardRouting primaryShard = indexShardRoutingTable.primaryShard();
        if (primaryShard.relocating() && randomBoolean()) {
            // simulate execution of the replication phase on the relocation target node after relocation source was marked as relocated
            initialState = ClusterState.builder(initialState)
                .nodes(DiscoveryNodes.builder(initialState.nodes()).localNodeId(primaryShard.relocatingNodeId()))
                .build();
            primaryShard = primaryShard.getTargetRelocatingShard();
        }
        // add a few in-sync allocation ids that don't have corresponding routing entries
        final Set<String> staleAllocationIds = Sets.newHashSet(generateRandomStringArray(4, 10, false));

        final Set<String> inSyncAllocationIds = Sets.union(indexMetadata.inSyncAllocationIds(0), staleAllocationIds);

        final Set<String> trackedShards = new HashSet<>();
        final Set<String> untrackedShards = new HashSet<>();
        addTrackingInfo(indexShardRoutingTable, primaryShard, trackedShards, untrackedShards);
        trackedShards.addAll(staleAllocationIds);

        final ReplicationGroup replicationGroup = new ReplicationGroup(indexShardRoutingTable, inSyncAllocationIds, trackedShards, 0);

        final Set<ShardRouting> expectedReplicas = getExpectedReplicas(shardId, initialState, trackedShards);

        final Map<ShardRouting, Exception> simulatedFailures = new HashMap<>();
        for (ShardRouting replica : expectedReplicas) {
            Exception cause;
            Exception exception;
            if (randomBoolean()) {
                if (randomBoolean()) {
                    cause = new CircuitBreakingException("broken", CircuitBreaker.Durability.PERMANENT);
                } else {
                    cause = new OpenSearchRejectedExecutionException("rejected");
                }
                exception = new RemoteTransportException("remote", cause);
            } else {
                TransportAddress address = new TransportAddress(InetAddress.getLoopbackAddress(), 9300);
                DiscoveryNode node = new DiscoveryNode("replica", address, Version.CURRENT);
                cause = new ConnectTransportException(node, "broken");
                exception = cause;
            }
            logger.debug("--> simulating failure on {} with [{}]", replica, exception.getClass().getSimpleName());
            simulatedFailures.put(replica, exception);
        }

        Request request = new Request(shardId);
        PlainActionFuture<TestPrimary.Result> listener = new PlainActionFuture<>();
        final TestReplicaProxy replicasProxy = new TestReplicaProxy(simulatedFailures, true);

        final TestPrimary primary = new TestPrimary(primaryShard, () -> replicationGroup, threadPool);
        final TestReplicationOperation op = new TestReplicationOperation(
            request,
            primary,
            listener,
            replicasProxy,
            primaryTerm,
            TimeValue.timeValueMillis(20),
            TimeValue.timeValueSeconds(60),
<<<<<<< HEAD
            new FanoutReplicationProxy<>()
=======
            new FanoutReplicationProxy<>(replicasProxy)
>>>>>>> c21c8998
        );
        op.execute();
        assertThat("request was not processed on primary", request.processedOnPrimary.get(), equalTo(true));
        assertThat(request.processedOnReplicas, equalTo(expectedReplicas));
        assertThat(replicasProxy.failedReplicas.size(), equalTo(0));
        assertThat(replicasProxy.markedAsStaleCopies, equalTo(staleAllocationIds));
        assertThat("post replication operations not run on primary", request.runPostReplicationActionsOnPrimary.get(), equalTo(true));
        ShardInfo shardInfo = listener.actionGet().getShardInfo();
        assertThat(shardInfo.getSuccessful(), equalTo(1 + expectedReplicas.size()));
        final List<ShardRouting> unassignedShards = indexShardRoutingTable.shardsWithState(ShardRoutingState.UNASSIGNED);
        final int totalShards = 1 + expectedReplicas.size() + unassignedShards.size() + untrackedShards.size();
        assertThat(replicationGroup.toString(), shardInfo.getTotal(), equalTo(totalShards));

        assertThat(primary.knownLocalCheckpoints.remove(primaryShard.allocationId().getId()), equalTo(primary.localCheckpoint));
        assertThat(primary.knownLocalCheckpoints, equalTo(replicasProxy.generatedLocalCheckpoints));
        assertThat(primary.knownGlobalCheckpoints.remove(primaryShard.allocationId().getId()), equalTo(primary.globalCheckpoint));
        assertThat(primary.knownGlobalCheckpoints, equalTo(replicasProxy.generatedGlobalCheckpoints));
    }

    private void addTrackingInfo(
        IndexShardRoutingTable indexShardRoutingTable,
        ShardRouting primaryShard,
        Set<String> trackedShards,
        Set<String> untrackedShards
    ) {
        for (ShardRouting shr : indexShardRoutingTable.shards()) {
            if (shr.unassigned() == false) {
                if (shr.initializing()) {
                    if (randomBoolean()) {
                        trackedShards.add(shr.allocationId().getId());
                    } else {
                        untrackedShards.add(shr.allocationId().getId());
                    }
                } else {
                    trackedShards.add(shr.allocationId().getId());
                    if (shr.relocating()) {
                        if (primaryShard == shr.getTargetRelocatingShard() || randomBoolean()) {
                            trackedShards.add(shr.getTargetRelocatingShard().allocationId().getId());
                        } else {
                            untrackedShards.add(shr.getTargetRelocatingShard().allocationId().getId());
                        }
                    }
                }
            }
        }
    }

    public void testNoLongerPrimary() throws Exception {
        final String index = "test";
        final ShardId shardId = new ShardId(index, "_na_", 0);

        ClusterState initialState = stateWithActivePrimary(index, true, 1 + randomInt(2), randomInt(2));
        IndexMetadata indexMetadata = initialState.getMetadata().index(index);
        final long primaryTerm = indexMetadata.primaryTerm(0);
        final IndexShardRoutingTable indexShardRoutingTable = initialState.getRoutingTable().shardRoutingTable(shardId);
        ShardRouting primaryShard = indexShardRoutingTable.primaryShard();
        if (primaryShard.relocating() && randomBoolean()) {
            // simulate execution of the replication phase on the relocation target node after relocation source was marked as relocated
            initialState = ClusterState.builder(initialState)
                .nodes(DiscoveryNodes.builder(initialState.nodes()).localNodeId(primaryShard.relocatingNodeId()))
                .build();
            primaryShard = primaryShard.getTargetRelocatingShard();
        }
        // add an in-sync allocation id that doesn't have a corresponding routing entry
        final Set<String> staleAllocationIds = Sets.newHashSet(randomAlphaOfLength(10));
        final Set<String> inSyncAllocationIds = Sets.union(indexMetadata.inSyncAllocationIds(0), staleAllocationIds);
        final Set<String> trackedShards = new HashSet<>();
        addTrackingInfo(indexShardRoutingTable, primaryShard, trackedShards, new HashSet<>());
        trackedShards.addAll(staleAllocationIds);

        final ReplicationGroup replicationGroup = new ReplicationGroup(indexShardRoutingTable, inSyncAllocationIds, trackedShards, 0);

        final Set<ShardRouting> expectedReplicas = getExpectedReplicas(shardId, initialState, trackedShards);

        final Map<ShardRouting, Exception> expectedFailures = new HashMap<>();
        if (expectedReplicas.isEmpty()) {
            return;
        }
        final ShardRouting failedReplica = randomFrom(new ArrayList<>(expectedReplicas));
        expectedFailures.put(failedReplica, new CorruptIndexException("simulated", (String) null));

        Request request = new Request(shardId);
        PlainActionFuture<TestPrimary.Result> listener = new PlainActionFuture<>();
        final boolean testPrimaryDemotedOnStaleShardCopies = randomBoolean();
        final Exception shardActionFailure;
        if (randomBoolean()) {
            shardActionFailure = new NodeClosedException(new DiscoveryNode("foo", buildNewFakeTransportAddress(), Version.CURRENT));
        } else if (randomBoolean()) {
            DiscoveryNode node = new DiscoveryNode("foo", buildNewFakeTransportAddress(), Version.CURRENT);
            shardActionFailure = new SendRequestTransportException(
                node,
                ShardStateAction.SHARD_FAILED_ACTION_NAME,
                new NodeClosedException(node)
            );
        } else {
            shardActionFailure = new ShardStateAction.NoLongerPrimaryShardException(failedReplica.shardId(), "the king is dead");
        }
        final TestReplicaProxy replicasProxy = new TestReplicaProxy(expectedFailures) {
            @Override
            public void failShardIfNeeded(
                ShardRouting replica,
                long primaryTerm,
                String message,
                Exception exception,
                ActionListener<Void> shardActionListener
            ) {
                if (testPrimaryDemotedOnStaleShardCopies) {
                    super.failShardIfNeeded(replica, primaryTerm, message, exception, shardActionListener);
                } else {
                    assertThat(replica, equalTo(failedReplica));
                    shardActionListener.onFailure(shardActionFailure);
                }
            }

            @Override
            public void markShardCopyAsStaleIfNeeded(
                ShardId shardId,
                String allocationId,
                long primaryTerm,
                ActionListener<Void> shardActionListener
            ) {
                if (testPrimaryDemotedOnStaleShardCopies) {
                    shardActionListener.onFailure(shardActionFailure);
                } else {
                    super.markShardCopyAsStaleIfNeeded(shardId, allocationId, primaryTerm, shardActionListener);
                }
            }
        };
        AtomicBoolean primaryFailed = new AtomicBoolean();
        final TestPrimary primary = new TestPrimary(primaryShard, () -> replicationGroup, threadPool) {
            @Override
            public void failShard(String message, Exception exception) {
                assertThat(exception, instanceOf(ShardStateAction.NoLongerPrimaryShardException.class));
                assertTrue(primaryFailed.compareAndSet(false, true));
            }
        };
        final TestReplicationOperation op = new TestReplicationOperation(
            request,
            primary,
            listener,
            replicasProxy,
            primaryTerm,
<<<<<<< HEAD
            new FanoutReplicationProxy<>()
=======
            new FanoutReplicationProxy<>(replicasProxy)
>>>>>>> c21c8998
        );
        op.execute();

        assertThat("request was not processed on primary", request.processedOnPrimary.get(), equalTo(true));
        assertTrue("listener is not marked as done", listener.isDone());
        if (shardActionFailure instanceof ShardStateAction.NoLongerPrimaryShardException) {
            assertTrue(primaryFailed.get());
        } else {
            assertFalse(primaryFailed.get());
        }
        assertListenerThrows("should throw exception to trigger retry", listener, RetryOnPrimaryException.class);
    }

    public void testAddedReplicaAfterPrimaryOperation() throws Exception {
        final String index = "test";
        final ShardId shardId = new ShardId(index, "_na_", 0);
        final ClusterState initialState = stateWithActivePrimary(index, true, 0);
        Set<String> inSyncAllocationIds = initialState.metadata().index(index).inSyncAllocationIds(0);
        IndexShardRoutingTable shardRoutingTable = initialState.getRoutingTable().shardRoutingTable(shardId);
        Set<String> trackedShards = new HashSet<>();
        addTrackingInfo(shardRoutingTable, null, trackedShards, new HashSet<>());
        ReplicationGroup initialReplicationGroup = new ReplicationGroup(shardRoutingTable, inSyncAllocationIds, trackedShards, 0);

        final ClusterState stateWithAddedReplicas;
        if (randomBoolean()) {
            stateWithAddedReplicas = state(
                index,
                true,
                ShardRoutingState.STARTED,
                randomBoolean() ? ShardRoutingState.INITIALIZING : ShardRoutingState.STARTED
            );
        } else {
            stateWithAddedReplicas = state(index, true, ShardRoutingState.RELOCATING);
        }

        inSyncAllocationIds = stateWithAddedReplicas.metadata().index(index).inSyncAllocationIds(0);
        shardRoutingTable = stateWithAddedReplicas.getRoutingTable().shardRoutingTable(shardId);
        trackedShards = new HashSet<>();
        addTrackingInfo(shardRoutingTable, null, trackedShards, new HashSet<>());

        ReplicationGroup updatedReplicationGroup = new ReplicationGroup(shardRoutingTable, inSyncAllocationIds, trackedShards, 0);

        final AtomicReference<ReplicationGroup> replicationGroup = new AtomicReference<>(initialReplicationGroup);
        logger.debug("--> using initial replicationGroup:\n{}", replicationGroup.get());
        final long primaryTerm = initialState.getMetadata().index(shardId.getIndexName()).primaryTerm(shardId.id());
        final ShardRouting primaryShard = updatedReplicationGroup.getRoutingTable().primaryShard();
        final TestPrimary primary = new TestPrimary(primaryShard, replicationGroup::get, threadPool) {
            @Override
            public void perform(Request request, ActionListener<Result> listener) {
                super.perform(request, ActionListener.map(listener, result -> {
                    replicationGroup.set(updatedReplicationGroup);
                    logger.debug("--> state after primary operation:\n{}", replicationGroup.get());
                    return result;
                }));
            }
        };

        Request request = new Request(shardId);
        PlainActionFuture<TestPrimary.Result> listener = new PlainActionFuture<>();
        final TestReplicationOperation op = new TestReplicationOperation(
            request,
            primary,
            listener,
            new TestReplicaProxy(),
            primaryTerm,
<<<<<<< HEAD
            new FanoutReplicationProxy<>()
=======
            new FanoutReplicationProxy<>(new TestReplicaProxy())
>>>>>>> c21c8998
        );
        op.execute();

        assertThat("request was not processed on primary", request.processedOnPrimary.get(), equalTo(true));
        Set<ShardRouting> expectedReplicas = getExpectedReplicas(shardId, stateWithAddedReplicas, trackedShards);
        assertThat(request.processedOnReplicas, equalTo(expectedReplicas));
    }

    public void testWaitForActiveShards() throws Exception {
        final String index = "test";
        final ShardId shardId = new ShardId(index, "_na_", 0);
        final int assignedReplicas = randomInt(2);
        final int unassignedReplicas = randomInt(2);
        final int totalShards = 1 + assignedReplicas + unassignedReplicas;
        final int activeShardCount = randomIntBetween(0, totalShards);
        Request request = new Request(shardId).waitForActiveShards(
            activeShardCount == totalShards ? ActiveShardCount.ALL : ActiveShardCount.from(activeShardCount)
        );
        final boolean passesActiveShardCheck = activeShardCount <= assignedReplicas + 1;

        ShardRoutingState[] replicaStates = new ShardRoutingState[assignedReplicas + unassignedReplicas];
        for (int i = 0; i < assignedReplicas; i++) {
            replicaStates[i] = randomFrom(ShardRoutingState.STARTED, ShardRoutingState.RELOCATING);
        }
        for (int i = assignedReplicas; i < replicaStates.length; i++) {
            replicaStates[i] = ShardRoutingState.UNASSIGNED;
        }

        final ClusterState state = state(index, true, ShardRoutingState.STARTED, replicaStates);
        logger.debug(
            "using active shard count of [{}], assigned shards [{}], total shards [{}]." + " expecting op to [{}]. using state: \n{}",
            request.waitForActiveShards(),
            1 + assignedReplicas,
            1 + assignedReplicas + unassignedReplicas,
            passesActiveShardCheck ? "succeed" : "retry",
            state
        );
        final long primaryTerm = state.metadata().index(index).primaryTerm(shardId.id());
        final IndexShardRoutingTable shardRoutingTable = state.routingTable().index(index).shard(shardId.id());

        final Set<String> inSyncAllocationIds = state.metadata().index(index).inSyncAllocationIds(0);
        Set<String> trackedShards = new HashSet<>();
        addTrackingInfo(shardRoutingTable, null, trackedShards, new HashSet<>());
        final ReplicationGroup initialReplicationGroup = new ReplicationGroup(shardRoutingTable, inSyncAllocationIds, trackedShards, 0);

        PlainActionFuture<TestPrimary.Result> listener = new PlainActionFuture<>();
        final ShardRouting primaryShard = shardRoutingTable.primaryShard();
        final TestReplicationOperation op = new TestReplicationOperation(
            request,
            new TestPrimary(primaryShard, () -> initialReplicationGroup, threadPool),
            listener,
            new TestReplicaProxy(),
            logger,
            threadPool,
            "test",
            primaryTerm,
<<<<<<< HEAD
            new FanoutReplicationProxy<>()
=======
            new FanoutReplicationProxy<>(new TestReplicaProxy())
>>>>>>> c21c8998
        );

        if (passesActiveShardCheck) {
            assertThat(op.checkActiveShardCount(), nullValue());
            op.execute();
            assertTrue("operations should have been performed, active shard count is met", request.processedOnPrimary.get());
        } else {
            assertThat(op.checkActiveShardCount(), notNullValue());
            op.execute();
            assertFalse("operations should not have been perform, active shard count is *NOT* met", request.processedOnPrimary.get());
            assertListenerThrows("should throw exception to trigger retry", listener, UnavailableShardsException.class);
        }
    }

    public void testPrimaryFailureHandlingReplicaResponse() throws Exception {
        final String index = "test";
        final ShardId shardId = new ShardId(index, "_na_", 0);

        final Request request = new Request(shardId);

        final ClusterState state = stateWithActivePrimary(index, true, 1, 0);
        final IndexMetadata indexMetadata = state.getMetadata().index(index);
        final long primaryTerm = indexMetadata.primaryTerm(0);
        final ShardRouting primaryRouting = state.getRoutingTable().shardRoutingTable(shardId).primaryShard();

        final Set<String> inSyncAllocationIds = indexMetadata.inSyncAllocationIds(0);
        final IndexShardRoutingTable shardRoutingTable = state.routingTable().index(index).shard(shardId.id());
        final Set<String> trackedShards = shardRoutingTable.getAllAllocationIds();
        final ReplicationGroup initialReplicationGroup = new ReplicationGroup(shardRoutingTable, inSyncAllocationIds, trackedShards, 0);

        final boolean fatal = randomBoolean();
        final AtomicBoolean primaryFailed = new AtomicBoolean();
        final ReplicationOperation.Primary<Request, Request, TestPrimary.Result> primary = new TestPrimary(
            primaryRouting,
            () -> initialReplicationGroup,
            threadPool
        ) {

            @Override
            public void failShard(String message, Exception exception) {
                primaryFailed.set(true);
            }

            @Override
            public void updateLocalCheckpointForShard(String allocationId, long checkpoint) {
                if (primaryRouting.allocationId().getId().equals(allocationId)) {
                    super.updateLocalCheckpointForShard(allocationId, checkpoint);
                } else {
                    if (fatal) {
                        throw new NullPointerException();
                    } else {
                        throw new AlreadyClosedException("already closed");
                    }
                }
            }

        };

        final PlainActionFuture<TestPrimary.Result> listener = new PlainActionFuture<>();
        final ReplicationOperation.Replicas<Request> replicas = new TestReplicaProxy(Collections.emptyMap());
        TestReplicationOperation operation = new TestReplicationOperation(
            request,
            primary,
            listener,
            replicas,
            primaryTerm,
<<<<<<< HEAD
            new FanoutReplicationProxy<>()
=======
            new FanoutReplicationProxy<>(replicas)
>>>>>>> c21c8998
        );
        operation.execute();

        assertThat(primaryFailed.get(), equalTo(fatal));
        final ShardInfo shardInfo = listener.actionGet().getShardInfo();
        assertThat(shardInfo.getFailed(), equalTo(0));
        assertThat(shardInfo.getFailures(), arrayWithSize(0));
        assertThat(shardInfo.getSuccessful(), equalTo(1 + getExpectedReplicas(shardId, state, trackedShards).size()));
    }

    private Set<ShardRouting> getExpectedReplicas(ShardId shardId, ClusterState state, Set<String> trackedShards) {
        Set<ShardRouting> expectedReplicas = new HashSet<>();
        String localNodeId = state.nodes().getLocalNodeId();
        if (state.routingTable().hasIndex(shardId.getIndexName())) {
            for (ShardRouting shardRouting : state.routingTable().shardRoutingTable(shardId)) {
                if (shardRouting.unassigned()) {
                    continue;
                }
                if (localNodeId.equals(shardRouting.currentNodeId()) == false) {
                    if (trackedShards.contains(shardRouting.allocationId().getId())) {
                        expectedReplicas.add(shardRouting);
                    }
                }

                if (shardRouting.relocating() && localNodeId.equals(shardRouting.relocatingNodeId()) == false) {
                    if (trackedShards.contains(shardRouting.getTargetRelocatingShard().allocationId().getId())) {
                        expectedReplicas.add(shardRouting.getTargetRelocatingShard());
                    }
                }
            }
        }
        return expectedReplicas;
    }

    public static class Request extends ReplicationRequest<Request> {
        public AtomicBoolean processedOnPrimary = new AtomicBoolean();
        public AtomicBoolean runPostReplicationActionsOnPrimary = new AtomicBoolean();
        public Set<ShardRouting> processedOnReplicas = ConcurrentCollections.newConcurrentSet();

        Request(ShardId shardId) {
            super(shardId);
            this.index = shardId.getIndexName();
            this.waitForActiveShards = ActiveShardCount.NONE;
            // keep things simple
        }

        @Override
        public String toString() {
            return "Request{}";
        }
    }

    static class TestPrimary implements ReplicationOperation.Primary<Request, Request, TestPrimary.Result> {
        final ShardRouting routing;
        final long localCheckpoint;
        final long globalCheckpoint;
        final long maxSeqNoOfUpdatesOrDeletes;
        final Supplier<ReplicationGroup> replicationGroupSupplier;
        final PendingReplicationActions pendingReplicationActions;
        final Map<String, Long> knownLocalCheckpoints = Collections.synchronizedMap(new HashMap<>());
        final Map<String, Long> knownGlobalCheckpoints = Collections.synchronizedMap(new HashMap<>());

        TestPrimary(ShardRouting routing, Supplier<ReplicationGroup> replicationGroupSupplier, ThreadPool threadPool) {
            this.routing = routing;
            this.replicationGroupSupplier = replicationGroupSupplier;
            this.localCheckpoint = random().nextLong();
            this.globalCheckpoint = randomNonNegativeLong();
            this.maxSeqNoOfUpdatesOrDeletes = randomNonNegativeLong();
            this.pendingReplicationActions = new PendingReplicationActions(routing.shardId(), threadPool);
        }

        @Override
        public ShardRouting routingEntry() {
            return routing;
        }

        @Override
        public void failShard(String message, Exception exception) {
            throw new AssertionError("should shouldn't be failed with [" + message + "]", exception);
        }

        @Override
        public void perform(Request request, ActionListener<Result> listener) {
            if (request.processedOnPrimary.compareAndSet(false, true) == false) {
                fail("processed [" + request + "] twice");
            }
            listener.onResponse(new Result(request));
        }

        static class Result implements ReplicationOperation.PrimaryResult<Request> {
            private final Request request;
            private ShardInfo shardInfo;

            Result(Request request) {
                this.request = request;
            }

            @Override
            public Request replicaRequest() {
                return request;
            }

            @Override
            public void setShardInfo(ShardInfo shardInfo) {
                this.shardInfo = shardInfo;
            }

            @Override
            public void runPostReplicationActions(ActionListener<Void> listener) {
                if (request.runPostReplicationActionsOnPrimary.compareAndSet(false, true) == false) {
                    fail("processed [" + request + "] twice");
                }
                listener.onResponse(null);
            }

            public ShardInfo getShardInfo() {
                return shardInfo;
            }
        }

        @Override
        public void updateLocalCheckpointForShard(String allocationId, long checkpoint) {
            knownLocalCheckpoints.put(allocationId, checkpoint);
        }

        @Override
        public void updateGlobalCheckpointForShard(String allocationId, long globalCheckpoint) {
            knownGlobalCheckpoints.put(allocationId, globalCheckpoint);
        }

        @Override
        public long localCheckpoint() {
            return localCheckpoint;
        }

        @Override
        public long globalCheckpoint() {
            return globalCheckpoint;
        }

        @Override
        public long computedGlobalCheckpoint() {
            return globalCheckpoint;
        }

        @Override
        public long maxSeqNoOfUpdatesOrDeletes() {
            return maxSeqNoOfUpdatesOrDeletes;
        }

        @Override
        public ReplicationGroup getReplicationGroup() {
            return replicationGroupSupplier.get();
        }

        @Override
        public PendingReplicationActions getPendingReplicationActions() {
            pendingReplicationActions.accept(getReplicationGroup());
            return pendingReplicationActions;
        }
    }

    static class ReplicaResponse implements ReplicationOperation.ReplicaResponse {
        final long localCheckpoint;
        final long globalCheckpoint;

        ReplicaResponse(long localCheckpoint, long globalCheckpoint) {
            this.localCheckpoint = localCheckpoint;
            this.globalCheckpoint = globalCheckpoint;
        }

        @Override
        public long localCheckpoint() {
            return localCheckpoint;
        }

        @Override
        public long globalCheckpoint() {
            return globalCheckpoint;
        }

    }

    static class TestReplicaProxy implements ReplicationOperation.Replicas<Request> {

        private final int attemptsBeforeSuccess;
        private final AtomicInteger attemptsNumber = new AtomicInteger(0);
        final Map<ShardRouting, Exception> opFailures;
        private final boolean retryable;

        final Set<ShardRouting> failedReplicas = ConcurrentCollections.newConcurrentSet();

        final Map<String, Long> generatedLocalCheckpoints = ConcurrentCollections.newConcurrentMap();

        final Map<String, Long> generatedGlobalCheckpoints = ConcurrentCollections.newConcurrentMap();

        final Set<String> markedAsStaleCopies = ConcurrentCollections.newConcurrentSet();

        TestReplicaProxy() {
            this(Collections.emptyMap());
        }

        TestReplicaProxy(Map<ShardRouting, Exception> opFailures) {
            this(opFailures, false);
        }

        TestReplicaProxy(Map<ShardRouting, Exception> opFailures, boolean retryable) {
            this.opFailures = opFailures;
            this.retryable = retryable;
            if (retryable) {
                attemptsBeforeSuccess = randomInt(2) + 1;
            } else {
                attemptsBeforeSuccess = Integer.MAX_VALUE;
            }
        }

        @Override
        public void performOn(
            final ShardRouting replica,
            final Request request,
            final long primaryTerm,
            final long globalCheckpoint,
            final long maxSeqNoOfUpdatesOrDeletes,
            final ActionListener<ReplicationOperation.ReplicaResponse> listener
        ) {
            boolean added = request.processedOnReplicas.add(replica);
            if (retryable == false) {
                assertTrue("replica request processed twice on [" + replica + "]", added);
            }
            // If replication is not retryable OR this is the first attempt, the post replication actions
            // should not have run.
            if (retryable == false || added) {
                assertFalse(
                    "primary post replication actions should run after replication",
                    request.runPostReplicationActionsOnPrimary.get()
                );
            }
            // If this is a retryable scenario and this is the second try, we finish successfully
            int n = attemptsNumber.incrementAndGet();
            if (opFailures.containsKey(replica) && n <= attemptsBeforeSuccess) {
                listener.onFailure(opFailures.get(replica));
            } else {
                final long generatedLocalCheckpoint = random().nextLong();
                final long generatedGlobalCheckpoint = random().nextLong();
                final String allocationId = replica.allocationId().getId();
                assertNull(generatedLocalCheckpoints.put(allocationId, generatedLocalCheckpoint));
                assertNull(generatedGlobalCheckpoints.put(allocationId, generatedGlobalCheckpoint));
                listener.onResponse(new ReplicaResponse(generatedLocalCheckpoint, generatedGlobalCheckpoint));
            }
        }

        @Override
        public void failShardIfNeeded(
            ShardRouting replica,
            long primaryTerm,
            String message,
            Exception exception,
            ActionListener<Void> listener
        ) {
            if (failedReplicas.add(replica) == false) {
                fail("replica [" + replica + "] was failed twice");
            }
            if (opFailures.containsKey(replica)) {
                listener.onResponse(null);
            } else {
                fail("replica [" + replica + "] was failed");
            }
        }

        @Override
        public void markShardCopyAsStaleIfNeeded(ShardId shardId, String allocationId, long primaryTerm, ActionListener<Void> listener) {
            if (markedAsStaleCopies.add(allocationId) == false) {
                fail("replica [" + allocationId + "] was marked as stale twice");
            }
            listener.onResponse(null);
        }
    }

    class TestReplicationOperation extends ReplicationOperation<Request, Request, TestPrimary.Result> {

        TestReplicationOperation(
            Request request,
            Primary<Request, Request, TestPrimary.Result> primary,
            ActionListener<TestPrimary.Result> listener,
            Replicas<Request> replicas,
            long primaryTerm,
            TimeValue initialRetryBackoffBound,
            TimeValue retryTimeout,
            ReplicationProxy<Request> replicationProxy
        ) {
            this(
                request,
                primary,
                listener,
                replicas,
                ReplicationOperationTests.this.logger,
                threadPool,
                "test",
                primaryTerm,
                initialRetryBackoffBound,
                retryTimeout,
                replicationProxy
            );
        }

        TestReplicationOperation(
            Request request,
            Primary<Request, Request, TestPrimary.Result> primary,
            ActionListener<TestPrimary.Result> listener,
            Replicas<Request> replicas,
            long primaryTerm,
            ReplicationProxy<Request> replicationProxy
        ) {
            this(
                request,
                primary,
                listener,
                replicas,
                ReplicationOperationTests.this.logger,
                threadPool,
                "test",
                primaryTerm,
                replicationProxy
            );
        }

        TestReplicationOperation(
            Request request,
            Primary<Request, Request, TestPrimary.Result> primary,
            ActionListener<TestPrimary.Result> listener,
            Replicas<Request> replicas,
            Logger logger,
            ThreadPool threadPool,
            String opType,
            long primaryTerm,
            ReplicationProxy<Request> replicationProxy
        ) {
            this(
                request,
                primary,
                listener,
                replicas,
                logger,
                threadPool,
                opType,
                primaryTerm,
                TimeValue.timeValueMillis(50),
                TimeValue.timeValueSeconds(1),
                replicationProxy
            );
        }

        TestReplicationOperation(
            Request request,
            Primary<Request, Request, TestPrimary.Result> primary,
            ActionListener<TestPrimary.Result> listener,
            Replicas<Request> replicas,
            Logger logger,
            ThreadPool threadPool,
            String opType,
            long primaryTerm,
            TimeValue initialRetryBackoffBound,
            TimeValue retryTimeout,
            ReplicationProxy<Request> replicationProxy
        ) {
            super(
                request,
                primary,
                listener,
                replicas,
                logger,
                threadPool,
                opType,
                primaryTerm,
                initialRetryBackoffBound,
                retryTimeout,
                replicationProxy
            );
        }
    }

    <T> void assertListenerThrows(String msg, PlainActionFuture<T> listener, Class<?> klass) throws InterruptedException {
        try {
            listener.get();
            fail(msg);
        } catch (ExecutionException ex) {
            assertThat(ex.getCause(), instanceOf(klass));
        }
    }

}<|MERGE_RESOLUTION|>--- conflicted
+++ resolved
@@ -168,11 +168,7 @@
             listener,
             replicasProxy,
             primaryTerm,
-<<<<<<< HEAD
-            new FanoutReplicationProxy<>()
-=======
             new FanoutReplicationProxy<>(replicasProxy)
->>>>>>> c21c8998
         );
         op.execute();
         assertThat("request was not processed on primary", request.processedOnPrimary.get(), equalTo(true));
@@ -243,11 +239,7 @@
             listener,
             replicasProxy,
             0,
-<<<<<<< HEAD
-            new ReplicationModeAwareProxy<>(ReplicationMode.NO_REPLICATION)
-=======
             new ReplicationModeAwareProxy<>(ReplicationMode.NO_REPLICATION, replicasProxy, replicasProxy)
->>>>>>> c21c8998
         );
         op.execute();
         assertTrue("request was not processed on primary", request.processedOnPrimary.get());
@@ -312,11 +304,7 @@
             listener,
             replicasProxy,
             0,
-<<<<<<< HEAD
-            new ReplicationModeAwareProxy<>(ReplicationMode.NO_REPLICATION)
-=======
             new ReplicationModeAwareProxy<>(ReplicationMode.NO_REPLICATION, replicasProxy, replicasProxy)
->>>>>>> c21c8998
         );
         op.execute();
         assertTrue("request was not processed on primary", request.processedOnPrimary.get());
@@ -378,11 +366,7 @@
             listener,
             replicasProxy,
             0,
-<<<<<<< HEAD
-            new FanoutReplicationProxy<>()
-=======
             new FanoutReplicationProxy<>(replicasProxy)
->>>>>>> c21c8998
         );
         op.execute();
         assertTrue("request was not processed on primary", request.processedOnPrimary.get());
@@ -464,11 +448,7 @@
             primaryTerm,
             TimeValue.timeValueMillis(20),
             TimeValue.timeValueSeconds(60),
-<<<<<<< HEAD
-            new FanoutReplicationProxy<>()
-=======
             new FanoutReplicationProxy<>(replicasProxy)
->>>>>>> c21c8998
         );
         op.execute();
         assertThat("request was not processed on primary", request.processedOnPrimary.get(), equalTo(true));
@@ -611,11 +591,7 @@
             listener,
             replicasProxy,
             primaryTerm,
-<<<<<<< HEAD
-            new FanoutReplicationProxy<>()
-=======
             new FanoutReplicationProxy<>(replicasProxy)
->>>>>>> c21c8998
         );
         op.execute();
 
@@ -681,11 +657,7 @@
             listener,
             new TestReplicaProxy(),
             primaryTerm,
-<<<<<<< HEAD
-            new FanoutReplicationProxy<>()
-=======
             new FanoutReplicationProxy<>(new TestReplicaProxy())
->>>>>>> c21c8998
         );
         op.execute();
 
@@ -742,11 +714,7 @@
             threadPool,
             "test",
             primaryTerm,
-<<<<<<< HEAD
-            new FanoutReplicationProxy<>()
-=======
             new FanoutReplicationProxy<>(new TestReplicaProxy())
->>>>>>> c21c8998
         );
 
         if (passesActiveShardCheck) {
@@ -813,11 +781,7 @@
             listener,
             replicas,
             primaryTerm,
-<<<<<<< HEAD
-            new FanoutReplicationProxy<>()
-=======
             new FanoutReplicationProxy<>(replicas)
->>>>>>> c21c8998
         );
         operation.execute();
 
