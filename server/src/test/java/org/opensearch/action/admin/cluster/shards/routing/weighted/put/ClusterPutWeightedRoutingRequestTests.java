/*
 * SPDX-License-Identifier: Apache-2.0
 *
 * The OpenSearch Contributors require contributions made to
 * this file be licensed under the Apache-2.0 license or a
 * compatible open source license.
 */

package org.opensearch.action.admin.cluster.shards.routing.weighted.put;

import org.opensearch.action.ActionRequestValidationException;
import org.opensearch.cluster.routing.WeightedRouting;
import org.opensearch.common.bytes.BytesArray;
import org.opensearch.common.xcontent.XContentType;
import org.opensearch.test.OpenSearchTestCase;

import java.util.Map;

public class ClusterPutWeightedRoutingRequestTests extends OpenSearchTestCase {

    public void testSetWeightedRoutingWeight() {
        String reqString = "{\"weights\":{\"us-east-1c\":\"0\",\"us-east-1b\":\"1\",\"us-east-1a\":\"1\"},\"_version\":1}";
        ClusterPutWeightedRoutingRequest request = new ClusterPutWeightedRoutingRequest("zone");
        Map<String, Double> weights = Map.of("us-east-1a", 1.0, "us-east-1b", 1.0, "us-east-1c", 0.0);
        WeightedRouting weightedRouting = new WeightedRouting("zone", weights);

        request.setWeightedRouting(new BytesArray(reqString), XContentType.JSON);
        assertEquals(weightedRouting, request.getWeightedRouting());
        assertEquals(1, request.getVersion());
    }

    public void testValidate_ValuesAreProper() {
        String reqString = "{\"weights\":{\"us-east-1c\":\"0\",\"us-east-1b\":\"1\",\"us-east-1a\":\"1\"},\"_version\":1}";
        ClusterPutWeightedRoutingRequest request = new ClusterPutWeightedRoutingRequest("zone");
        request.setWeightedRouting(new BytesArray(reqString), XContentType.JSON);
        ActionRequestValidationException actionRequestValidationException = request.validate();
        assertNull(actionRequestValidationException);
    }

    public void testValidate_MissingWeights() {
        String reqString = "{}";
        ClusterPutWeightedRoutingRequest request = new ClusterPutWeightedRoutingRequest("zone");
        request.setWeightedRouting(new BytesArray(reqString), XContentType.JSON);
        ActionRequestValidationException actionRequestValidationException = request.validate();
        assertNotNull(actionRequestValidationException);
        assertTrue(actionRequestValidationException.getMessage().contains("Weights are missing"));
    }

    public void testValidate_AttributeMissing() {
        String reqString = "{\"weights\":{\"us-east-1c\":\"0\",\"us-east-1b\":\"1\",\"us-east-1a\": \"1\"},\"_version\":1}";
        ClusterPutWeightedRoutingRequest request = new ClusterPutWeightedRoutingRequest();
        request.setWeightedRouting(new BytesArray(reqString), XContentType.JSON);
        ActionRequestValidationException actionRequestValidationException = request.validate();
        assertNotNull(actionRequestValidationException);
        assertTrue(actionRequestValidationException.getMessage().contains("Attribute name is missing"));
    }

<<<<<<< HEAD
    public void testValidate_VersionMissing() {
        String reqString = "{\"weights\":{\"us-east-1c\": \"0\",\"us-east-1b\": \"1\",\"us-east-1a\": \"1\"}}";
=======
    public void testValidate_MoreThanHalfWithZeroWeight() {
        String reqString = "{\"us-east-1c\" : \"0\", \"us-east-1b\":\"0\",\"us-east-1a\":\"1\"}";
>>>>>>> 590d2e43
        ClusterPutWeightedRoutingRequest request = new ClusterPutWeightedRoutingRequest("zone");
        request.setWeightedRouting(new BytesArray(reqString), XContentType.JSON);
        ActionRequestValidationException actionRequestValidationException = request.validate();
        assertNotNull(actionRequestValidationException);
<<<<<<< HEAD
        assertTrue(actionRequestValidationException.getMessage().contains("Version is missing"));
    }

=======
        assertTrue(
            actionRequestValidationException.getMessage().contains("Maximum expected number of routing weights having zero weight is [1]")
        );
    }
>>>>>>> 590d2e43
}<|MERGE_RESOLUTION|>--- conflicted
+++ resolved
@@ -55,25 +55,23 @@
         assertTrue(actionRequestValidationException.getMessage().contains("Attribute name is missing"));
     }
 
-<<<<<<< HEAD
-    public void testValidate_VersionMissing() {
-        String reqString = "{\"weights\":{\"us-east-1c\": \"0\",\"us-east-1b\": \"1\",\"us-east-1a\": \"1\"}}";
-=======
     public void testValidate_MoreThanHalfWithZeroWeight() {
         String reqString = "{\"us-east-1c\" : \"0\", \"us-east-1b\":\"0\",\"us-east-1a\":\"1\"}";
->>>>>>> 590d2e43
         ClusterPutWeightedRoutingRequest request = new ClusterPutWeightedRoutingRequest("zone");
         request.setWeightedRouting(new BytesArray(reqString), XContentType.JSON);
         ActionRequestValidationException actionRequestValidationException = request.validate();
         assertNotNull(actionRequestValidationException);
-<<<<<<< HEAD
-        assertTrue(actionRequestValidationException.getMessage().contains("Version is missing"));
-    }
-
-=======
         assertTrue(
             actionRequestValidationException.getMessage().contains("Maximum expected number of routing weights having zero weight is [1]")
         );
     }
->>>>>>> 590d2e43
+
+    public void testValidate_VersionMissing() {
+        String reqString = "{\"weights\":{\"us-east-1c\": \"0\",\"us-east-1b\": \"1\",\"us-east-1a\": \"1\"}}";
+        ClusterPutWeightedRoutingRequest request = new ClusterPutWeightedRoutingRequest("zone");
+        request.setWeightedRouting(new BytesArray(reqString), XContentType.JSON);
+        ActionRequestValidationException actionRequestValidationException = request.validate();
+        assertNotNull(actionRequestValidationException);
+        assertTrue(actionRequestValidationException.getMessage().contains("Version is missing"));
+    }
 }