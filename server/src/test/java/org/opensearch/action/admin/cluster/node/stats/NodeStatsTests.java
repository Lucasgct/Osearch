/*
 * SPDX-License-Identifier: Apache-2.0
 *
 * The OpenSearch Contributors require contributions made to
 * this file be licensed under the Apache-2.0 license or a
 * compatible open source license.
 */

/*
 * Licensed to Elasticsearch under one or more contributor
 * license agreements. See the NOTICE file distributed with
 * this work for additional information regarding copyright
 * ownership. Elasticsearch licenses this file to you under
 * the Apache License, Version 2.0 (the "License"); you may
 * not use this file except in compliance with the License.
 * You may obtain a copy of the License at
 *
 *    http://www.apache.org/licenses/LICENSE-2.0
 *
 * Unless required by applicable law or agreed to in writing,
 * software distributed under the License is distributed on an
 * "AS IS" BASIS, WITHOUT WARRANTIES OR CONDITIONS OF ANY
 * KIND, either express or implied.  See the License for the
 * specific language governing permissions and limitations
 * under the License.
 */

/*
 * Modifications Copyright OpenSearch Contributors. See
 * GitHub history for details.
 */

package org.opensearch.action.admin.cluster.node.stats;

import org.opensearch.action.admin.indices.stats.CommonStats;
import org.opensearch.action.admin.indices.stats.CommonStatsFlags;
import org.opensearch.action.search.SearchRequestStats;
import org.opensearch.cluster.coordination.PendingClusterStateStats;
import org.opensearch.cluster.coordination.PublishClusterStateStats;
import org.opensearch.cluster.node.DiscoveryNode;
import org.opensearch.cluster.routing.WeightedRoutingStats;
import org.opensearch.cluster.service.ClusterManagerThrottlingStats;
import org.opensearch.common.io.stream.BytesStreamOutput;
import org.opensearch.common.metrics.OperationStats;
import org.opensearch.core.common.io.stream.StreamInput;
import org.opensearch.core.index.shard.ShardId;
import org.opensearch.core.indices.breaker.AllCircuitBreakerStats;
import org.opensearch.core.indices.breaker.CircuitBreakerStats;
import org.opensearch.discovery.DiscoveryStats;
import org.opensearch.http.HttpStats;
import org.opensearch.index.ReplicationStats;
import org.opensearch.index.SegmentReplicationRejectionStats;
import org.opensearch.index.remote.RemoteSegmentStats;
import org.opensearch.index.remote.RemoteTranslogTransferTracker;
import org.opensearch.index.translog.RemoteTranslogStats;
import org.opensearch.indices.NodeIndicesStats;
import org.opensearch.ingest.IngestStats;
import org.opensearch.monitor.fs.FsInfo;
import org.opensearch.monitor.jvm.JvmStats;
import org.opensearch.monitor.os.OsStats;
import org.opensearch.monitor.process.ProcessStats;
import org.opensearch.node.AdaptiveSelectionStats;
import org.opensearch.node.NodeResourceUsageStats;
import org.opensearch.node.NodesResourceUsageStats;
import org.opensearch.node.ResponseCollectorService;
import org.opensearch.script.ScriptCacheStats;
import org.opensearch.script.ScriptStats;
import org.opensearch.test.OpenSearchTestCase;
import org.opensearch.test.VersionUtils;
import org.opensearch.threadpool.ThreadPoolStats;
import org.opensearch.transport.TransportStats;

import java.io.IOException;
import java.util.ArrayList;
import java.util.Collections;
import java.util.HashMap;
import java.util.Iterator;
import java.util.List;
import java.util.Map;
import java.util.function.Function;
import java.util.stream.Collectors;
import java.util.stream.StreamSupport;

import static java.util.Collections.emptyMap;
import static java.util.Collections.emptySet;
import static org.hamcrest.CoreMatchers.is;
import static org.hamcrest.collection.IsCollectionWithSize.hasSize;

public class NodeStatsTests extends OpenSearchTestCase {
    public void testSerialization() throws IOException {
        NodeStats nodeStats = createNodeStats(true);
        try (BytesStreamOutput out = new BytesStreamOutput()) {
            nodeStats.writeTo(out);
            try (StreamInput in = out.bytes().streamInput()) {
                NodeStats deserializedNodeStats = new NodeStats(in);
                assertEquals(nodeStats.getNode(), deserializedNodeStats.getNode());
                assertEquals(nodeStats.getTimestamp(), deserializedNodeStats.getTimestamp());
                if (nodeStats.getOs() == null) {
                    assertNull(deserializedNodeStats.getOs());
                } else {
                    assertEquals(nodeStats.getOs().getTimestamp(), deserializedNodeStats.getOs().getTimestamp());
                    assertEquals(nodeStats.getOs().getSwap().getFree(), deserializedNodeStats.getOs().getSwap().getFree());
                    assertEquals(nodeStats.getOs().getSwap().getTotal(), deserializedNodeStats.getOs().getSwap().getTotal());
                    assertEquals(nodeStats.getOs().getSwap().getUsed(), deserializedNodeStats.getOs().getSwap().getUsed());
                    assertEquals(nodeStats.getOs().getMem().getFree(), deserializedNodeStats.getOs().getMem().getFree());
                    assertEquals(nodeStats.getOs().getMem().getTotal(), deserializedNodeStats.getOs().getMem().getTotal());
                    assertEquals(nodeStats.getOs().getMem().getUsed(), deserializedNodeStats.getOs().getMem().getUsed());
                    assertEquals(nodeStats.getOs().getMem().getFreePercent(), deserializedNodeStats.getOs().getMem().getFreePercent());
                    assertEquals(nodeStats.getOs().getMem().getUsedPercent(), deserializedNodeStats.getOs().getMem().getUsedPercent());
                    assertEquals(nodeStats.getOs().getCpu().getPercent(), deserializedNodeStats.getOs().getCpu().getPercent());
                    assertEquals(
                        nodeStats.getOs().getCgroup().getCpuAcctControlGroup(),
                        deserializedNodeStats.getOs().getCgroup().getCpuAcctControlGroup()
                    );
                    assertEquals(
                        nodeStats.getOs().getCgroup().getCpuAcctUsageNanos(),
                        deserializedNodeStats.getOs().getCgroup().getCpuAcctUsageNanos()
                    );
                    assertEquals(
                        nodeStats.getOs().getCgroup().getCpuControlGroup(),
                        deserializedNodeStats.getOs().getCgroup().getCpuControlGroup()
                    );
                    assertEquals(
                        nodeStats.getOs().getCgroup().getCpuCfsPeriodMicros(),
                        deserializedNodeStats.getOs().getCgroup().getCpuCfsPeriodMicros()
                    );
                    assertEquals(
                        nodeStats.getOs().getCgroup().getCpuCfsQuotaMicros(),
                        deserializedNodeStats.getOs().getCgroup().getCpuCfsQuotaMicros()
                    );
                    assertEquals(
                        nodeStats.getOs().getCgroup().getCpuStat().getNumberOfElapsedPeriods(),
                        deserializedNodeStats.getOs().getCgroup().getCpuStat().getNumberOfElapsedPeriods()
                    );
                    assertEquals(
                        nodeStats.getOs().getCgroup().getCpuStat().getNumberOfTimesThrottled(),
                        deserializedNodeStats.getOs().getCgroup().getCpuStat().getNumberOfTimesThrottled()
                    );
                    assertEquals(
                        nodeStats.getOs().getCgroup().getCpuStat().getTimeThrottledNanos(),
                        deserializedNodeStats.getOs().getCgroup().getCpuStat().getTimeThrottledNanos()
                    );
                    assertEquals(
                        nodeStats.getOs().getCgroup().getMemoryLimitInBytes(),
                        deserializedNodeStats.getOs().getCgroup().getMemoryLimitInBytes()
                    );
                    assertEquals(
                        nodeStats.getOs().getCgroup().getMemoryUsageInBytes(),
                        deserializedNodeStats.getOs().getCgroup().getMemoryUsageInBytes()
                    );
                    assertArrayEquals(
                        nodeStats.getOs().getCpu().getLoadAverage(),
                        deserializedNodeStats.getOs().getCpu().getLoadAverage(),
                        0
                    );
                }
                if (nodeStats.getProcess() == null) {
                    assertNull(deserializedNodeStats.getProcess());
                } else {
                    assertEquals(nodeStats.getProcess().getTimestamp(), deserializedNodeStats.getProcess().getTimestamp());
                    assertEquals(nodeStats.getProcess().getCpu().getTotal(), deserializedNodeStats.getProcess().getCpu().getTotal());
                    assertEquals(nodeStats.getProcess().getCpu().getPercent(), deserializedNodeStats.getProcess().getCpu().getPercent());
                    assertEquals(
                        nodeStats.getProcess().getMem().getTotalVirtual(),
                        deserializedNodeStats.getProcess().getMem().getTotalVirtual()
                    );
                    assertEquals(
                        nodeStats.getProcess().getMaxFileDescriptors(),
                        deserializedNodeStats.getProcess().getMaxFileDescriptors()
                    );
                    assertEquals(
                        nodeStats.getProcess().getOpenFileDescriptors(),
                        deserializedNodeStats.getProcess().getOpenFileDescriptors()
                    );
                }
                JvmStats jvm = nodeStats.getJvm();
                JvmStats deserializedJvm = deserializedNodeStats.getJvm();
                if (jvm == null) {
                    assertNull(deserializedJvm);
                } else {
                    JvmStats.Mem mem = jvm.getMem();
                    JvmStats.Mem deserializedMem = deserializedJvm.getMem();
                    assertEquals(jvm.getTimestamp(), deserializedJvm.getTimestamp());
                    assertEquals(mem.getHeapUsedPercent(), deserializedMem.getHeapUsedPercent());
                    assertEquals(mem.getHeapUsed(), deserializedMem.getHeapUsed());
                    assertEquals(mem.getHeapCommitted(), deserializedMem.getHeapCommitted());
                    assertEquals(mem.getNonHeapCommitted(), deserializedMem.getNonHeapCommitted());
                    assertEquals(mem.getNonHeapUsed(), deserializedMem.getNonHeapUsed());
                    assertEquals(mem.getHeapMax(), deserializedMem.getHeapMax());

                    final Map<String, JvmStats.MemoryPool> pools = StreamSupport.stream(mem.spliterator(), false)
                        .collect(Collectors.toMap(JvmStats.MemoryPool::getName, Function.identity()));

                    final Map<String, JvmStats.MemoryPool> deserializedPools = StreamSupport.stream(deserializedMem.spliterator(), false)
                        .collect(Collectors.toMap(JvmStats.MemoryPool::getName, Function.identity()));

                    final int poolsCount = (int) StreamSupport.stream(nodeStats.getJvm().getMem().spliterator(), false).count();
                    assertThat(pools.keySet(), hasSize(poolsCount));
                    assertThat(deserializedPools.keySet(), hasSize(poolsCount));

                    for (final Map.Entry<String, JvmStats.MemoryPool> entry : pools.entrySet()) {
                        assertThat(deserializedPools.containsKey(entry.getKey()), is(true));
                        assertEquals(entry.getValue().getName(), deserializedPools.get(entry.getKey()).getName());
                        assertEquals(entry.getValue().getMax(), deserializedPools.get(entry.getKey()).getMax());
                        assertEquals(entry.getValue().getPeakMax(), deserializedPools.get(entry.getKey()).getPeakMax());
                        assertEquals(entry.getValue().getPeakUsed(), deserializedPools.get(entry.getKey()).getPeakUsed());
                        assertEquals(entry.getValue().getUsed(), deserializedPools.get(entry.getKey()).getUsed());

                        assertEquals(
                            entry.getValue().getLastGcStats().getUsed(),
                            deserializedPools.get(entry.getKey()).getLastGcStats().getUsed()
                        );
                        assertEquals(
                            entry.getValue().getLastGcStats().getMax(),
                            deserializedPools.get(entry.getKey()).getLastGcStats().getMax()
                        );
                        assertEquals(
                            entry.getValue().getLastGcStats().getUsagePercent(),
                            deserializedPools.get(entry.getKey()).getLastGcStats().getUsagePercent()
                        );
                    }

                    JvmStats.Classes classes = jvm.getClasses();
                    assertEquals(classes.getLoadedClassCount(), deserializedJvm.getClasses().getLoadedClassCount());
                    assertEquals(classes.getTotalLoadedClassCount(), deserializedJvm.getClasses().getTotalLoadedClassCount());
                    assertEquals(classes.getUnloadedClassCount(), deserializedJvm.getClasses().getUnloadedClassCount());
                    assertEquals(jvm.getGc().getCollectors().length, deserializedJvm.getGc().getCollectors().length);
                    for (int i = 0; i < jvm.getGc().getCollectors().length; i++) {
                        JvmStats.GarbageCollector garbageCollector = jvm.getGc().getCollectors()[i];
                        JvmStats.GarbageCollector deserializedGarbageCollector = deserializedJvm.getGc().getCollectors()[i];
                        assertEquals(garbageCollector.getName(), deserializedGarbageCollector.getName());
                        assertEquals(garbageCollector.getCollectionCount(), deserializedGarbageCollector.getCollectionCount());
                        assertEquals(garbageCollector.getCollectionTime(), deserializedGarbageCollector.getCollectionTime());
                    }
                    assertEquals(jvm.getThreads().getCount(), deserializedJvm.getThreads().getCount());
                    assertEquals(jvm.getThreads().getPeakCount(), deserializedJvm.getThreads().getPeakCount());
                    assertEquals(jvm.getUptime(), deserializedJvm.getUptime());
                    if (jvm.getBufferPools() == null) {
                        assertNull(deserializedJvm.getBufferPools());
                    } else {
                        assertEquals(jvm.getBufferPools().size(), deserializedJvm.getBufferPools().size());
                        for (int i = 0; i < jvm.getBufferPools().size(); i++) {
                            JvmStats.BufferPool bufferPool = jvm.getBufferPools().get(i);
                            JvmStats.BufferPool deserializedBufferPool = deserializedJvm.getBufferPools().get(i);
                            assertEquals(bufferPool.getName(), deserializedBufferPool.getName());
                            assertEquals(bufferPool.getCount(), deserializedBufferPool.getCount());
                            assertEquals(bufferPool.getTotalCapacity(), deserializedBufferPool.getTotalCapacity());
                            assertEquals(bufferPool.getUsed(), deserializedBufferPool.getUsed());
                        }
                    }
                }
                if (nodeStats.getThreadPool() == null) {
                    assertNull(deserializedNodeStats.getThreadPool());
                } else {
                    Iterator<ThreadPoolStats.Stats> threadPoolIterator = nodeStats.getThreadPool().iterator();
                    Iterator<ThreadPoolStats.Stats> deserializedThreadPoolIterator = deserializedNodeStats.getThreadPool().iterator();
                    while (threadPoolIterator.hasNext()) {
                        ThreadPoolStats.Stats stats = threadPoolIterator.next();
                        ThreadPoolStats.Stats deserializedStats = deserializedThreadPoolIterator.next();
                        assertEquals(stats.getName(), deserializedStats.getName());
                        assertEquals(stats.getThreads(), deserializedStats.getThreads());
                        assertEquals(stats.getActive(), deserializedStats.getActive());
                        assertEquals(stats.getLargest(), deserializedStats.getLargest());
                        assertEquals(stats.getCompleted(), deserializedStats.getCompleted());
                        assertEquals(stats.getQueue(), deserializedStats.getQueue());
                        assertEquals(stats.getRejected(), deserializedStats.getRejected());
                    }
                }
                FsInfo fs = nodeStats.getFs();
                FsInfo deserializedFs = deserializedNodeStats.getFs();
                if (fs == null) {
                    assertNull(deserializedFs);
                } else {
                    assertEquals(fs.getTimestamp(), deserializedFs.getTimestamp());
                    assertEquals(fs.getTotal().getAvailable(), deserializedFs.getTotal().getAvailable());
                    assertEquals(fs.getTotal().getTotal(), deserializedFs.getTotal().getTotal());
                    assertEquals(fs.getTotal().getFree(), deserializedFs.getTotal().getFree());
                    assertEquals(fs.getTotal().getMount(), deserializedFs.getTotal().getMount());
                    assertEquals(fs.getTotal().getPath(), deserializedFs.getTotal().getPath());
                    assertEquals(fs.getTotal().getType(), deserializedFs.getTotal().getType());
                    FsInfo.IoStats ioStats = fs.getIoStats();
                    FsInfo.IoStats deserializedIoStats = deserializedFs.getIoStats();
                    assertEquals(ioStats.getTotalOperations(), deserializedIoStats.getTotalOperations());
                    assertEquals(ioStats.getTotalReadKilobytes(), deserializedIoStats.getTotalReadKilobytes());
                    assertEquals(ioStats.getTotalReadOperations(), deserializedIoStats.getTotalReadOperations());
                    assertEquals(ioStats.getTotalWriteKilobytes(), deserializedIoStats.getTotalWriteKilobytes());
                    assertEquals(ioStats.getTotalWriteOperations(), deserializedIoStats.getTotalWriteOperations());
                    assertEquals(ioStats.getTotalReadTime(), deserializedIoStats.getTotalReadTime());
                    assertEquals(ioStats.getTotalWriteTime(), deserializedIoStats.getTotalWriteTime());
                    assertEquals(ioStats.getTotalQueueSize(), deserializedIoStats.getTotalQueueSize());
                    assertEquals(ioStats.getTotalIOTimeMillis(), deserializedIoStats.getTotalIOTimeMillis());
                    assertEquals(ioStats.getDevicesStats().length, deserializedIoStats.getDevicesStats().length);
                    for (int i = 0; i < ioStats.getDevicesStats().length; i++) {
                        FsInfo.DeviceStats deviceStats = ioStats.getDevicesStats()[i];
                        FsInfo.DeviceStats deserializedDeviceStats = deserializedIoStats.getDevicesStats()[i];
                        assertEquals(deviceStats.operations(), deserializedDeviceStats.operations());
                        assertEquals(deviceStats.readKilobytes(), deserializedDeviceStats.readKilobytes());
                        assertEquals(deviceStats.readOperations(), deserializedDeviceStats.readOperations());
                        assertEquals(deviceStats.writeKilobytes(), deserializedDeviceStats.writeKilobytes());
                        assertEquals(deviceStats.writeOperations(), deserializedDeviceStats.writeOperations());
                    }
                }
                if (nodeStats.getTransport() == null) {
                    assertNull(deserializedNodeStats.getTransport());
                } else {
                    assertEquals(nodeStats.getTransport().getRxCount(), deserializedNodeStats.getTransport().getRxCount());
                    assertEquals(nodeStats.getTransport().getRxSize(), deserializedNodeStats.getTransport().getRxSize());
                    assertEquals(nodeStats.getTransport().getServerOpen(), deserializedNodeStats.getTransport().getServerOpen());
                    assertEquals(nodeStats.getTransport().getTxCount(), deserializedNodeStats.getTransport().getTxCount());
                    assertEquals(nodeStats.getTransport().getTxSize(), deserializedNodeStats.getTransport().getTxSize());
                }
                if (nodeStats.getHttp() == null) {
                    assertNull(deserializedNodeStats.getHttp());
                } else {
                    assertEquals(nodeStats.getHttp().getServerOpen(), deserializedNodeStats.getHttp().getServerOpen());
                    assertEquals(nodeStats.getHttp().getTotalOpen(), deserializedNodeStats.getHttp().getTotalOpen());
                }
                if (nodeStats.getBreaker() == null) {
                    assertNull(deserializedNodeStats.getBreaker());
                } else {
                    assertEquals(nodeStats.getBreaker().getAllStats().length, deserializedNodeStats.getBreaker().getAllStats().length);
                    for (int i = 0; i < nodeStats.getBreaker().getAllStats().length; i++) {
                        CircuitBreakerStats circuitBreakerStats = nodeStats.getBreaker().getAllStats()[i];
                        CircuitBreakerStats deserializedCircuitBreakerStats = deserializedNodeStats.getBreaker().getAllStats()[i];
                        assertEquals(circuitBreakerStats.getEstimated(), deserializedCircuitBreakerStats.getEstimated());
                        assertEquals(circuitBreakerStats.getLimit(), deserializedCircuitBreakerStats.getLimit());
                        assertEquals(circuitBreakerStats.getName(), deserializedCircuitBreakerStats.getName());
                        assertEquals(circuitBreakerStats.getOverhead(), deserializedCircuitBreakerStats.getOverhead(), 0);
                        assertEquals(circuitBreakerStats.getTrippedCount(), deserializedCircuitBreakerStats.getTrippedCount(), 0);
                    }
                }
                ScriptStats scriptStats = nodeStats.getScriptStats();
                if (scriptStats == null) {
                    assertNull(deserializedNodeStats.getScriptStats());
                } else {
                    assertEquals(scriptStats.getCacheEvictions(), deserializedNodeStats.getScriptStats().getCacheEvictions());
                    assertEquals(scriptStats.getCompilations(), deserializedNodeStats.getScriptStats().getCompilations());
                }
                DiscoveryStats discoveryStats = nodeStats.getDiscoveryStats();
                DiscoveryStats deserializedDiscoveryStats = deserializedNodeStats.getDiscoveryStats();
                if (discoveryStats == null) {
                    assertNull(deserializedDiscoveryStats);
                } else {
                    PendingClusterStateStats queueStats = discoveryStats.getQueueStats();
                    if (queueStats == null) {
                        assertNull(deserializedDiscoveryStats.getQueueStats());
                    } else {
                        assertEquals(queueStats.getCommitted(), deserializedDiscoveryStats.getQueueStats().getCommitted());
                        assertEquals(queueStats.getTotal(), deserializedDiscoveryStats.getQueueStats().getTotal());
                        assertEquals(queueStats.getPending(), deserializedDiscoveryStats.getQueueStats().getPending());
                    }
                }
                IngestStats ingestStats = nodeStats.getIngestStats();
                IngestStats deserializedIngestStats = deserializedNodeStats.getIngestStats();
                if (ingestStats == null) {
                    assertNull(deserializedIngestStats);
                } else {
                    OperationStats totalStats = ingestStats.getTotalStats();
                    assertEquals(totalStats.getCount(), deserializedIngestStats.getTotalStats().getCount());
                    assertEquals(totalStats.getCurrent(), deserializedIngestStats.getTotalStats().getCurrent());
                    assertEquals(totalStats.getFailedCount(), deserializedIngestStats.getTotalStats().getFailedCount());
                    assertEquals(totalStats.getTotalTimeInMillis(), deserializedIngestStats.getTotalStats().getTotalTimeInMillis());
                    assertEquals(ingestStats.getPipelineStats().size(), deserializedIngestStats.getPipelineStats().size());
                    for (IngestStats.PipelineStat pipelineStat : ingestStats.getPipelineStats()) {
                        String pipelineId = pipelineStat.getPipelineId();
                        OperationStats deserializedPipelineStats = getPipelineStats(deserializedIngestStats.getPipelineStats(), pipelineId);
                        assertEquals(pipelineStat.getStats().getFailedCount(), deserializedPipelineStats.getFailedCount());
                        assertEquals(pipelineStat.getStats().getTotalTimeInMillis(), deserializedPipelineStats.getTotalTimeInMillis());
                        assertEquals(pipelineStat.getStats().getCurrent(), deserializedPipelineStats.getCurrent());
                        assertEquals(pipelineStat.getStats().getCount(), deserializedPipelineStats.getCount());
                        List<IngestStats.ProcessorStat> processorStats = ingestStats.getProcessorStats().get(pipelineId);
                        // intentionally validating identical order
                        Iterator<IngestStats.ProcessorStat> it = deserializedIngestStats.getProcessorStats().get(pipelineId).iterator();
                        for (IngestStats.ProcessorStat processorStat : processorStats) {
                            IngestStats.ProcessorStat deserializedProcessorStat = it.next();
                            assertEquals(processorStat.getStats().getFailedCount(), deserializedProcessorStat.getStats().getFailedCount());
                            assertEquals(
                                processorStat.getStats().getTotalTimeInMillis(),
                                deserializedProcessorStat.getStats().getTotalTimeInMillis()
                            );
                            assertEquals(processorStat.getStats().getCurrent(), deserializedProcessorStat.getStats().getCurrent());
                            assertEquals(processorStat.getStats().getCount(), deserializedProcessorStat.getStats().getCount());
                        }
                        assertFalse(it.hasNext());
                    }
                }
                AdaptiveSelectionStats adaptiveStats = nodeStats.getAdaptiveSelectionStats();
                AdaptiveSelectionStats deserializedAdaptiveStats = deserializedNodeStats.getAdaptiveSelectionStats();
                if (adaptiveStats == null) {
                    assertNull(deserializedAdaptiveStats);
                } else {
                    assertEquals(adaptiveStats.getOutgoingConnections(), deserializedAdaptiveStats.getOutgoingConnections());
                    assertEquals(adaptiveStats.getRanks(), deserializedAdaptiveStats.getRanks());
                    adaptiveStats.getComputedStats().forEach((k, v) -> {
                        ResponseCollectorService.ComputedNodeStats aStats = adaptiveStats.getComputedStats().get(k);
                        ResponseCollectorService.ComputedNodeStats bStats = deserializedAdaptiveStats.getComputedStats().get(k);
                        assertEquals(aStats.nodeId, bStats.nodeId);
                        assertEquals(aStats.queueSize, bStats.queueSize, 0.01);
                        assertEquals(aStats.serviceTime, bStats.serviceTime, 0.01);
                        assertEquals(aStats.responseTime, bStats.responseTime, 0.01);
                    });
                }
                NodesResourceUsageStats resourceUsageStats = nodeStats.getResourceUsageStats();
                NodesResourceUsageStats deserializedResourceUsageStats = deserializedNodeStats.getResourceUsageStats();
                if (resourceUsageStats == null) {
                    assertNull(deserializedResourceUsageStats);
                } else {
                    resourceUsageStats.getNodeIdToResourceUsageStatsMap().forEach((k, v) -> {
                        NodeResourceUsageStats aResourceUsageStats = resourceUsageStats.getNodeIdToResourceUsageStatsMap().get(k);
                        NodeResourceUsageStats bResourceUsageStats = deserializedResourceUsageStats.getNodeIdToResourceUsageStatsMap()
                            .get(k);
                        assertEquals(
                            aResourceUsageStats.getMemoryUtilizationPercent(),
                            bResourceUsageStats.getMemoryUtilizationPercent(),
                            0.0
                        );
                        assertEquals(aResourceUsageStats.getCpuUtilizationPercent(), bResourceUsageStats.getCpuUtilizationPercent(), 0.0);
                        assertEquals(aResourceUsageStats.getTimestamp(), bResourceUsageStats.getTimestamp());
                    });
                }
                SegmentReplicationRejectionStats segmentReplicationRejectionStats = nodeStats.getSegmentReplicationRejectionStats();
                SegmentReplicationRejectionStats deserializedSegmentReplicationRejectionStats = deserializedNodeStats
                    .getSegmentReplicationRejectionStats();
                if (segmentReplicationRejectionStats == null) {
                    assertNull(deserializedSegmentReplicationRejectionStats);
                } else {
                    assertEquals(
                        segmentReplicationRejectionStats.getTotalRejectionCount(),
                        deserializedSegmentReplicationRejectionStats.getTotalRejectionCount()
                    );
                }
                ScriptCacheStats scriptCacheStats = nodeStats.getScriptCacheStats();
                ScriptCacheStats deserializedScriptCacheStats = deserializedNodeStats.getScriptCacheStats();
                if (scriptCacheStats == null) {
                    assertNull(deserializedScriptCacheStats);
                } else if (deserializedScriptCacheStats.getContextStats() != null) {
                    Map<String, ScriptStats> deserialized = deserializedScriptCacheStats.getContextStats();
                    long evictions = 0;
                    long limited = 0;
                    long compilations = 0;
                    Map<String, ScriptStats> stats = scriptCacheStats.getContextStats();
                    for (String context : stats.keySet()) {
                        ScriptStats deserStats = deserialized.get(context);
                        ScriptStats generatedStats = stats.get(context);

                        evictions += generatedStats.getCacheEvictions();
                        assertEquals(generatedStats.getCacheEvictions(), deserStats.getCacheEvictions());

                        limited += generatedStats.getCompilationLimitTriggered();
                        assertEquals(generatedStats.getCompilationLimitTriggered(), deserStats.getCompilationLimitTriggered());

                        compilations += generatedStats.getCompilations();
                        assertEquals(generatedStats.getCompilations(), deserStats.getCompilations());
                    }
                    ScriptStats sum = deserializedScriptCacheStats.sum();
                    assertEquals(evictions, sum.getCacheEvictions());
                    assertEquals(limited, sum.getCompilationLimitTriggered());
                    assertEquals(compilations, sum.getCompilations());
                }
                ClusterManagerThrottlingStats clusterManagerThrottlingStats = nodeStats.getClusterManagerThrottlingStats();
                ClusterManagerThrottlingStats deserializedClusterManagerThrottlingStats = deserializedNodeStats
                    .getClusterManagerThrottlingStats();
                if (clusterManagerThrottlingStats == null) {
                    assertNull(deserializedClusterManagerThrottlingStats);
                } else {
                    assertEquals(
                        clusterManagerThrottlingStats.getTotalThrottledTaskCount(),
                        deserializedClusterManagerThrottlingStats.getTotalThrottledTaskCount()
                    );
                    assertEquals(
                        clusterManagerThrottlingStats.getThrottlingCount("test-task"),
                        deserializedClusterManagerThrottlingStats.getThrottlingCount("test-task")
                    );
                }

                WeightedRoutingStats weightedRoutingStats = nodeStats.getWeightedRoutingStats();
                WeightedRoutingStats deserializedWeightedRoutingStats = deserializedNodeStats.getWeightedRoutingStats();
                if (weightedRoutingStats == null) {
                    assertNull(deserializedWeightedRoutingStats);
                } else {
                    assertEquals(weightedRoutingStats.getFailOpenCount(), deserializedWeightedRoutingStats.getFailOpenCount());

                }

                NodeIndicesStats nodeIndicesStats = nodeStats.getIndices();
                NodeIndicesStats deserializedNodeIndicesStats = deserializedNodeStats.getIndices();
                if (nodeIndicesStats == null) {
                    assertNull(deserializedNodeIndicesStats);
                } else {
                    RemoteSegmentStats remoteSegmentStats = nodeIndicesStats.getSegments().getRemoteSegmentStats();
                    RemoteSegmentStats deserializedRemoteSegmentStats = deserializedNodeIndicesStats.getSegments().getRemoteSegmentStats();
                    assertEquals(remoteSegmentStats.getDownloadBytesStarted(), deserializedRemoteSegmentStats.getDownloadBytesStarted());
                    assertEquals(
                        remoteSegmentStats.getDownloadBytesSucceeded(),
                        deserializedRemoteSegmentStats.getDownloadBytesSucceeded()
                    );
                    assertEquals(remoteSegmentStats.getDownloadBytesFailed(), deserializedRemoteSegmentStats.getDownloadBytesFailed());
                    assertEquals(remoteSegmentStats.getUploadBytesStarted(), deserializedRemoteSegmentStats.getUploadBytesStarted());
                    assertEquals(remoteSegmentStats.getUploadBytesSucceeded(), deserializedRemoteSegmentStats.getUploadBytesSucceeded());
                    assertEquals(remoteSegmentStats.getUploadBytesFailed(), deserializedRemoteSegmentStats.getUploadBytesFailed());
                    assertEquals(remoteSegmentStats.getMaxRefreshTimeLag(), deserializedRemoteSegmentStats.getMaxRefreshTimeLag());
                    assertEquals(remoteSegmentStats.getMaxRefreshBytesLag(), deserializedRemoteSegmentStats.getMaxRefreshBytesLag());
                    assertEquals(remoteSegmentStats.getTotalRefreshBytesLag(), deserializedRemoteSegmentStats.getTotalRefreshBytesLag());
                    assertEquals(remoteSegmentStats.getTotalUploadTime(), deserializedRemoteSegmentStats.getTotalUploadTime());
                    assertEquals(remoteSegmentStats.getTotalDownloadTime(), deserializedRemoteSegmentStats.getTotalDownloadTime());

                    RemoteTranslogStats remoteTranslogStats = nodeIndicesStats.getTranslog().getRemoteTranslogStats();
                    RemoteTranslogStats deserializedRemoteTranslogStats = deserializedNodeIndicesStats.getTranslog()
                        .getRemoteTranslogStats();
                    assertEquals(remoteTranslogStats, deserializedRemoteTranslogStats);

                    ReplicationStats replicationStats = nodeIndicesStats.getSegments().getReplicationStats();

                    ReplicationStats deserializedReplicationStats = deserializedNodeIndicesStats.getSegments().getReplicationStats();
                    assertEquals(replicationStats.getMaxBytesBehind(), deserializedReplicationStats.getMaxBytesBehind());
                    assertEquals(replicationStats.getTotalBytesBehind(), deserializedReplicationStats.getTotalBytesBehind());
                    assertEquals(replicationStats.getMaxReplicationLag(), deserializedReplicationStats.getMaxReplicationLag());
                }
            }
        }
    }

    public static NodeStats createNodeStats() {
        return createNodeStats(false);
    }

    public static NodeStats createNodeStats(boolean remoteStoreStats) {
        DiscoveryNode node = new DiscoveryNode(
            "test_node",
            buildNewFakeTransportAddress(),
            emptyMap(),
            emptySet(),
            VersionUtils.randomVersion(random())
        );
        OsStats osStats = null;
        if (frequently()) {
            double loadAverages[] = new double[3];
            for (int i = 0; i < 3; i++) {
                loadAverages[i] = randomBoolean() ? randomDouble() : -1;
            }
            long memTotal = randomNonNegativeLong();
            long swapTotal = randomNonNegativeLong();
            osStats = new OsStats(
                System.currentTimeMillis(),
                new OsStats.Cpu(randomShort(), loadAverages),
                new OsStats.Mem(memTotal, randomLongBetween(0, memTotal)),
                new OsStats.Swap(swapTotal, randomLongBetween(0, swapTotal)),
                new OsStats.Cgroup(
                    randomAlphaOfLength(8),
                    randomNonNegativeLong(),
                    randomAlphaOfLength(8),
                    randomNonNegativeLong(),
                    randomNonNegativeLong(),
                    new OsStats.Cgroup.CpuStat(randomNonNegativeLong(), randomNonNegativeLong(), randomNonNegativeLong()),
                    randomAlphaOfLength(8),
                    Long.toString(randomNonNegativeLong()),
                    Long.toString(randomNonNegativeLong())
                )
            );
        }
        ProcessStats processStats = frequently()
            ? new ProcessStats(
                randomNonNegativeLong(),
                randomNonNegativeLong(),
                randomNonNegativeLong(),
                new ProcessStats.Cpu(randomShort(), randomNonNegativeLong()),
                new ProcessStats.Mem(randomNonNegativeLong())
            )
            : null;
        JvmStats jvmStats = null;
        if (frequently()) {
            int numMemoryPools = randomIntBetween(0, 10);
            List<JvmStats.MemoryPool> memoryPools = new ArrayList<>(numMemoryPools);
            for (int i = 0; i < numMemoryPools; i++) {
                memoryPools.add(
                    new JvmStats.MemoryPool(
                        randomAlphaOfLengthBetween(3, 10),
                        randomNonNegativeLong(),
                        randomNonNegativeLong(),
                        randomNonNegativeLong(),
                        randomNonNegativeLong(),
                        new JvmStats.MemoryPoolGcStats(randomNonNegativeLong(), randomNonNegativeLong())
                    )
                );
            }
            JvmStats.Threads threads = new JvmStats.Threads(randomIntBetween(1, 1000), randomIntBetween(1, 1000));
            int numGarbageCollectors = randomIntBetween(0, 10);
            JvmStats.GarbageCollector[] garbageCollectorsArray = new JvmStats.GarbageCollector[numGarbageCollectors];
            for (int i = 0; i < numGarbageCollectors; i++) {
                garbageCollectorsArray[i] = new JvmStats.GarbageCollector(
                    randomAlphaOfLengthBetween(3, 10),
                    randomNonNegativeLong(),
                    randomNonNegativeLong()
                );
            }
            JvmStats.GarbageCollectors garbageCollectors = new JvmStats.GarbageCollectors(garbageCollectorsArray);
            int numBufferPools = randomIntBetween(0, 10);
            List<JvmStats.BufferPool> bufferPoolList = new ArrayList<>();
            for (int i = 0; i < numBufferPools; i++) {
                bufferPoolList.add(
                    new JvmStats.BufferPool(
                        randomAlphaOfLengthBetween(3, 10),
                        randomNonNegativeLong(),
                        randomNonNegativeLong(),
                        randomNonNegativeLong()
                    )
                );
            }
            JvmStats.Classes classes = new JvmStats.Classes(randomNonNegativeLong(), randomNonNegativeLong(), randomNonNegativeLong());
            jvmStats = frequently()
                ? new JvmStats(
                    randomNonNegativeLong(),
                    randomNonNegativeLong(),
                    new JvmStats.Mem(
                        randomNonNegativeLong(),
                        randomNonNegativeLong(),
                        randomNonNegativeLong(),
                        randomNonNegativeLong(),
                        randomNonNegativeLong(),
                        memoryPools
                    ),
                    threads,
                    garbageCollectors,
                    randomBoolean() ? Collections.emptyList() : bufferPoolList,
                    classes
                )
                : null;
        }
        ThreadPoolStats threadPoolStats = null;
        if (frequently()) {
            int numThreadPoolStats = randomIntBetween(0, 10);
            List<ThreadPoolStats.Stats> threadPoolStatsList = new ArrayList<>();
            for (int i = 0; i < numThreadPoolStats; i++) {
                threadPoolStatsList.add(
                    new ThreadPoolStats.Stats(
                        randomAlphaOfLengthBetween(3, 10),
                        randomIntBetween(1, 1000),
                        randomIntBetween(1, 1000),
                        randomIntBetween(1, 1000),
                        randomNonNegativeLong(),
                        randomIntBetween(1, 1000),
                        randomIntBetween(1, 1000),
                        randomIntBetween(-1, 10)
                    )
                );
            }
            threadPoolStats = new ThreadPoolStats(threadPoolStatsList);
        }
        FsInfo fsInfo = null;
        if (frequently()) {
            int numDeviceStats = randomIntBetween(0, 10);
            FsInfo.DeviceStats[] deviceStatsArray = new FsInfo.DeviceStats[numDeviceStats];
            for (int i = 0; i < numDeviceStats; i++) {
                FsInfo.DeviceStats previousDeviceStats = randomBoolean()
                    ? null
                    : new FsInfo.DeviceStats(
                        randomInt(),
                        randomInt(),
                        randomAlphaOfLengthBetween(3, 10),
                        randomNonNegativeLong(),
                        randomNonNegativeLong(),
                        randomNonNegativeLong(),
                        randomNonNegativeLong(),
                        randomNonNegativeLong(),
                        randomNonNegativeLong(),
                        randomNonNegativeLong(),
                        randomNonNegativeLong(),
                        null
                    );
                deviceStatsArray[i] = new FsInfo.DeviceStats(
                    randomInt(),
                    randomInt(),
                    randomAlphaOfLengthBetween(3, 10),
                    randomNonNegativeLong(),
                    randomNonNegativeLong(),
                    randomNonNegativeLong(),
                    randomNonNegativeLong(),
                    randomNonNegativeLong(),
                    randomNonNegativeLong(),
                    randomNonNegativeLong(),
                    randomNonNegativeLong(),
                    previousDeviceStats
                );
            }
            FsInfo.IoStats ioStats = new FsInfo.IoStats(deviceStatsArray);
            int numPaths = randomIntBetween(0, 10);
            FsInfo.Path[] paths = new FsInfo.Path[numPaths];
            for (int i = 0; i < numPaths; i++) {
                paths[i] = new FsInfo.Path(
                    randomAlphaOfLengthBetween(3, 10),
                    randomBoolean() ? randomAlphaOfLengthBetween(3, 10) : null,
                    randomNonNegativeLong(),
                    randomNonNegativeLong(),
                    randomNonNegativeLong()
                );
            }
            fsInfo = new FsInfo(randomNonNegativeLong(), ioStats, paths);
        }
        TransportStats transportStats = frequently()
            ? new TransportStats(
                randomNonNegativeLong(),
                randomNonNegativeLong(),
                randomNonNegativeLong(),
                randomNonNegativeLong(),
                randomNonNegativeLong(),
                randomNonNegativeLong()
            )
            : null;
        HttpStats httpStats = frequently() ? new HttpStats(randomNonNegativeLong(), randomNonNegativeLong()) : null;
        AllCircuitBreakerStats allCircuitBreakerStats = null;
        if (frequently()) {
            int numCircuitBreakerStats = randomIntBetween(0, 10);
            CircuitBreakerStats[] circuitBreakerStatsArray = new CircuitBreakerStats[numCircuitBreakerStats];
            for (int i = 0; i < numCircuitBreakerStats; i++) {
                circuitBreakerStatsArray[i] = new CircuitBreakerStats(
                    randomAlphaOfLengthBetween(3, 10),
                    randomNonNegativeLong(),
                    randomNonNegativeLong(),
                    randomDouble(),
                    randomNonNegativeLong()
                );
            }
            allCircuitBreakerStats = new AllCircuitBreakerStats(circuitBreakerStatsArray);
        }
        ScriptStats scriptStats = frequently()
            ? new ScriptStats(randomNonNegativeLong(), randomNonNegativeLong(), randomNonNegativeLong())
            : null;
        DiscoveryStats discoveryStats = frequently()
            ? new DiscoveryStats(
                randomBoolean() ? new PendingClusterStateStats(randomInt(), randomInt(), randomInt()) : null,
                randomBoolean()
                    ? new PublishClusterStateStats(randomNonNegativeLong(), randomNonNegativeLong(), randomNonNegativeLong())
                    : null
            )
            : null;
        IngestStats ingestStats = null;
        if (frequently()) {
            OperationStats totalStats = new OperationStats(
                randomNonNegativeLong(),
                randomNonNegativeLong(),
                randomNonNegativeLong(),
                randomNonNegativeLong()
            );
            int numPipelines = randomIntBetween(0, 10);
            int numProcessors = randomIntBetween(0, 10);
            List<IngestStats.PipelineStat> ingestPipelineStats = new ArrayList<>(numPipelines);
            Map<String, List<IngestStats.ProcessorStat>> ingestProcessorStats = new HashMap<>(numPipelines);
            for (int i = 0; i < numPipelines; i++) {
                String pipelineId = randomAlphaOfLengthBetween(3, 10);
                ingestPipelineStats.add(
                    new IngestStats.PipelineStat(
                        pipelineId,
                        new OperationStats(
                            randomNonNegativeLong(),
                            randomNonNegativeLong(),
                            randomNonNegativeLong(),
                            randomNonNegativeLong()
                        )
                    )
                );

                List<IngestStats.ProcessorStat> processorPerPipeline = new ArrayList<>(numProcessors);
                for (int j = 0; j < numProcessors; j++) {
                    OperationStats processorStats = new OperationStats(
                        randomNonNegativeLong(),
                        randomNonNegativeLong(),
                        randomNonNegativeLong(),
                        randomNonNegativeLong()
                    );
                    processorPerPipeline.add(
                        new IngestStats.ProcessorStat(randomAlphaOfLengthBetween(3, 10), randomAlphaOfLengthBetween(3, 10), processorStats)
                    );
                }
                ingestProcessorStats.put(pipelineId, processorPerPipeline);
            }
            ingestStats = new IngestStats(totalStats, ingestPipelineStats, ingestProcessorStats);
        }
        AdaptiveSelectionStats adaptiveSelectionStats = null;
        if (frequently()) {
            int numNodes = randomIntBetween(0, 10);
            Map<String, Long> nodeConnections = new HashMap<>();
            Map<String, ResponseCollectorService.ComputedNodeStats> nodeStats = new HashMap<>();
            for (int i = 0; i < numNodes; i++) {
                String nodeId = randomAlphaOfLengthBetween(3, 10);
                // add outgoing connection info
                if (frequently()) {
                    nodeConnections.put(nodeId, randomLongBetween(0, 100));
                }
                // add node calculations
                if (frequently()) {
                    ResponseCollectorService.ComputedNodeStats stats = new ResponseCollectorService.ComputedNodeStats(
                        nodeId,
                        randomIntBetween(1, 10),
                        randomIntBetween(0, 2000),
                        randomDoubleBetween(1.0, 10000000.0, true),
                        randomDoubleBetween(1.0, 10000000.0, true)
                    );
                    nodeStats.put(nodeId, stats);
                }
            }
            adaptiveSelectionStats = new AdaptiveSelectionStats(nodeConnections, nodeStats);
        }
        NodesResourceUsageStats nodesResourceUsageStats = null;
        if (frequently()) {
            int numNodes = randomIntBetween(0, 10);
            Map<String, Long> nodeConnections = new HashMap<>();
            Map<String, NodeResourceUsageStats> resourceUsageStatsMap = new HashMap<>();
            for (int i = 0; i < numNodes; i++) {
                String nodeId = randomAlphaOfLengthBetween(3, 10);
                // add outgoing connection info
                if (frequently()) {
                    nodeConnections.put(nodeId, randomLongBetween(0, 100));
                }
                // add node calculations
                if (frequently()) {
                    NodeResourceUsageStats stats = new NodeResourceUsageStats(
                        nodeId,
                        System.currentTimeMillis(),
                        randomDoubleBetween(1.0, 100.0, true),
                        randomDoubleBetween(1.0, 100.0, true)
                    );
                    resourceUsageStatsMap.put(nodeId, stats);
                }
            }
            nodesResourceUsageStats = new NodesResourceUsageStats(resourceUsageStatsMap);
        }
        SegmentReplicationRejectionStats segmentReplicationRejectionStats = null;
        if (frequently()) {
            segmentReplicationRejectionStats = new SegmentReplicationRejectionStats(randomNonNegativeLong());
        }

        ClusterManagerThrottlingStats clusterManagerThrottlingStats = null;
        if (frequently()) {
            clusterManagerThrottlingStats = new ClusterManagerThrottlingStats();
            clusterManagerThrottlingStats.onThrottle("test-task", randomInt());
        }
        ScriptCacheStats scriptCacheStats = scriptStats != null ? scriptStats.toScriptCacheStats() : null;

        WeightedRoutingStats weightedRoutingStats = null;
        weightedRoutingStats = WeightedRoutingStats.getInstance();
        weightedRoutingStats.updateFailOpenCount();

        NodeIndicesStats indicesStats = getNodeIndicesStats(remoteStoreStats);

        // TODO: Only remote_store based aspects of NodeIndicesStats are being tested here.
        // It is possible to test other metrics in NodeIndicesStats as well since it extends Writeable now
        return new NodeStats(
            node,
            randomNonNegativeLong(),
            indicesStats,
            osStats,
            processStats,
            jvmStats,
            threadPoolStats,
            fsInfo,
            transportStats,
            httpStats,
            allCircuitBreakerStats,
            scriptStats,
            discoveryStats,
            ingestStats,
            adaptiveSelectionStats,
            nodesResourceUsageStats,
            scriptCacheStats,
            null,
            null,
            null,
            clusterManagerThrottlingStats,
            weightedRoutingStats,
            null,
            null,
            null,
<<<<<<< HEAD
            segmentReplicationRejectionStats
=======
            null
>>>>>>> 5ec2fe9f
        );
    }

    private static NodeIndicesStats getNodeIndicesStats(boolean remoteStoreStats) {
        NodeIndicesStats indicesStats = null;
        if (remoteStoreStats) {
            indicesStats = new NodeIndicesStats(new CommonStats(CommonStatsFlags.ALL), new HashMap<>(), new SearchRequestStats());
            RemoteSegmentStats remoteSegmentStats = indicesStats.getSegments().getRemoteSegmentStats();
            remoteSegmentStats.addUploadBytesStarted(10L);
            remoteSegmentStats.addUploadBytesSucceeded(10L);
            remoteSegmentStats.addUploadBytesFailed(1L);
            remoteSegmentStats.addDownloadBytesStarted(10L);
            remoteSegmentStats.addDownloadBytesSucceeded(10L);
            remoteSegmentStats.addDownloadBytesFailed(1L);
            remoteSegmentStats.addTotalRefreshBytesLag(5L);
            remoteSegmentStats.addMaxRefreshBytesLag(2L);
            remoteSegmentStats.setMaxRefreshTimeLag(2L);
            remoteSegmentStats.addTotalUploadTime(20L);
            remoteSegmentStats.addTotalDownloadTime(20L);
            remoteSegmentStats.addTotalRejections(5L);

            RemoteTranslogStats remoteTranslogStats = indicesStats.getTranslog().getRemoteTranslogStats();
            RemoteTranslogStats otherRemoteTranslogStats = new RemoteTranslogStats(getRandomRemoteTranslogTransferTrackerStats());
            remoteTranslogStats.add(otherRemoteTranslogStats);
        }
        return indicesStats;
    }

    private static RemoteTranslogTransferTracker.Stats getRandomRemoteTranslogTransferTrackerStats() {
        return new RemoteTranslogTransferTracker.Stats(
            new ShardId("test-idx", "test-idx", randomIntBetween(1, 10)),
            0L,
            randomLongBetween(100, 500),
            randomLongBetween(50, 100),
            randomLongBetween(100, 200),
            randomLongBetween(10000, 50000),
            randomLongBetween(5000, 10000),
            randomLongBetween(10000, 20000),
            0L,
            0D,
            0D,
            0D,
            0L,
            0L,
            0L,
            0L,
            0D,
            0D,
            0D
        );
    }

    private OperationStats getPipelineStats(List<IngestStats.PipelineStat> pipelineStats, String id) {
        return pipelineStats.stream().filter(p1 -> p1.getPipelineId().equals(id)).findFirst().map(p2 -> p2.getStats()).orElse(null);
    }
}<|MERGE_RESOLUTION|>--- conflicted
+++ resolved
@@ -870,11 +870,8 @@
             null,
             null,
             null,
-<<<<<<< HEAD
-            segmentReplicationRejectionStats
-=======
+            segmentReplicationRejectionStats,
             null
->>>>>>> 5ec2fe9f
         );
     }
 
