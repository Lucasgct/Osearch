/*
 * SPDX-License-Identifier: Apache-2.0
 *
 * The OpenSearch Contributors require contributions made to
 * this file be licensed under the Apache-2.0 license or a
 * compatible open source license.
 */

/*
 * Licensed to Elasticsearch under one or more contributor
 * license agreements. See the NOTICE file distributed with
 * this work for additional information regarding copyright
 * ownership. Elasticsearch licenses this file to you under
 * the Apache License, Version 2.0 (the "License"); you may
 * not use this file except in compliance with the License.
 * You may obtain a copy of the License at
 *
 *    http://www.apache.org/licenses/LICENSE-2.0
 *
 * Unless required by applicable law or agreed to in writing,
 * software distributed under the License is distributed on an
 * "AS IS" BASIS, WITHOUT WARRANTIES OR CONDITIONS OF ANY
 * KIND, either express or implied.  See the License for the
 * specific language governing permissions and limitations
 * under the License.
 */

/*
 * Modifications Copyright OpenSearch Contributors. See
 * GitHub history for details.
 */

package org.opensearch.action.admin.cluster.node.stats;

import org.opensearch.action.RequestStats;
import org.opensearch.action.admin.indices.stats.CommonStats;
import org.opensearch.action.admin.indices.stats.CommonStatsFlags;
import org.opensearch.cluster.coordination.PendingClusterStateStats;
import org.opensearch.cluster.coordination.PublishClusterStateStats;
import org.opensearch.cluster.node.DiscoveryNode;
import org.opensearch.cluster.routing.WeightedRoutingStats;
import org.opensearch.cluster.service.ClusterManagerThrottlingStats;
import org.opensearch.common.io.stream.BytesStreamOutput;
import org.opensearch.common.metrics.OperationStats;
import org.opensearch.core.common.io.stream.StreamInput;
import org.opensearch.core.index.shard.ShardId;
import org.opensearch.core.indices.breaker.AllCircuitBreakerStats;
import org.opensearch.core.indices.breaker.CircuitBreakerStats;
import org.opensearch.discovery.DiscoveryStats;
import org.opensearch.http.HttpStats;
import org.opensearch.index.ReplicationStats;
import org.opensearch.index.remote.RemoteSegmentStats;
import org.opensearch.index.remote.RemoteTranslogTransferTracker;
import org.opensearch.index.translog.RemoteTranslogStats;
import org.opensearch.indices.NodeIndicesStats;
import org.opensearch.ingest.IngestStats;
import org.opensearch.monitor.fs.FsInfo;
import org.opensearch.monitor.jvm.JvmStats;
import org.opensearch.monitor.os.OsStats;
import org.opensearch.monitor.process.ProcessStats;
import org.opensearch.node.AdaptiveSelectionStats;
import org.opensearch.node.ResponseCollectorService;
import org.opensearch.script.ScriptCacheStats;
import org.opensearch.script.ScriptStats;
import org.opensearch.test.OpenSearchTestCase;
import org.opensearch.test.VersionUtils;
import org.opensearch.threadpool.ThreadPoolStats;
import org.opensearch.transport.TransportStats;

import java.io.IOException;
import java.util.ArrayList;
import java.util.Collections;
import java.util.HashMap;
import java.util.Iterator;
import java.util.List;
import java.util.Map;
import java.util.function.Function;
import java.util.stream.Collectors;
import java.util.stream.StreamSupport;

import static java.util.Collections.emptyMap;
import static java.util.Collections.emptySet;
import static org.hamcrest.CoreMatchers.is;
import static org.hamcrest.collection.IsCollectionWithSize.hasSize;

public class NodeStatsTests extends OpenSearchTestCase {
    public void testSerialization() throws IOException {
        NodeStats nodeStats = createNodeStats(true);
        try (BytesStreamOutput out = new BytesStreamOutput()) {
            nodeStats.writeTo(out);
            try (StreamInput in = out.bytes().streamInput()) {
                NodeStats deserializedNodeStats = new NodeStats(in);
                assertEquals(nodeStats.getNode(), deserializedNodeStats.getNode());
                assertEquals(nodeStats.getTimestamp(), deserializedNodeStats.getTimestamp());
                if (nodeStats.getOs() == null) {
                    assertNull(deserializedNodeStats.getOs());
                } else {
                    assertEquals(nodeStats.getOs().getTimestamp(), deserializedNodeStats.getOs().getTimestamp());
                    assertEquals(nodeStats.getOs().getSwap().getFree(), deserializedNodeStats.getOs().getSwap().getFree());
                    assertEquals(nodeStats.getOs().getSwap().getTotal(), deserializedNodeStats.getOs().getSwap().getTotal());
                    assertEquals(nodeStats.getOs().getSwap().getUsed(), deserializedNodeStats.getOs().getSwap().getUsed());
                    assertEquals(nodeStats.getOs().getMem().getFree(), deserializedNodeStats.getOs().getMem().getFree());
                    assertEquals(nodeStats.getOs().getMem().getTotal(), deserializedNodeStats.getOs().getMem().getTotal());
                    assertEquals(nodeStats.getOs().getMem().getUsed(), deserializedNodeStats.getOs().getMem().getUsed());
                    assertEquals(nodeStats.getOs().getMem().getFreePercent(), deserializedNodeStats.getOs().getMem().getFreePercent());
                    assertEquals(nodeStats.getOs().getMem().getUsedPercent(), deserializedNodeStats.getOs().getMem().getUsedPercent());
                    assertEquals(nodeStats.getOs().getCpu().getPercent(), deserializedNodeStats.getOs().getCpu().getPercent());
                    assertEquals(
                        nodeStats.getOs().getCgroup().getCpuAcctControlGroup(),
                        deserializedNodeStats.getOs().getCgroup().getCpuAcctControlGroup()
                    );
                    assertEquals(
                        nodeStats.getOs().getCgroup().getCpuAcctUsageNanos(),
                        deserializedNodeStats.getOs().getCgroup().getCpuAcctUsageNanos()
                    );
                    assertEquals(
                        nodeStats.getOs().getCgroup().getCpuControlGroup(),
                        deserializedNodeStats.getOs().getCgroup().getCpuControlGroup()
                    );
                    assertEquals(
                        nodeStats.getOs().getCgroup().getCpuCfsPeriodMicros(),
                        deserializedNodeStats.getOs().getCgroup().getCpuCfsPeriodMicros()
                    );
                    assertEquals(
                        nodeStats.getOs().getCgroup().getCpuCfsQuotaMicros(),
                        deserializedNodeStats.getOs().getCgroup().getCpuCfsQuotaMicros()
                    );
                    assertEquals(
                        nodeStats.getOs().getCgroup().getCpuStat().getNumberOfElapsedPeriods(),
                        deserializedNodeStats.getOs().getCgroup().getCpuStat().getNumberOfElapsedPeriods()
                    );
                    assertEquals(
                        nodeStats.getOs().getCgroup().getCpuStat().getNumberOfTimesThrottled(),
                        deserializedNodeStats.getOs().getCgroup().getCpuStat().getNumberOfTimesThrottled()
                    );
                    assertEquals(
                        nodeStats.getOs().getCgroup().getCpuStat().getTimeThrottledNanos(),
                        deserializedNodeStats.getOs().getCgroup().getCpuStat().getTimeThrottledNanos()
                    );
                    assertEquals(
                        nodeStats.getOs().getCgroup().getMemoryLimitInBytes(),
                        deserializedNodeStats.getOs().getCgroup().getMemoryLimitInBytes()
                    );
                    assertEquals(
                        nodeStats.getOs().getCgroup().getMemoryUsageInBytes(),
                        deserializedNodeStats.getOs().getCgroup().getMemoryUsageInBytes()
                    );
                    assertArrayEquals(
                        nodeStats.getOs().getCpu().getLoadAverage(),
                        deserializedNodeStats.getOs().getCpu().getLoadAverage(),
                        0
                    );
                }
                if (nodeStats.getProcess() == null) {
                    assertNull(deserializedNodeStats.getProcess());
                } else {
                    assertEquals(nodeStats.getProcess().getTimestamp(), deserializedNodeStats.getProcess().getTimestamp());
                    assertEquals(nodeStats.getProcess().getCpu().getTotal(), deserializedNodeStats.getProcess().getCpu().getTotal());
                    assertEquals(nodeStats.getProcess().getCpu().getPercent(), deserializedNodeStats.getProcess().getCpu().getPercent());
                    assertEquals(
                        nodeStats.getProcess().getMem().getTotalVirtual(),
                        deserializedNodeStats.getProcess().getMem().getTotalVirtual()
                    );
                    assertEquals(
                        nodeStats.getProcess().getMaxFileDescriptors(),
                        deserializedNodeStats.getProcess().getMaxFileDescriptors()
                    );
                    assertEquals(
                        nodeStats.getProcess().getOpenFileDescriptors(),
                        deserializedNodeStats.getProcess().getOpenFileDescriptors()
                    );
                }
                JvmStats jvm = nodeStats.getJvm();
                JvmStats deserializedJvm = deserializedNodeStats.getJvm();
                if (jvm == null) {
                    assertNull(deserializedJvm);
                } else {
                    JvmStats.Mem mem = jvm.getMem();
                    JvmStats.Mem deserializedMem = deserializedJvm.getMem();
                    assertEquals(jvm.getTimestamp(), deserializedJvm.getTimestamp());
                    assertEquals(mem.getHeapUsedPercent(), deserializedMem.getHeapUsedPercent());
                    assertEquals(mem.getHeapUsed(), deserializedMem.getHeapUsed());
                    assertEquals(mem.getHeapCommitted(), deserializedMem.getHeapCommitted());
                    assertEquals(mem.getNonHeapCommitted(), deserializedMem.getNonHeapCommitted());
                    assertEquals(mem.getNonHeapUsed(), deserializedMem.getNonHeapUsed());
                    assertEquals(mem.getHeapMax(), deserializedMem.getHeapMax());

                    final Map<String, JvmStats.MemoryPool> pools = StreamSupport.stream(mem.spliterator(), false)
                        .collect(Collectors.toMap(JvmStats.MemoryPool::getName, Function.identity()));

                    final Map<String, JvmStats.MemoryPool> deserializedPools = StreamSupport.stream(deserializedMem.spliterator(), false)
                        .collect(Collectors.toMap(JvmStats.MemoryPool::getName, Function.identity()));

                    final int poolsCount = (int) StreamSupport.stream(nodeStats.getJvm().getMem().spliterator(), false).count();
                    assertThat(pools.keySet(), hasSize(poolsCount));
                    assertThat(deserializedPools.keySet(), hasSize(poolsCount));

                    for (final Map.Entry<String, JvmStats.MemoryPool> entry : pools.entrySet()) {
                        assertThat(deserializedPools.containsKey(entry.getKey()), is(true));
                        assertEquals(entry.getValue().getName(), deserializedPools.get(entry.getKey()).getName());
                        assertEquals(entry.getValue().getMax(), deserializedPools.get(entry.getKey()).getMax());
                        assertEquals(entry.getValue().getPeakMax(), deserializedPools.get(entry.getKey()).getPeakMax());
                        assertEquals(entry.getValue().getPeakUsed(), deserializedPools.get(entry.getKey()).getPeakUsed());
                        assertEquals(entry.getValue().getUsed(), deserializedPools.get(entry.getKey()).getUsed());

                        assertEquals(
                            entry.getValue().getLastGcStats().getUsed(),
                            deserializedPools.get(entry.getKey()).getLastGcStats().getUsed()
                        );
                        assertEquals(
                            entry.getValue().getLastGcStats().getMax(),
                            deserializedPools.get(entry.getKey()).getLastGcStats().getMax()
                        );
                        assertEquals(
                            entry.getValue().getLastGcStats().getUsagePercent(),
                            deserializedPools.get(entry.getKey()).getLastGcStats().getUsagePercent()
                        );
                    }

                    JvmStats.Classes classes = jvm.getClasses();
                    assertEquals(classes.getLoadedClassCount(), deserializedJvm.getClasses().getLoadedClassCount());
                    assertEquals(classes.getTotalLoadedClassCount(), deserializedJvm.getClasses().getTotalLoadedClassCount());
                    assertEquals(classes.getUnloadedClassCount(), deserializedJvm.getClasses().getUnloadedClassCount());
                    assertEquals(jvm.getGc().getCollectors().length, deserializedJvm.getGc().getCollectors().length);
                    for (int i = 0; i < jvm.getGc().getCollectors().length; i++) {
                        JvmStats.GarbageCollector garbageCollector = jvm.getGc().getCollectors()[i];
                        JvmStats.GarbageCollector deserializedGarbageCollector = deserializedJvm.getGc().getCollectors()[i];
                        assertEquals(garbageCollector.getName(), deserializedGarbageCollector.getName());
                        assertEquals(garbageCollector.getCollectionCount(), deserializedGarbageCollector.getCollectionCount());
                        assertEquals(garbageCollector.getCollectionTime(), deserializedGarbageCollector.getCollectionTime());
                    }
                    assertEquals(jvm.getThreads().getCount(), deserializedJvm.getThreads().getCount());
                    assertEquals(jvm.getThreads().getPeakCount(), deserializedJvm.getThreads().getPeakCount());
                    assertEquals(jvm.getUptime(), deserializedJvm.getUptime());
                    if (jvm.getBufferPools() == null) {
                        assertNull(deserializedJvm.getBufferPools());
                    } else {
                        assertEquals(jvm.getBufferPools().size(), deserializedJvm.getBufferPools().size());
                        for (int i = 0; i < jvm.getBufferPools().size(); i++) {
                            JvmStats.BufferPool bufferPool = jvm.getBufferPools().get(i);
                            JvmStats.BufferPool deserializedBufferPool = deserializedJvm.getBufferPools().get(i);
                            assertEquals(bufferPool.getName(), deserializedBufferPool.getName());
                            assertEquals(bufferPool.getCount(), deserializedBufferPool.getCount());
                            assertEquals(bufferPool.getTotalCapacity(), deserializedBufferPool.getTotalCapacity());
                            assertEquals(bufferPool.getUsed(), deserializedBufferPool.getUsed());
                        }
                    }
                }
                if (nodeStats.getThreadPool() == null) {
                    assertNull(deserializedNodeStats.getThreadPool());
                } else {
                    Iterator<ThreadPoolStats.Stats> threadPoolIterator = nodeStats.getThreadPool().iterator();
                    Iterator<ThreadPoolStats.Stats> deserializedThreadPoolIterator = deserializedNodeStats.getThreadPool().iterator();
                    while (threadPoolIterator.hasNext()) {
                        ThreadPoolStats.Stats stats = threadPoolIterator.next();
                        ThreadPoolStats.Stats deserializedStats = deserializedThreadPoolIterator.next();
                        assertEquals(stats.getName(), deserializedStats.getName());
                        assertEquals(stats.getThreads(), deserializedStats.getThreads());
                        assertEquals(stats.getActive(), deserializedStats.getActive());
                        assertEquals(stats.getLargest(), deserializedStats.getLargest());
                        assertEquals(stats.getCompleted(), deserializedStats.getCompleted());
                        assertEquals(stats.getQueue(), deserializedStats.getQueue());
                        assertEquals(stats.getRejected(), deserializedStats.getRejected());
                    }
                }
                FsInfo fs = nodeStats.getFs();
                FsInfo deserializedFs = deserializedNodeStats.getFs();
                if (fs == null) {
                    assertNull(deserializedFs);
                } else {
                    assertEquals(fs.getTimestamp(), deserializedFs.getTimestamp());
                    assertEquals(fs.getTotal().getAvailable(), deserializedFs.getTotal().getAvailable());
                    assertEquals(fs.getTotal().getTotal(), deserializedFs.getTotal().getTotal());
                    assertEquals(fs.getTotal().getFree(), deserializedFs.getTotal().getFree());
                    assertEquals(fs.getTotal().getMount(), deserializedFs.getTotal().getMount());
                    assertEquals(fs.getTotal().getPath(), deserializedFs.getTotal().getPath());
                    assertEquals(fs.getTotal().getType(), deserializedFs.getTotal().getType());
                    FsInfo.IoStats ioStats = fs.getIoStats();
                    FsInfo.IoStats deserializedIoStats = deserializedFs.getIoStats();
                    assertEquals(ioStats.getTotalOperations(), deserializedIoStats.getTotalOperations());
                    assertEquals(ioStats.getTotalReadKilobytes(), deserializedIoStats.getTotalReadKilobytes());
                    assertEquals(ioStats.getTotalReadOperations(), deserializedIoStats.getTotalReadOperations());
                    assertEquals(ioStats.getTotalWriteKilobytes(), deserializedIoStats.getTotalWriteKilobytes());
                    assertEquals(ioStats.getTotalWriteOperations(), deserializedIoStats.getTotalWriteOperations());
                    assertEquals(ioStats.getDevicesStats().length, deserializedIoStats.getDevicesStats().length);
                    for (int i = 0; i < ioStats.getDevicesStats().length; i++) {
                        FsInfo.DeviceStats deviceStats = ioStats.getDevicesStats()[i];
                        FsInfo.DeviceStats deserializedDeviceStats = deserializedIoStats.getDevicesStats()[i];
                        assertEquals(deviceStats.operations(), deserializedDeviceStats.operations());
                        assertEquals(deviceStats.readKilobytes(), deserializedDeviceStats.readKilobytes());
                        assertEquals(deviceStats.readOperations(), deserializedDeviceStats.readOperations());
                        assertEquals(deviceStats.writeKilobytes(), deserializedDeviceStats.writeKilobytes());
                        assertEquals(deviceStats.writeOperations(), deserializedDeviceStats.writeOperations());
                    }
                }
                if (nodeStats.getTransport() == null) {
                    assertNull(deserializedNodeStats.getTransport());
                } else {
                    assertEquals(nodeStats.getTransport().getRxCount(), deserializedNodeStats.getTransport().getRxCount());
                    assertEquals(nodeStats.getTransport().getRxSize(), deserializedNodeStats.getTransport().getRxSize());
                    assertEquals(nodeStats.getTransport().getServerOpen(), deserializedNodeStats.getTransport().getServerOpen());
                    assertEquals(nodeStats.getTransport().getTxCount(), deserializedNodeStats.getTransport().getTxCount());
                    assertEquals(nodeStats.getTransport().getTxSize(), deserializedNodeStats.getTransport().getTxSize());
                }
                if (nodeStats.getHttp() == null) {
                    assertNull(deserializedNodeStats.getHttp());
                } else {
                    assertEquals(nodeStats.getHttp().getServerOpen(), deserializedNodeStats.getHttp().getServerOpen());
                    assertEquals(nodeStats.getHttp().getTotalOpen(), deserializedNodeStats.getHttp().getTotalOpen());
                }
                if (nodeStats.getBreaker() == null) {
                    assertNull(deserializedNodeStats.getBreaker());
                } else {
                    assertEquals(nodeStats.getBreaker().getAllStats().length, deserializedNodeStats.getBreaker().getAllStats().length);
                    for (int i = 0; i < nodeStats.getBreaker().getAllStats().length; i++) {
                        CircuitBreakerStats circuitBreakerStats = nodeStats.getBreaker().getAllStats()[i];
                        CircuitBreakerStats deserializedCircuitBreakerStats = deserializedNodeStats.getBreaker().getAllStats()[i];
                        assertEquals(circuitBreakerStats.getEstimated(), deserializedCircuitBreakerStats.getEstimated());
                        assertEquals(circuitBreakerStats.getLimit(), deserializedCircuitBreakerStats.getLimit());
                        assertEquals(circuitBreakerStats.getName(), deserializedCircuitBreakerStats.getName());
                        assertEquals(circuitBreakerStats.getOverhead(), deserializedCircuitBreakerStats.getOverhead(), 0);
                        assertEquals(circuitBreakerStats.getTrippedCount(), deserializedCircuitBreakerStats.getTrippedCount(), 0);
                    }
                }
                ScriptStats scriptStats = nodeStats.getScriptStats();
                if (scriptStats == null) {
                    assertNull(deserializedNodeStats.getScriptStats());
                } else {
                    assertEquals(scriptStats.getCacheEvictions(), deserializedNodeStats.getScriptStats().getCacheEvictions());
                    assertEquals(scriptStats.getCompilations(), deserializedNodeStats.getScriptStats().getCompilations());
                }
                DiscoveryStats discoveryStats = nodeStats.getDiscoveryStats();
                DiscoveryStats deserializedDiscoveryStats = deserializedNodeStats.getDiscoveryStats();
                if (discoveryStats == null) {
                    assertNull(deserializedDiscoveryStats);
                } else {
                    PendingClusterStateStats queueStats = discoveryStats.getQueueStats();
                    if (queueStats == null) {
                        assertNull(deserializedDiscoveryStats.getQueueStats());
                    } else {
                        assertEquals(queueStats.getCommitted(), deserializedDiscoveryStats.getQueueStats().getCommitted());
                        assertEquals(queueStats.getTotal(), deserializedDiscoveryStats.getQueueStats().getTotal());
                        assertEquals(queueStats.getPending(), deserializedDiscoveryStats.getQueueStats().getPending());
                    }
                }
                IngestStats ingestStats = nodeStats.getIngestStats();
                IngestStats deserializedIngestStats = deserializedNodeStats.getIngestStats();
                if (ingestStats == null) {
                    assertNull(deserializedIngestStats);
                } else {
                    OperationStats totalStats = ingestStats.getTotalStats();
                    assertEquals(totalStats.getCount(), deserializedIngestStats.getTotalStats().getCount());
                    assertEquals(totalStats.getCurrent(), deserializedIngestStats.getTotalStats().getCurrent());
                    assertEquals(totalStats.getFailedCount(), deserializedIngestStats.getTotalStats().getFailedCount());
                    assertEquals(totalStats.getTotalTimeInMillis(), deserializedIngestStats.getTotalStats().getTotalTimeInMillis());
                    assertEquals(ingestStats.getPipelineStats().size(), deserializedIngestStats.getPipelineStats().size());
                    for (IngestStats.PipelineStat pipelineStat : ingestStats.getPipelineStats()) {
                        String pipelineId = pipelineStat.getPipelineId();
                        OperationStats deserializedPipelineStats = getPipelineStats(deserializedIngestStats.getPipelineStats(), pipelineId);
                        assertEquals(pipelineStat.getStats().getFailedCount(), deserializedPipelineStats.getFailedCount());
                        assertEquals(pipelineStat.getStats().getTotalTimeInMillis(), deserializedPipelineStats.getTotalTimeInMillis());
                        assertEquals(pipelineStat.getStats().getCurrent(), deserializedPipelineStats.getCurrent());
                        assertEquals(pipelineStat.getStats().getCount(), deserializedPipelineStats.getCount());
                        List<IngestStats.ProcessorStat> processorStats = ingestStats.getProcessorStats().get(pipelineId);
                        // intentionally validating identical order
                        Iterator<IngestStats.ProcessorStat> it = deserializedIngestStats.getProcessorStats().get(pipelineId).iterator();
                        for (IngestStats.ProcessorStat processorStat : processorStats) {
                            IngestStats.ProcessorStat deserializedProcessorStat = it.next();
                            assertEquals(processorStat.getStats().getFailedCount(), deserializedProcessorStat.getStats().getFailedCount());
                            assertEquals(
                                processorStat.getStats().getTotalTimeInMillis(),
                                deserializedProcessorStat.getStats().getTotalTimeInMillis()
                            );
                            assertEquals(processorStat.getStats().getCurrent(), deserializedProcessorStat.getStats().getCurrent());
                            assertEquals(processorStat.getStats().getCount(), deserializedProcessorStat.getStats().getCount());
                        }
                        assertFalse(it.hasNext());
                    }
                }
                AdaptiveSelectionStats adaptiveStats = nodeStats.getAdaptiveSelectionStats();
                AdaptiveSelectionStats deserializedAdaptiveStats = deserializedNodeStats.getAdaptiveSelectionStats();
                if (adaptiveStats == null) {
                    assertNull(deserializedAdaptiveStats);
                } else {
                    assertEquals(adaptiveStats.getOutgoingConnections(), deserializedAdaptiveStats.getOutgoingConnections());
                    assertEquals(adaptiveStats.getRanks(), deserializedAdaptiveStats.getRanks());
                    adaptiveStats.getComputedStats().forEach((k, v) -> {
                        ResponseCollectorService.ComputedNodeStats aStats = adaptiveStats.getComputedStats().get(k);
                        ResponseCollectorService.ComputedNodeStats bStats = deserializedAdaptiveStats.getComputedStats().get(k);
                        assertEquals(aStats.nodeId, bStats.nodeId);
                        assertEquals(aStats.queueSize, bStats.queueSize, 0.01);
                        assertEquals(aStats.serviceTime, bStats.serviceTime, 0.01);
                        assertEquals(aStats.responseTime, bStats.responseTime, 0.01);
                    });
                }
                ScriptCacheStats scriptCacheStats = nodeStats.getScriptCacheStats();
                ScriptCacheStats deserializedScriptCacheStats = deserializedNodeStats.getScriptCacheStats();
                if (scriptCacheStats == null) {
                    assertNull(deserializedScriptCacheStats);
                } else if (deserializedScriptCacheStats.getContextStats() != null) {
                    Map<String, ScriptStats> deserialized = deserializedScriptCacheStats.getContextStats();
                    long evictions = 0;
                    long limited = 0;
                    long compilations = 0;
                    Map<String, ScriptStats> stats = scriptCacheStats.getContextStats();
                    for (String context : stats.keySet()) {
                        ScriptStats deserStats = deserialized.get(context);
                        ScriptStats generatedStats = stats.get(context);

                        evictions += generatedStats.getCacheEvictions();
                        assertEquals(generatedStats.getCacheEvictions(), deserStats.getCacheEvictions());

                        limited += generatedStats.getCompilationLimitTriggered();
                        assertEquals(generatedStats.getCompilationLimitTriggered(), deserStats.getCompilationLimitTriggered());

                        compilations += generatedStats.getCompilations();
                        assertEquals(generatedStats.getCompilations(), deserStats.getCompilations());
                    }
                    ScriptStats sum = deserializedScriptCacheStats.sum();
                    assertEquals(evictions, sum.getCacheEvictions());
                    assertEquals(limited, sum.getCompilationLimitTriggered());
                    assertEquals(compilations, sum.getCompilations());
                }
                ClusterManagerThrottlingStats clusterManagerThrottlingStats = nodeStats.getClusterManagerThrottlingStats();
                ClusterManagerThrottlingStats deserializedClusterManagerThrottlingStats = deserializedNodeStats
                    .getClusterManagerThrottlingStats();
                if (clusterManagerThrottlingStats == null) {
                    assertNull(deserializedClusterManagerThrottlingStats);
                } else {
                    assertEquals(
                        clusterManagerThrottlingStats.getTotalThrottledTaskCount(),
                        deserializedClusterManagerThrottlingStats.getTotalThrottledTaskCount()
                    );
                    assertEquals(
                        clusterManagerThrottlingStats.getThrottlingCount("test-task"),
                        deserializedClusterManagerThrottlingStats.getThrottlingCount("test-task")
                    );
                }

                WeightedRoutingStats weightedRoutingStats = nodeStats.getWeightedRoutingStats();
                WeightedRoutingStats deserializedWeightedRoutingStats = deserializedNodeStats.getWeightedRoutingStats();
                if (weightedRoutingStats == null) {
                    assertNull(deserializedWeightedRoutingStats);
                } else {
                    assertEquals(weightedRoutingStats.getFailOpenCount(), deserializedWeightedRoutingStats.getFailOpenCount());

                }

                NodeIndicesStats nodeIndicesStats = nodeStats.getIndices();
                NodeIndicesStats deserializedNodeIndicesStats = deserializedNodeStats.getIndices();
                if (nodeIndicesStats == null) {
                    assertNull(deserializedNodeIndicesStats);
                } else {
                    RemoteSegmentStats remoteSegmentStats = nodeIndicesStats.getSegments().getRemoteSegmentStats();
                    RemoteSegmentStats deserializedRemoteSegmentStats = deserializedNodeIndicesStats.getSegments().getRemoteSegmentStats();
                    assertEquals(remoteSegmentStats.getDownloadBytesStarted(), deserializedRemoteSegmentStats.getDownloadBytesStarted());
                    assertEquals(
                        remoteSegmentStats.getDownloadBytesSucceeded(),
                        deserializedRemoteSegmentStats.getDownloadBytesSucceeded()
                    );
                    assertEquals(remoteSegmentStats.getDownloadBytesFailed(), deserializedRemoteSegmentStats.getDownloadBytesFailed());
                    assertEquals(remoteSegmentStats.getUploadBytesStarted(), deserializedRemoteSegmentStats.getUploadBytesStarted());
                    assertEquals(remoteSegmentStats.getUploadBytesSucceeded(), deserializedRemoteSegmentStats.getUploadBytesSucceeded());
                    assertEquals(remoteSegmentStats.getUploadBytesFailed(), deserializedRemoteSegmentStats.getUploadBytesFailed());
                    assertEquals(remoteSegmentStats.getMaxRefreshTimeLag(), deserializedRemoteSegmentStats.getMaxRefreshTimeLag());
                    assertEquals(remoteSegmentStats.getMaxRefreshBytesLag(), deserializedRemoteSegmentStats.getMaxRefreshBytesLag());
                    assertEquals(remoteSegmentStats.getTotalRefreshBytesLag(), deserializedRemoteSegmentStats.getTotalRefreshBytesLag());
                    assertEquals(remoteSegmentStats.getTotalUploadTime(), deserializedRemoteSegmentStats.getTotalUploadTime());
                    assertEquals(remoteSegmentStats.getTotalDownloadTime(), deserializedRemoteSegmentStats.getTotalDownloadTime());

                    RemoteTranslogStats remoteTranslogStats = nodeIndicesStats.getTranslog().getRemoteTranslogStats();
                    RemoteTranslogStats deserializedRemoteTranslogStats = deserializedNodeIndicesStats.getTranslog()
                        .getRemoteTranslogStats();
                    assertEquals(remoteTranslogStats, deserializedRemoteTranslogStats);

                    ReplicationStats replicationStats = nodeIndicesStats.getSegments().getReplicationStats();

                    ReplicationStats deserializedReplicationStats = deserializedNodeIndicesStats.getSegments().getReplicationStats();
                    assertEquals(replicationStats.getMaxBytesBehind(), deserializedReplicationStats.getMaxBytesBehind());
                    assertEquals(replicationStats.getTotalBytesBehind(), deserializedReplicationStats.getTotalBytesBehind());
                    assertEquals(replicationStats.getMaxReplicationLag(), deserializedReplicationStats.getMaxReplicationLag());
                }
            }
        }
    }

    public static NodeStats createNodeStats() {
        return createNodeStats(false);
    }

    public static NodeStats createNodeStats(boolean remoteStoreStats) {
        DiscoveryNode node = new DiscoveryNode(
            "test_node",
            buildNewFakeTransportAddress(),
            emptyMap(),
            emptySet(),
            VersionUtils.randomVersion(random())
        );
        OsStats osStats = null;
        if (frequently()) {
            double loadAverages[] = new double[3];
            for (int i = 0; i < 3; i++) {
                loadAverages[i] = randomBoolean() ? randomDouble() : -1;
            }
            long memTotal = randomNonNegativeLong();
            long swapTotal = randomNonNegativeLong();
            osStats = new OsStats(
                System.currentTimeMillis(),
                new OsStats.Cpu(randomShort(), loadAverages),
                new OsStats.Mem(memTotal, randomLongBetween(0, memTotal)),
                new OsStats.Swap(swapTotal, randomLongBetween(0, swapTotal)),
                new OsStats.Cgroup(
                    randomAlphaOfLength(8),
                    randomNonNegativeLong(),
                    randomAlphaOfLength(8),
                    randomNonNegativeLong(),
                    randomNonNegativeLong(),
                    new OsStats.Cgroup.CpuStat(randomNonNegativeLong(), randomNonNegativeLong(), randomNonNegativeLong()),
                    randomAlphaOfLength(8),
                    Long.toString(randomNonNegativeLong()),
                    Long.toString(randomNonNegativeLong())
                )
            );
        }
        ProcessStats processStats = frequently()
            ? new ProcessStats(
                randomNonNegativeLong(),
                randomNonNegativeLong(),
                randomNonNegativeLong(),
                new ProcessStats.Cpu(randomShort(), randomNonNegativeLong()),
                new ProcessStats.Mem(randomNonNegativeLong())
            )
            : null;
        JvmStats jvmStats = null;
        if (frequently()) {
            int numMemoryPools = randomIntBetween(0, 10);
            List<JvmStats.MemoryPool> memoryPools = new ArrayList<>(numMemoryPools);
            for (int i = 0; i < numMemoryPools; i++) {
                memoryPools.add(
                    new JvmStats.MemoryPool(
                        randomAlphaOfLengthBetween(3, 10),
                        randomNonNegativeLong(),
                        randomNonNegativeLong(),
                        randomNonNegativeLong(),
                        randomNonNegativeLong(),
                        new JvmStats.MemoryPoolGcStats(randomNonNegativeLong(), randomNonNegativeLong())
                    )
                );
            }
            JvmStats.Threads threads = new JvmStats.Threads(randomIntBetween(1, 1000), randomIntBetween(1, 1000));
            int numGarbageCollectors = randomIntBetween(0, 10);
            JvmStats.GarbageCollector[] garbageCollectorsArray = new JvmStats.GarbageCollector[numGarbageCollectors];
            for (int i = 0; i < numGarbageCollectors; i++) {
                garbageCollectorsArray[i] = new JvmStats.GarbageCollector(
                    randomAlphaOfLengthBetween(3, 10),
                    randomNonNegativeLong(),
                    randomNonNegativeLong()
                );
            }
            JvmStats.GarbageCollectors garbageCollectors = new JvmStats.GarbageCollectors(garbageCollectorsArray);
            int numBufferPools = randomIntBetween(0, 10);
            List<JvmStats.BufferPool> bufferPoolList = new ArrayList<>();
            for (int i = 0; i < numBufferPools; i++) {
                bufferPoolList.add(
                    new JvmStats.BufferPool(
                        randomAlphaOfLengthBetween(3, 10),
                        randomNonNegativeLong(),
                        randomNonNegativeLong(),
                        randomNonNegativeLong()
                    )
                );
            }
            JvmStats.Classes classes = new JvmStats.Classes(randomNonNegativeLong(), randomNonNegativeLong(), randomNonNegativeLong());
            jvmStats = frequently()
                ? new JvmStats(
                    randomNonNegativeLong(),
                    randomNonNegativeLong(),
                    new JvmStats.Mem(
                        randomNonNegativeLong(),
                        randomNonNegativeLong(),
                        randomNonNegativeLong(),
                        randomNonNegativeLong(),
                        randomNonNegativeLong(),
                        memoryPools
                    ),
                    threads,
                    garbageCollectors,
                    randomBoolean() ? Collections.emptyList() : bufferPoolList,
                    classes
                )
                : null;
        }
        ThreadPoolStats threadPoolStats = null;
        if (frequently()) {
            int numThreadPoolStats = randomIntBetween(0, 10);
            List<ThreadPoolStats.Stats> threadPoolStatsList = new ArrayList<>();
            for (int i = 0; i < numThreadPoolStats; i++) {
                threadPoolStatsList.add(
                    new ThreadPoolStats.Stats(
                        randomAlphaOfLengthBetween(3, 10),
                        randomIntBetween(1, 1000),
                        randomIntBetween(1, 1000),
                        randomIntBetween(1, 1000),
                        randomNonNegativeLong(),
                        randomIntBetween(1, 1000),
                        randomIntBetween(1, 1000)
                    )
                );
            }
            threadPoolStats = new ThreadPoolStats(threadPoolStatsList);
        }
        FsInfo fsInfo = null;
        if (frequently()) {
            int numDeviceStats = randomIntBetween(0, 10);
            FsInfo.DeviceStats[] deviceStatsArray = new FsInfo.DeviceStats[numDeviceStats];
            for (int i = 0; i < numDeviceStats; i++) {
                FsInfo.DeviceStats previousDeviceStats = randomBoolean()
                    ? null
                    : new FsInfo.DeviceStats(
                        randomInt(),
                        randomInt(),
                        randomAlphaOfLengthBetween(3, 10),
                        randomNonNegativeLong(),
                        randomNonNegativeLong(),
                        randomNonNegativeLong(),
                        randomNonNegativeLong(),
                        null
                    );
                deviceStatsArray[i] = new FsInfo.DeviceStats(
                    randomInt(),
                    randomInt(),
                    randomAlphaOfLengthBetween(3, 10),
                    randomNonNegativeLong(),
                    randomNonNegativeLong(),
                    randomNonNegativeLong(),
                    randomNonNegativeLong(),
                    previousDeviceStats
                );
            }
            FsInfo.IoStats ioStats = new FsInfo.IoStats(deviceStatsArray);
            int numPaths = randomIntBetween(0, 10);
            FsInfo.Path[] paths = new FsInfo.Path[numPaths];
            for (int i = 0; i < numPaths; i++) {
                paths[i] = new FsInfo.Path(
                    randomAlphaOfLengthBetween(3, 10),
                    randomBoolean() ? randomAlphaOfLengthBetween(3, 10) : null,
                    randomNonNegativeLong(),
                    randomNonNegativeLong(),
                    randomNonNegativeLong()
                );
            }
            fsInfo = new FsInfo(randomNonNegativeLong(), ioStats, paths);
        }
        TransportStats transportStats = frequently()
            ? new TransportStats(
                randomNonNegativeLong(),
                randomNonNegativeLong(),
                randomNonNegativeLong(),
                randomNonNegativeLong(),
                randomNonNegativeLong(),
                randomNonNegativeLong()
            )
            : null;
        HttpStats httpStats = frequently() ? new HttpStats(randomNonNegativeLong(), randomNonNegativeLong()) : null;
        AllCircuitBreakerStats allCircuitBreakerStats = null;
        if (frequently()) {
            int numCircuitBreakerStats = randomIntBetween(0, 10);
            CircuitBreakerStats[] circuitBreakerStatsArray = new CircuitBreakerStats[numCircuitBreakerStats];
            for (int i = 0; i < numCircuitBreakerStats; i++) {
                circuitBreakerStatsArray[i] = new CircuitBreakerStats(
                    randomAlphaOfLengthBetween(3, 10),
                    randomNonNegativeLong(),
                    randomNonNegativeLong(),
                    randomDouble(),
                    randomNonNegativeLong()
                );
            }
            allCircuitBreakerStats = new AllCircuitBreakerStats(circuitBreakerStatsArray);
        }
        ScriptStats scriptStats = frequently()
            ? new ScriptStats(randomNonNegativeLong(), randomNonNegativeLong(), randomNonNegativeLong())
            : null;
        DiscoveryStats discoveryStats = frequently()
            ? new DiscoveryStats(
                randomBoolean() ? new PendingClusterStateStats(randomInt(), randomInt(), randomInt()) : null,
                randomBoolean()
                    ? new PublishClusterStateStats(randomNonNegativeLong(), randomNonNegativeLong(), randomNonNegativeLong())
                    : null
            )
            : null;
        IngestStats ingestStats = null;
        if (frequently()) {
            OperationStats totalStats = new OperationStats(
                randomNonNegativeLong(),
                randomNonNegativeLong(),
                randomNonNegativeLong(),
                randomNonNegativeLong()
            );
            int numPipelines = randomIntBetween(0, 10);
            int numProcessors = randomIntBetween(0, 10);
            List<IngestStats.PipelineStat> ingestPipelineStats = new ArrayList<>(numPipelines);
            Map<String, List<IngestStats.ProcessorStat>> ingestProcessorStats = new HashMap<>(numPipelines);
            for (int i = 0; i < numPipelines; i++) {
                String pipelineId = randomAlphaOfLengthBetween(3, 10);
                ingestPipelineStats.add(
                    new IngestStats.PipelineStat(
                        pipelineId,
                        new OperationStats(
                            randomNonNegativeLong(),
                            randomNonNegativeLong(),
                            randomNonNegativeLong(),
                            randomNonNegativeLong()
                        )
                    )
                );

                List<IngestStats.ProcessorStat> processorPerPipeline = new ArrayList<>(numProcessors);
                for (int j = 0; j < numProcessors; j++) {
                    OperationStats processorStats = new OperationStats(
                        randomNonNegativeLong(),
                        randomNonNegativeLong(),
                        randomNonNegativeLong(),
                        randomNonNegativeLong()
                    );
                    processorPerPipeline.add(
                        new IngestStats.ProcessorStat(randomAlphaOfLengthBetween(3, 10), randomAlphaOfLengthBetween(3, 10), processorStats)
                    );
                }
                ingestProcessorStats.put(pipelineId, processorPerPipeline);
            }
            ingestStats = new IngestStats(totalStats, ingestPipelineStats, ingestProcessorStats);
        }
        AdaptiveSelectionStats adaptiveSelectionStats = null;
        if (frequently()) {
            int numNodes = randomIntBetween(0, 10);
            Map<String, Long> nodeConnections = new HashMap<>();
            Map<String, ResponseCollectorService.ComputedNodeStats> nodeStats = new HashMap<>();
            for (int i = 0; i < numNodes; i++) {
                String nodeId = randomAlphaOfLengthBetween(3, 10);
                // add outgoing connection info
                if (frequently()) {
                    nodeConnections.put(nodeId, randomLongBetween(0, 100));
                }
                // add node calculations
                if (frequently()) {
                    ResponseCollectorService.ComputedNodeStats stats = new ResponseCollectorService.ComputedNodeStats(
                        nodeId,
                        randomIntBetween(1, 10),
                        randomIntBetween(0, 2000),
                        randomDoubleBetween(1.0, 10000000.0, true),
                        randomDoubleBetween(1.0, 10000000.0, true)
                    );
                    nodeStats.put(nodeId, stats);
                }
            }
            adaptiveSelectionStats = new AdaptiveSelectionStats(nodeConnections, nodeStats);
        }
        ClusterManagerThrottlingStats clusterManagerThrottlingStats = null;
        if (frequently()) {
            clusterManagerThrottlingStats = new ClusterManagerThrottlingStats();
            clusterManagerThrottlingStats.onThrottle("test-task", randomInt());
        }
        ScriptCacheStats scriptCacheStats = scriptStats != null ? scriptStats.toScriptCacheStats() : null;

        WeightedRoutingStats weightedRoutingStats = null;
        weightedRoutingStats = WeightedRoutingStats.getInstance();
        weightedRoutingStats.updateFailOpenCount();

        NodeIndicesStats indicesStats = getNodeIndicesStats(remoteStoreStats);

        // TODO: Only remote_store based aspects of NodeIndicesStats are being tested here.
        // It is possible to test other metrics in NodeIndicesStats as well since it extends Writeable now
        return new NodeStats(
            node,
            randomNonNegativeLong(),
            indicesStats,
            osStats,
            processStats,
            jvmStats,
            threadPoolStats,
            fsInfo,
            transportStats,
            httpStats,
            allCircuitBreakerStats,
            scriptStats,
            discoveryStats,
            ingestStats,
            adaptiveSelectionStats,
            scriptCacheStats,
            null,
            null,
            null,
            clusterManagerThrottlingStats,
            weightedRoutingStats,
            null,
            null,
            null
        );
    }

    private static NodeIndicesStats getNodeIndicesStats(boolean remoteStoreStats) {
        NodeIndicesStats indicesStats = null;
        if (remoteStoreStats) {
<<<<<<< HEAD
            indicesStats = new NodeIndicesStats(new CommonStats(CommonStatsFlags.ALL), new HashMap<>(), new RequestStats());
=======
            indicesStats = new NodeIndicesStats(new CommonStats(CommonStatsFlags.ALL), new HashMap<>());

>>>>>>> b7dbf46e
            RemoteSegmentStats remoteSegmentStats = indicesStats.getSegments().getRemoteSegmentStats();
            remoteSegmentStats.addUploadBytesStarted(10L);
            remoteSegmentStats.addUploadBytesSucceeded(10L);
            remoteSegmentStats.addUploadBytesFailed(1L);
            remoteSegmentStats.addDownloadBytesStarted(10L);
            remoteSegmentStats.addDownloadBytesSucceeded(10L);
            remoteSegmentStats.addDownloadBytesFailed(1L);
            remoteSegmentStats.addTotalRefreshBytesLag(5L);
            remoteSegmentStats.addMaxRefreshBytesLag(2L);
            remoteSegmentStats.setMaxRefreshTimeLag(2L);
            remoteSegmentStats.addTotalUploadTime(20L);
            remoteSegmentStats.addTotalDownloadTime(20L);

            RemoteTranslogStats remoteTranslogStats = indicesStats.getTranslog().getRemoteTranslogStats();
            RemoteTranslogStats otherRemoteTranslogStats = new RemoteTranslogStats(getRandomRemoteTranslogTransferTrackerStats());
            remoteTranslogStats.add(otherRemoteTranslogStats);
        }
        return indicesStats;
    }

    private static RemoteTranslogTransferTracker.Stats getRandomRemoteTranslogTransferTrackerStats() {
        return new RemoteTranslogTransferTracker.Stats(
            new ShardId("test-idx", "test-idx", randomIntBetween(1, 10)),
            0L,
            randomLongBetween(100, 500),
            randomLongBetween(50, 100),
            randomLongBetween(100, 200),
            randomLongBetween(10000, 50000),
            randomLongBetween(5000, 10000),
            randomLongBetween(10000, 20000),
            0L,
            0D,
            0D,
            0D,
            0L,
            0L,
            0L,
            0L,
            0D,
            0D,
            0D
        );
    }

    private OperationStats getPipelineStats(List<IngestStats.PipelineStat> pipelineStats, String id) {
        return pipelineStats.stream().filter(p1 -> p1.getPipelineId().equals(id)).findFirst().map(p2 -> p2.getStats()).orElse(null);
    }
}<|MERGE_RESOLUTION|>--- conflicted
+++ resolved
@@ -801,12 +801,7 @@
     private static NodeIndicesStats getNodeIndicesStats(boolean remoteStoreStats) {
         NodeIndicesStats indicesStats = null;
         if (remoteStoreStats) {
-<<<<<<< HEAD
             indicesStats = new NodeIndicesStats(new CommonStats(CommonStatsFlags.ALL), new HashMap<>(), new RequestStats());
-=======
-            indicesStats = new NodeIndicesStats(new CommonStats(CommonStatsFlags.ALL), new HashMap<>());
-
->>>>>>> b7dbf46e
             RemoteSegmentStats remoteSegmentStats = indicesStats.getSegments().getRemoteSegmentStats();
             remoteSegmentStats.addUploadBytesStarted(10L);
             remoteSegmentStats.addUploadBytesSucceeded(10L);
