--- conflicted
+++ resolved
@@ -24,11 +24,6 @@
 import org.opensearch.rest.action.admin.cluster.RestClusterRerouteAction;
 import org.opensearch.rest.action.admin.cluster.RestClusterStateAction;
 import org.opensearch.rest.action.admin.cluster.RestClusterUpdateSettingsAction;
-<<<<<<< HEAD
-import org.opensearch.rest.action.admin.cluster.RestDeleteStoredScriptAction;
-import org.opensearch.rest.action.admin.cluster.RestGetStoredScriptAction;
-import org.opensearch.rest.action.admin.cluster.RestPutStoredScriptAction;
-=======
 import org.opensearch.rest.action.admin.cluster.dangling.RestDeleteDanglingIndexAction;
 import org.opensearch.rest.action.admin.cluster.dangling.RestImportDanglingIndexAction;
 import org.opensearch.rest.action.admin.indices.RestAddIndexBlockAction;
@@ -46,7 +41,9 @@
 import org.opensearch.rest.action.admin.indices.RestResizeHandler;
 import org.opensearch.rest.action.admin.indices.RestRolloverIndexAction;
 import org.opensearch.rest.action.admin.indices.RestUpdateSettingsAction;
->>>>>>> 7aa496f9
+import org.opensearch.rest.action.admin.cluster.RestDeleteStoredScriptAction;
+import org.opensearch.rest.action.admin.cluster.RestGetStoredScriptAction;
+import org.opensearch.rest.action.admin.cluster.RestPutStoredScriptAction;
 import org.opensearch.rest.action.cat.RestAllocationAction;
 import org.opensearch.rest.action.cat.RestRepositoriesAction;
 import org.opensearch.rest.action.cat.RestThreadPoolAction;
@@ -280,14 +277,6 @@
         assertWarnings(MASTER_TIMEOUT_DEPRECATED_MESSAGE);
     }
 
-<<<<<<< HEAD
-    public void testDeletePipeline() {
-        FakeRestRequest request = new FakeRestRequest();
-        request.params().put("cluster_manager_timeout", "1h");
-        request.params().put("master_timeout", "3s");
-        request.params().put("id", "test");
-        RestDeletePipelineAction action = new RestDeletePipelineAction();
-=======
     public void testAddIndexBlock() {
         FakeRestRequest request = new FakeRestRequest();
         request.params().put("cluster_manager_timeout", "1h");
@@ -295,185 +284,204 @@
         request.params().put("block", "metadata");
         NodeClient client = new NodeClient(Settings.builder().put(INDEX_READ_ONLY_SETTING.getKey(), Boolean.FALSE).build(), threadPool);
         RestAddIndexBlockAction action = new RestAddIndexBlockAction();
->>>>>>> 7aa496f9
         Exception e = assertThrows(OpenSearchParseException.class, () -> action.prepareRequest(request, client));
         assertThat(e.getMessage(), containsString(DUPLICATE_PARAMETER_ERROR_MESSAGE));
         assertWarnings(MASTER_TIMEOUT_DEPRECATED_MESSAGE);
     }
 
-<<<<<<< HEAD
+    public void testCloseIndex() {
+        RestCloseIndexAction action = new RestCloseIndexAction();
+        Exception e = assertThrows(OpenSearchParseException.class, () -> action.prepareRequest(getRestRequestWithBothParams(), client));
+        assertThat(e.getMessage(), containsString(DUPLICATE_PARAMETER_ERROR_MESSAGE));
+        assertWarnings(MASTER_TIMEOUT_DEPRECATED_MESSAGE);
+    }
+
+    public void testCreateIndex() {
+        RestCreateIndexAction action = new RestCreateIndexAction();
+        Exception e = assertThrows(OpenSearchParseException.class, () -> action.prepareRequest(getRestRequestWithBothParams(), client));
+        assertThat(e.getMessage(), containsString(DUPLICATE_PARAMETER_ERROR_MESSAGE));
+        assertWarnings(MASTER_TIMEOUT_DEPRECATED_MESSAGE);
+    }
+
+    public void testDeleteIndex() {
+        RestDeleteIndexAction action = new RestDeleteIndexAction();
+        Exception e = assertThrows(OpenSearchParseException.class, () -> action.prepareRequest(getRestRequestWithBothParams(), client));
+        assertThat(e.getMessage(), containsString(DUPLICATE_PARAMETER_ERROR_MESSAGE));
+        assertWarnings(MASTER_TIMEOUT_DEPRECATED_MESSAGE);
+    }
+
+    public void testGetIndices() {
+        RestGetIndicesAction action = new RestGetIndicesAction();
+        Exception e = assertThrows(OpenSearchParseException.class, () -> action.prepareRequest(getRestRequestWithBothParams(), client));
+        assertThat(e.getMessage(), containsString(DUPLICATE_PARAMETER_ERROR_MESSAGE));
+        assertWarnings(MASTER_TIMEOUT_DEPRECATED_MESSAGE);
+    }
+
+    public void testGetMapping() {
+        RestGetMappingAction action = new RestGetMappingAction(threadPool);
+        Exception e = assertThrows(OpenSearchParseException.class, () -> action.prepareRequest(getRestRequestWithBothParams(), client));
+        assertThat(e.getMessage(), containsString(DUPLICATE_PARAMETER_ERROR_MESSAGE));
+        assertWarnings(MASTER_TIMEOUT_DEPRECATED_MESSAGE);
+    }
+
+    public void testGetSettings() {
+        RestGetSettingsAction action = new RestGetSettingsAction();
+        Exception e = assertThrows(OpenSearchParseException.class, () -> action.prepareRequest(getRestRequestWithBothParams(), client));
+        assertThat(e.getMessage(), containsString(DUPLICATE_PARAMETER_ERROR_MESSAGE));
+        assertWarnings(MASTER_TIMEOUT_DEPRECATED_MESSAGE);
+    }
+
+    public void testIndexDeleteAliases() {
+        FakeRestRequest request = new FakeRestRequest();
+        request.params().put("cluster_manager_timeout", "1h");
+        request.params().put("master_timeout", "3s");
+        request.params().put("name", "*");
+        request.params().put("index", "test");
+        RestIndexDeleteAliasesAction action = new RestIndexDeleteAliasesAction();
+        Exception e = assertThrows(OpenSearchParseException.class, () -> action.prepareRequest(request, client));
+        assertThat(e.getMessage(), containsString(DUPLICATE_PARAMETER_ERROR_MESSAGE));
+        assertWarnings(MASTER_TIMEOUT_DEPRECATED_MESSAGE);
+    }
+
+    public void testIndexPutAlias() {
+        RestIndexPutAliasAction action = new RestIndexPutAliasAction();
+        Exception e = assertThrows(OpenSearchParseException.class, () -> action.prepareRequest(getRestRequestWithBothParams(), client));
+        assertThat(e.getMessage(), containsString(DUPLICATE_PARAMETER_ERROR_MESSAGE));
+        assertWarnings(MASTER_TIMEOUT_DEPRECATED_MESSAGE);
+    }
+
+    public void testIndicesAliases() {
+        RestIndicesAliasesAction action = new RestIndicesAliasesAction();
+        Exception e = assertThrows(OpenSearchParseException.class, () -> action.prepareRequest(getRestRequestWithBothParams(), client));
+        assertThat(e.getMessage(), containsString(DUPLICATE_PARAMETER_ERROR_MESSAGE));
+        assertWarnings(MASTER_TIMEOUT_DEPRECATED_MESSAGE);
+    }
+
+    public void testOpenIndex() {
+        RestOpenIndexAction action = new RestOpenIndexAction();
+        Exception e = assertThrows(OpenSearchParseException.class, () -> action.prepareRequest(getRestRequestWithBothParams(), client));
+        assertThat(e.getMessage(), containsString(DUPLICATE_PARAMETER_ERROR_MESSAGE));
+        assertWarnings(MASTER_TIMEOUT_DEPRECATED_MESSAGE);
+    }
+
+    public void testPutMapping() {
+        RestPutMappingAction action = new RestPutMappingAction();
+        Exception e = assertThrows(
+            OpenSearchParseException.class,
+            () -> action.prepareRequest(getRestRequestWithBodyWithBothParams(), client)
+        );
+        assertThat(e.getMessage(), containsString(DUPLICATE_PARAMETER_ERROR_MESSAGE));
+        assertWarnings(MASTER_TIMEOUT_DEPRECATED_MESSAGE);
+    }
+
+    public void testShrinkIndex() {
+        RestResizeHandler.RestShrinkIndexAction action = new RestResizeHandler.RestShrinkIndexAction();
+        Exception e = assertThrows(OpenSearchParseException.class, () -> action.prepareRequest(getRestRequestWithBothParams(), client));
+        assertThat(e.getMessage(), containsString(DUPLICATE_PARAMETER_ERROR_MESSAGE));
+        assertWarnings(MASTER_TIMEOUT_DEPRECATED_MESSAGE);
+    }
+
+    public void testSplitIndex() {
+        RestResizeHandler.RestSplitIndexAction action = new RestResizeHandler.RestSplitIndexAction();
+        Exception e = assertThrows(OpenSearchParseException.class, () -> action.prepareRequest(getRestRequestWithBothParams(), client));
+        assertThat(e.getMessage(), containsString(DUPLICATE_PARAMETER_ERROR_MESSAGE));
+        assertWarnings(MASTER_TIMEOUT_DEPRECATED_MESSAGE);
+    }
+
+    public void testCloneIndex() {
+        RestResizeHandler.RestCloneIndexAction action = new RestResizeHandler.RestCloneIndexAction();
+        Exception e = assertThrows(OpenSearchParseException.class, () -> action.prepareRequest(getRestRequestWithBothParams(), client));
+        assertThat(e.getMessage(), containsString(DUPLICATE_PARAMETER_ERROR_MESSAGE));
+        assertWarnings(MASTER_TIMEOUT_DEPRECATED_MESSAGE);
+    }
+
+    public void testRolloverIndex() {
+        RestRolloverIndexAction action = new RestRolloverIndexAction();
+        Exception e = assertThrows(OpenSearchParseException.class, () -> action.prepareRequest(getRestRequestWithBothParams(), client));
+        assertThat(e.getMessage(), containsString(DUPLICATE_PARAMETER_ERROR_MESSAGE));
+        assertWarnings(MASTER_TIMEOUT_DEPRECATED_MESSAGE);
+    }
+
+    public void testUpdateSettings() {
+        RestUpdateSettingsAction action = new RestUpdateSettingsAction();
+        Exception e = assertThrows(OpenSearchParseException.class, () -> action.prepareRequest(getRestRequestWithBothParams(), client));
+        assertThat(e.getMessage(), containsString(DUPLICATE_PARAMETER_ERROR_MESSAGE));
+        assertWarnings(MASTER_TIMEOUT_DEPRECATED_MESSAGE);
+    }
+
+    public void testDeleteDanglingIndex() {
+        FakeRestRequest request = new FakeRestRequest();
+        request.params().put("cluster_manager_timeout", "1h");
+        request.params().put("master_timeout", "3s");
+        request.params().put("index_uuid", "test");
+        RestDeleteDanglingIndexAction action = new RestDeleteDanglingIndexAction();
+        Exception e = assertThrows(OpenSearchParseException.class, () -> action.prepareRequest(request, client));
+        assertThat(e.getMessage(), containsString(DUPLICATE_PARAMETER_ERROR_MESSAGE));
+        assertWarnings(MASTER_TIMEOUT_DEPRECATED_MESSAGE);
+    }
+
+    public void testImportDanglingIndex() {
+        FakeRestRequest request = new FakeRestRequest();
+        request.params().put("cluster_manager_timeout", "1h");
+        request.params().put("master_timeout", "3s");
+        request.params().put("index_uuid", "test");
+        RestImportDanglingIndexAction action = new RestImportDanglingIndexAction();
+        Exception e = assertThrows(OpenSearchParseException.class, () -> action.prepareRequest(request, client));
+        assertThat(e.getMessage(), containsString(DUPLICATE_PARAMETER_ERROR_MESSAGE));
+        assertWarnings(MASTER_TIMEOUT_DEPRECATED_MESSAGE);
+    }
+
+    public void testDeletePipeline() {
+        FakeRestRequest request = new FakeRestRequest();
+        request.params().put("cluster_manager_timeout", "1h");
+        request.params().put("master_timeout", "3s");
+        request.params().put("id", "test");
+        RestDeletePipelineAction action = new RestDeletePipelineAction();
+        Exception e = assertThrows(OpenSearchParseException.class, () -> action.prepareRequest(request, client));
+        assertThat(e.getMessage(), containsString(DUPLICATE_PARAMETER_ERROR_MESSAGE));
+        assertWarnings(MASTER_TIMEOUT_DEPRECATED_MESSAGE);
+    }
+
     public void testGetPipeline() {
         RestGetPipelineAction action = new RestGetPipelineAction();
-=======
-    public void testCloseIndex() {
-        RestCloseIndexAction action = new RestCloseIndexAction();
->>>>>>> 7aa496f9
-        Exception e = assertThrows(OpenSearchParseException.class, () -> action.prepareRequest(getRestRequestWithBothParams(), client));
-        assertThat(e.getMessage(), containsString(DUPLICATE_PARAMETER_ERROR_MESSAGE));
-        assertWarnings(MASTER_TIMEOUT_DEPRECATED_MESSAGE);
-    }
-
-<<<<<<< HEAD
+        Exception e = assertThrows(OpenSearchParseException.class, () -> action.prepareRequest(getRestRequestWithBothParams(), client));
+        assertThat(e.getMessage(), containsString(DUPLICATE_PARAMETER_ERROR_MESSAGE));
+        assertWarnings(MASTER_TIMEOUT_DEPRECATED_MESSAGE);
+    }
+
     public void testPutPipeline() {
         FakeRestRequest request = getFakeRestRequestWithBody();
         request.params().put("cluster_manager_timeout", "2m");
         request.params().put("master_timeout", "3s");
         request.params().put("id", "test");
         RestPutPipelineAction action = new RestPutPipelineAction();
-=======
-    public void testCreateIndex() {
-        RestCreateIndexAction action = new RestCreateIndexAction();
-        Exception e = assertThrows(OpenSearchParseException.class, () -> action.prepareRequest(getRestRequestWithBothParams(), client));
-        assertThat(e.getMessage(), containsString(DUPLICATE_PARAMETER_ERROR_MESSAGE));
-        assertWarnings(MASTER_TIMEOUT_DEPRECATED_MESSAGE);
-    }
-
-    public void testDeleteIndex() {
-        RestDeleteIndexAction action = new RestDeleteIndexAction();
-        Exception e = assertThrows(OpenSearchParseException.class, () -> action.prepareRequest(getRestRequestWithBothParams(), client));
-        assertThat(e.getMessage(), containsString(DUPLICATE_PARAMETER_ERROR_MESSAGE));
-        assertWarnings(MASTER_TIMEOUT_DEPRECATED_MESSAGE);
-    }
-
-    public void testGetIndices() {
-        RestGetIndicesAction action = new RestGetIndicesAction();
-        Exception e = assertThrows(OpenSearchParseException.class, () -> action.prepareRequest(getRestRequestWithBothParams(), client));
-        assertThat(e.getMessage(), containsString(DUPLICATE_PARAMETER_ERROR_MESSAGE));
-        assertWarnings(MASTER_TIMEOUT_DEPRECATED_MESSAGE);
-    }
-
-    public void testGetMapping() {
-        RestGetMappingAction action = new RestGetMappingAction(threadPool);
-        Exception e = assertThrows(OpenSearchParseException.class, () -> action.prepareRequest(getRestRequestWithBothParams(), client));
-        assertThat(e.getMessage(), containsString(DUPLICATE_PARAMETER_ERROR_MESSAGE));
-        assertWarnings(MASTER_TIMEOUT_DEPRECATED_MESSAGE);
-    }
-
-    public void testGetSettings() {
-        RestGetSettingsAction action = new RestGetSettingsAction();
-        Exception e = assertThrows(OpenSearchParseException.class, () -> action.prepareRequest(getRestRequestWithBothParams(), client));
-        assertThat(e.getMessage(), containsString(DUPLICATE_PARAMETER_ERROR_MESSAGE));
-        assertWarnings(MASTER_TIMEOUT_DEPRECATED_MESSAGE);
-    }
-
-    public void testIndexDeleteAliases() {
-        FakeRestRequest request = new FakeRestRequest();
-        request.params().put("cluster_manager_timeout", "1h");
-        request.params().put("master_timeout", "3s");
-        request.params().put("name", "*");
-        request.params().put("index", "test");
-        RestIndexDeleteAliasesAction action = new RestIndexDeleteAliasesAction();
->>>>>>> 7aa496f9
         Exception e = assertThrows(OpenSearchParseException.class, () -> action.prepareRequest(request, client));
         assertThat(e.getMessage(), containsString(DUPLICATE_PARAMETER_ERROR_MESSAGE));
         assertWarnings(MASTER_TIMEOUT_DEPRECATED_MESSAGE);
     }
 
-<<<<<<< HEAD
     public void testDeleteStoredScript() {
         RestDeleteStoredScriptAction action = new RestDeleteStoredScriptAction();
-=======
-    public void testIndexPutAlias() {
-        RestIndexPutAliasAction action = new RestIndexPutAliasAction();
-        Exception e = assertThrows(OpenSearchParseException.class, () -> action.prepareRequest(getRestRequestWithBothParams(), client));
-        assertThat(e.getMessage(), containsString(DUPLICATE_PARAMETER_ERROR_MESSAGE));
-        assertWarnings(MASTER_TIMEOUT_DEPRECATED_MESSAGE);
-    }
-
-    public void testIndicesAliases() {
-        RestIndicesAliasesAction action = new RestIndicesAliasesAction();
->>>>>>> 7aa496f9
-        Exception e = assertThrows(OpenSearchParseException.class, () -> action.prepareRequest(getRestRequestWithBothParams(), client));
-        assertThat(e.getMessage(), containsString(DUPLICATE_PARAMETER_ERROR_MESSAGE));
-        assertWarnings(MASTER_TIMEOUT_DEPRECATED_MESSAGE);
-    }
-
-<<<<<<< HEAD
+        Exception e = assertThrows(OpenSearchParseException.class, () -> action.prepareRequest(getRestRequestWithBothParams(), client));
+        assertThat(e.getMessage(), containsString(DUPLICATE_PARAMETER_ERROR_MESSAGE));
+        assertWarnings(MASTER_TIMEOUT_DEPRECATED_MESSAGE);
+    }
+
     public void testGetStoredScript() {
         RestGetStoredScriptAction action = new RestGetStoredScriptAction();
-=======
-    public void testOpenIndex() {
-        RestOpenIndexAction action = new RestOpenIndexAction();
->>>>>>> 7aa496f9
-        Exception e = assertThrows(OpenSearchParseException.class, () -> action.prepareRequest(getRestRequestWithBothParams(), client));
-        assertThat(e.getMessage(), containsString(DUPLICATE_PARAMETER_ERROR_MESSAGE));
-        assertWarnings(MASTER_TIMEOUT_DEPRECATED_MESSAGE);
-    }
-
-<<<<<<< HEAD
+        Exception e = assertThrows(OpenSearchParseException.class, () -> action.prepareRequest(getRestRequestWithBothParams(), client));
+        assertThat(e.getMessage(), containsString(DUPLICATE_PARAMETER_ERROR_MESSAGE));
+        assertWarnings(MASTER_TIMEOUT_DEPRECATED_MESSAGE);
+    }
+
     public void testPutStoredScript() {
         RestPutStoredScriptAction action = new RestPutStoredScriptAction();
-=======
-    public void testPutMapping() {
-        RestPutMappingAction action = new RestPutMappingAction();
->>>>>>> 7aa496f9
-        Exception e = assertThrows(
-            OpenSearchParseException.class,
-            () -> action.prepareRequest(getRestRequestWithBodyWithBothParams(), client)
-        );
-        assertThat(e.getMessage(), containsString(DUPLICATE_PARAMETER_ERROR_MESSAGE));
-<<<<<<< HEAD
+        Exception e = assertThrows(
+            OpenSearchParseException.class,
+            () -> action.prepareRequest(getRestRequestWithBodyWithBothParams(), client)
+        );
+        assertThat(e.getMessage(), containsString(DUPLICATE_PARAMETER_ERROR_MESSAGE));
         assertWarnings(MASTER_TIMEOUT_DEPRECATED_MESSAGE, "empty templates should no longer be used");
-=======
-        assertWarnings(MASTER_TIMEOUT_DEPRECATED_MESSAGE);
-    }
-
-    public void testShrinkIndex() {
-        RestResizeHandler.RestShrinkIndexAction action = new RestResizeHandler.RestShrinkIndexAction();
-        Exception e = assertThrows(OpenSearchParseException.class, () -> action.prepareRequest(getRestRequestWithBothParams(), client));
-        assertThat(e.getMessage(), containsString(DUPLICATE_PARAMETER_ERROR_MESSAGE));
-        assertWarnings(MASTER_TIMEOUT_DEPRECATED_MESSAGE);
-    }
-
-    public void testSplitIndex() {
-        RestResizeHandler.RestSplitIndexAction action = new RestResizeHandler.RestSplitIndexAction();
-        Exception e = assertThrows(OpenSearchParseException.class, () -> action.prepareRequest(getRestRequestWithBothParams(), client));
-        assertThat(e.getMessage(), containsString(DUPLICATE_PARAMETER_ERROR_MESSAGE));
-        assertWarnings(MASTER_TIMEOUT_DEPRECATED_MESSAGE);
-    }
-
-    public void testCloneIndex() {
-        RestResizeHandler.RestCloneIndexAction action = new RestResizeHandler.RestCloneIndexAction();
-        Exception e = assertThrows(OpenSearchParseException.class, () -> action.prepareRequest(getRestRequestWithBothParams(), client));
-        assertThat(e.getMessage(), containsString(DUPLICATE_PARAMETER_ERROR_MESSAGE));
-        assertWarnings(MASTER_TIMEOUT_DEPRECATED_MESSAGE);
-    }
-
-    public void testRolloverIndex() {
-        RestRolloverIndexAction action = new RestRolloverIndexAction();
-        Exception e = assertThrows(OpenSearchParseException.class, () -> action.prepareRequest(getRestRequestWithBothParams(), client));
-        assertThat(e.getMessage(), containsString(DUPLICATE_PARAMETER_ERROR_MESSAGE));
-        assertWarnings(MASTER_TIMEOUT_DEPRECATED_MESSAGE);
-    }
-
-    public void testUpdateSettings() {
-        RestUpdateSettingsAction action = new RestUpdateSettingsAction();
-        Exception e = assertThrows(OpenSearchParseException.class, () -> action.prepareRequest(getRestRequestWithBothParams(), client));
-        assertThat(e.getMessage(), containsString(DUPLICATE_PARAMETER_ERROR_MESSAGE));
-        assertWarnings(MASTER_TIMEOUT_DEPRECATED_MESSAGE);
-    }
-
-    public void testDeleteDanglingIndex() {
-        FakeRestRequest request = new FakeRestRequest();
-        request.params().put("cluster_manager_timeout", "1h");
-        request.params().put("master_timeout", "3s");
-        request.params().put("index_uuid", "test");
-        RestDeleteDanglingIndexAction action = new RestDeleteDanglingIndexAction();
-        Exception e = assertThrows(OpenSearchParseException.class, () -> action.prepareRequest(request, client));
-        assertThat(e.getMessage(), containsString(DUPLICATE_PARAMETER_ERROR_MESSAGE));
-        assertWarnings(MASTER_TIMEOUT_DEPRECATED_MESSAGE);
-    }
-
-    public void testImportDanglingIndex() {
-        FakeRestRequest request = new FakeRestRequest();
-        request.params().put("cluster_manager_timeout", "1h");
-        request.params().put("master_timeout", "3s");
-        request.params().put("index_uuid", "test");
-        RestImportDanglingIndexAction action = new RestImportDanglingIndexAction();
-        Exception e = assertThrows(OpenSearchParseException.class, () -> action.prepareRequest(request, client));
-        assertThat(e.getMessage(), containsString(DUPLICATE_PARAMETER_ERROR_MESSAGE));
-        assertWarnings(MASTER_TIMEOUT_DEPRECATED_MESSAGE);
->>>>>>> 7aa496f9
     }
 
     private MasterNodeRequest getMasterNodeRequest() {
