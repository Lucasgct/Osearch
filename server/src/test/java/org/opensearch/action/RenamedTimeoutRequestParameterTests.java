--- conflicted
+++ resolved
@@ -15,14 +15,6 @@
 import org.opensearch.common.bytes.BytesArray;
 import org.opensearch.common.logging.DeprecationLogger;
 import org.opensearch.common.settings.Settings;
-<<<<<<< HEAD
-import org.opensearch.common.xcontent.NamedXContentRegistry;
-import org.opensearch.common.xcontent.XContentType;
-import org.opensearch.rest.BaseRestHandler;
-import org.opensearch.rest.action.admin.cluster.RestDeleteStoredScriptAction;
-import org.opensearch.rest.action.admin.cluster.RestGetStoredScriptAction;
-import org.opensearch.rest.action.admin.cluster.RestPutStoredScriptAction;
-=======
 import org.opensearch.common.settings.SettingsFilter;
 import org.opensearch.common.xcontent.NamedXContentRegistry;
 import org.opensearch.common.xcontent.XContentType;
@@ -32,7 +24,9 @@
 import org.opensearch.rest.action.admin.cluster.RestClusterRerouteAction;
 import org.opensearch.rest.action.admin.cluster.RestClusterStateAction;
 import org.opensearch.rest.action.admin.cluster.RestClusterUpdateSettingsAction;
->>>>>>> 7d23b180
+import org.opensearch.rest.action.admin.cluster.RestDeleteStoredScriptAction;
+import org.opensearch.rest.action.admin.cluster.RestGetStoredScriptAction;
+import org.opensearch.rest.action.admin.cluster.RestPutStoredScriptAction;
 import org.opensearch.rest.action.cat.RestAllocationAction;
 import org.opensearch.rest.action.cat.RestRepositoriesAction;
 import org.opensearch.rest.action.cat.RestThreadPoolAction;
@@ -46,12 +40,9 @@
 import org.opensearch.rest.action.cat.RestPendingClusterTasksAction;
 import org.opensearch.rest.action.cat.RestSegmentsAction;
 import org.opensearch.rest.action.cat.RestSnapshotAction;
-<<<<<<< HEAD
 import org.opensearch.rest.action.ingest.RestDeletePipelineAction;
 import org.opensearch.rest.action.ingest.RestGetPipelineAction;
 import org.opensearch.rest.action.ingest.RestPutPipelineAction;
-=======
->>>>>>> 7d23b180
 import org.opensearch.test.OpenSearchTestCase;
 import org.opensearch.test.rest.FakeRestRequest;
 import org.opensearch.threadpool.TestThreadPool;
@@ -206,7 +197,68 @@
         assertWarnings(MASTER_TIMEOUT_DEPRECATED_MESSAGE);
     }
 
-<<<<<<< HEAD
+    public void testClusterHealth() {
+        Exception e = assertThrows(
+            OpenSearchParseException.class,
+            () -> RestClusterHealthAction.fromRequest(getRestRequestWithBodyWithBothParams())
+        );
+        assertThat(e.getMessage(), containsString(DUPLICATE_PARAMETER_ERROR_MESSAGE));
+        assertWarnings(MASTER_TIMEOUT_DEPRECATED_MESSAGE);
+    }
+
+    public void testClusterReroute() throws IOException {
+        final SettingsFilter filter = new SettingsFilter(Collections.singleton("foo.filtered"));
+        RestClusterRerouteAction action = new RestClusterRerouteAction(filter);
+        Exception e = assertThrows(
+            OpenSearchParseException.class,
+            () -> action.prepareRequest(getRestRequestWithBodyWithBothParams(), client)
+        );
+        assertThat(e.getMessage(), containsString(DUPLICATE_PARAMETER_ERROR_MESSAGE));
+        assertWarnings(MASTER_TIMEOUT_DEPRECATED_MESSAGE);
+    }
+
+    public void testClusterState() throws IOException {
+        final SettingsFilter filter = new SettingsFilter(Collections.singleton("foo.filtered"));
+        RestClusterStateAction action = new RestClusterStateAction(filter);
+        Exception e = assertThrows(
+            OpenSearchParseException.class,
+            () -> action.prepareRequest(getRestRequestWithBodyWithBothParams(), client)
+        );
+        assertThat(e.getMessage(), containsString(DUPLICATE_PARAMETER_ERROR_MESSAGE));
+        assertWarnings(MASTER_TIMEOUT_DEPRECATED_MESSAGE);
+    }
+
+    public void testClusterGetSettings() throws IOException {
+        final SettingsFilter filter = new SettingsFilter(Collections.singleton("foo.filtered"));
+        RestClusterGetSettingsAction action = new RestClusterGetSettingsAction(null, null, filter);
+        Exception e = assertThrows(
+            OpenSearchParseException.class,
+            () -> action.prepareRequest(getRestRequestWithBodyWithBothParams(), client)
+        );
+        assertThat(e.getMessage(), containsString(DUPLICATE_PARAMETER_ERROR_MESSAGE));
+        assertWarnings(MASTER_TIMEOUT_DEPRECATED_MESSAGE);
+    }
+
+    public void testClusterUpdateSettings() throws IOException {
+        RestClusterUpdateSettingsAction action = new RestClusterUpdateSettingsAction();
+        Exception e = assertThrows(
+            OpenSearchParseException.class,
+            () -> action.prepareRequest(getRestRequestWithBodyWithBothParams(), client)
+        );
+        assertThat(e.getMessage(), containsString(DUPLICATE_PARAMETER_ERROR_MESSAGE));
+        assertWarnings(MASTER_TIMEOUT_DEPRECATED_MESSAGE);
+    }
+
+    public void testClusterPendingTasks() {
+        RestPendingClusterTasksAction action = new RestPendingClusterTasksAction();
+        Exception e = assertThrows(
+            OpenSearchParseException.class,
+            () -> action.prepareRequest(getRestRequestWithBodyWithBothParams(), client)
+        );
+        assertThat(e.getMessage(), containsString(DUPLICATE_PARAMETER_ERROR_MESSAGE));
+        assertWarnings(MASTER_TIMEOUT_DEPRECATED_MESSAGE);
+    }
+
     public void testDeletePipeline() {
         FakeRestRequest request = new FakeRestRequest();
         request.params().put("cluster_manager_timeout", "1h");
@@ -214,35 +266,17 @@
         request.params().put("id", "test");
         RestDeletePipelineAction action = new RestDeletePipelineAction();
         Exception e = assertThrows(OpenSearchParseException.class, () -> action.prepareRequest(request, client));
-=======
-    public void testClusterHealth() {
-        Exception e = assertThrows(
-            OpenSearchParseException.class,
-            () -> RestClusterHealthAction.fromRequest(getRestRequestWithBodyWithBothParams())
-        );
->>>>>>> 7d23b180
-        assertThat(e.getMessage(), containsString(DUPLICATE_PARAMETER_ERROR_MESSAGE));
-        assertWarnings(MASTER_TIMEOUT_DEPRECATED_MESSAGE);
-    }
-
-<<<<<<< HEAD
+        assertThat(e.getMessage(), containsString(DUPLICATE_PARAMETER_ERROR_MESSAGE));
+        assertWarnings(MASTER_TIMEOUT_DEPRECATED_MESSAGE);
+    }
+
     public void testGetPipeline() {
         RestGetPipelineAction action = new RestGetPipelineAction();
         Exception e = assertThrows(OpenSearchParseException.class, () -> action.prepareRequest(getRestRequestWithBothParams(), client));
-=======
-    public void testClusterReroute() throws IOException {
-        final SettingsFilter filter = new SettingsFilter(Collections.singleton("foo.filtered"));
-        RestClusterRerouteAction action = new RestClusterRerouteAction(filter);
-        Exception e = assertThrows(
-            OpenSearchParseException.class,
-            () -> action.prepareRequest(getRestRequestWithBodyWithBothParams(), client)
-        );
->>>>>>> 7d23b180
-        assertThat(e.getMessage(), containsString(DUPLICATE_PARAMETER_ERROR_MESSAGE));
-        assertWarnings(MASTER_TIMEOUT_DEPRECATED_MESSAGE);
-    }
-
-<<<<<<< HEAD
+        assertThat(e.getMessage(), containsString(DUPLICATE_PARAMETER_ERROR_MESSAGE));
+        assertWarnings(MASTER_TIMEOUT_DEPRECATED_MESSAGE);
+    }
+
     public void testPutPipeline() {
         FakeRestRequest request = getFakeRestRequestWithBody();
         request.params().put("cluster_manager_timeout", "2m");
@@ -250,69 +284,32 @@
         request.params().put("id", "test");
         RestPutPipelineAction action = new RestPutPipelineAction();
         Exception e = assertThrows(OpenSearchParseException.class, () -> action.prepareRequest(request, client));
-=======
-    public void testClusterState() throws IOException {
-        final SettingsFilter filter = new SettingsFilter(Collections.singleton("foo.filtered"));
-        RestClusterStateAction action = new RestClusterStateAction(filter);
-        Exception e = assertThrows(
-            OpenSearchParseException.class,
-            () -> action.prepareRequest(getRestRequestWithBodyWithBothParams(), client)
-        );
->>>>>>> 7d23b180
-        assertThat(e.getMessage(), containsString(DUPLICATE_PARAMETER_ERROR_MESSAGE));
-        assertWarnings(MASTER_TIMEOUT_DEPRECATED_MESSAGE);
-    }
-
-<<<<<<< HEAD
+        assertThat(e.getMessage(), containsString(DUPLICATE_PARAMETER_ERROR_MESSAGE));
+        assertWarnings(MASTER_TIMEOUT_DEPRECATED_MESSAGE);
+    }
+
     public void testDeleteStoredScript() {
         RestDeleteStoredScriptAction action = new RestDeleteStoredScriptAction();
         Exception e = assertThrows(OpenSearchParseException.class, () -> action.prepareRequest(getRestRequestWithBothParams(), client));
-=======
-    public void testClusterGetSettings() throws IOException {
-        final SettingsFilter filter = new SettingsFilter(Collections.singleton("foo.filtered"));
-        RestClusterGetSettingsAction action = new RestClusterGetSettingsAction(null, null, filter);
-        Exception e = assertThrows(
-            OpenSearchParseException.class,
-            () -> action.prepareRequest(getRestRequestWithBodyWithBothParams(), client)
-        );
->>>>>>> 7d23b180
-        assertThat(e.getMessage(), containsString(DUPLICATE_PARAMETER_ERROR_MESSAGE));
-        assertWarnings(MASTER_TIMEOUT_DEPRECATED_MESSAGE);
-    }
-
-<<<<<<< HEAD
+        assertThat(e.getMessage(), containsString(DUPLICATE_PARAMETER_ERROR_MESSAGE));
+        assertWarnings(MASTER_TIMEOUT_DEPRECATED_MESSAGE);
+    }
+
     public void testGetStoredScript() {
         RestGetStoredScriptAction action = new RestGetStoredScriptAction();
         Exception e = assertThrows(OpenSearchParseException.class, () -> action.prepareRequest(getRestRequestWithBothParams(), client));
-=======
-    public void testClusterUpdateSettings() throws IOException {
-        RestClusterUpdateSettingsAction action = new RestClusterUpdateSettingsAction();
-        Exception e = assertThrows(
-            OpenSearchParseException.class,
-            () -> action.prepareRequest(getRestRequestWithBodyWithBothParams(), client)
-        );
->>>>>>> 7d23b180
-        assertThat(e.getMessage(), containsString(DUPLICATE_PARAMETER_ERROR_MESSAGE));
-        assertWarnings(MASTER_TIMEOUT_DEPRECATED_MESSAGE);
-    }
-
-<<<<<<< HEAD
+        assertThat(e.getMessage(), containsString(DUPLICATE_PARAMETER_ERROR_MESSAGE));
+        assertWarnings(MASTER_TIMEOUT_DEPRECATED_MESSAGE);
+    }
+
     public void testPutStoredScript() {
         RestPutStoredScriptAction action = new RestPutStoredScriptAction();
-=======
-    public void testClusterPendingTasks() {
-        RestPendingClusterTasksAction action = new RestPendingClusterTasksAction();
->>>>>>> 7d23b180
-        Exception e = assertThrows(
-            OpenSearchParseException.class,
-            () -> action.prepareRequest(getRestRequestWithBodyWithBothParams(), client)
-        );
-        assertThat(e.getMessage(), containsString(DUPLICATE_PARAMETER_ERROR_MESSAGE));
-<<<<<<< HEAD
+        Exception e = assertThrows(
+            OpenSearchParseException.class,
+            () -> action.prepareRequest(getRestRequestWithBodyWithBothParams(), client)
+        );
+        assertThat(e.getMessage(), containsString(DUPLICATE_PARAMETER_ERROR_MESSAGE));
         assertWarnings(MASTER_TIMEOUT_DEPRECATED_MESSAGE, "empty templates should no longer be used");
-=======
-        assertWarnings(MASTER_TIMEOUT_DEPRECATED_MESSAGE);
->>>>>>> 7d23b180
     }
 
     private MasterNodeRequest getMasterNodeRequest() {
