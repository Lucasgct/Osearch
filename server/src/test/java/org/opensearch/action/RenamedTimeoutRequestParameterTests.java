--- conflicted
+++ resolved
@@ -15,11 +15,6 @@
 import org.opensearch.common.bytes.BytesArray;
 import org.opensearch.common.logging.DeprecationLogger;
 import org.opensearch.common.settings.Settings;
-<<<<<<< HEAD
-import org.opensearch.common.xcontent.NamedXContentRegistry;
-import org.opensearch.common.xcontent.XContentType;
-import org.opensearch.rest.BaseRestHandler;
-=======
 import org.opensearch.common.settings.SettingsFilter;
 import org.opensearch.common.xcontent.NamedXContentRegistry;
 import org.opensearch.common.xcontent.XContentType;
@@ -29,21 +24,6 @@
 import org.opensearch.rest.action.admin.cluster.RestClusterRerouteAction;
 import org.opensearch.rest.action.admin.cluster.RestClusterStateAction;
 import org.opensearch.rest.action.admin.cluster.RestClusterUpdateSettingsAction;
->>>>>>> 7d23b180
-import org.opensearch.rest.action.cat.RestAllocationAction;
-import org.opensearch.rest.action.cat.RestRepositoriesAction;
-import org.opensearch.rest.action.cat.RestThreadPoolAction;
-import org.opensearch.rest.action.cat.RestMasterAction;
-import org.opensearch.rest.action.cat.RestShardsAction;
-import org.opensearch.rest.action.cat.RestPluginsAction;
-import org.opensearch.rest.action.cat.RestNodeAttrsAction;
-import org.opensearch.rest.action.cat.RestNodesAction;
-import org.opensearch.rest.action.cat.RestIndicesAction;
-import org.opensearch.rest.action.cat.RestTemplatesAction;
-import org.opensearch.rest.action.cat.RestPendingClusterTasksAction;
-import org.opensearch.rest.action.cat.RestSegmentsAction;
-import org.opensearch.rest.action.cat.RestSnapshotAction;
-<<<<<<< HEAD
 import org.opensearch.rest.action.admin.cluster.dangling.RestDeleteDanglingIndexAction;
 import org.opensearch.rest.action.admin.cluster.dangling.RestImportDanglingIndexAction;
 import org.opensearch.rest.action.admin.indices.RestAddIndexBlockAction;
@@ -61,8 +41,19 @@
 import org.opensearch.rest.action.admin.indices.RestResizeHandler;
 import org.opensearch.rest.action.admin.indices.RestRolloverIndexAction;
 import org.opensearch.rest.action.admin.indices.RestUpdateSettingsAction;
-=======
->>>>>>> 7d23b180
+import org.opensearch.rest.action.cat.RestAllocationAction;
+import org.opensearch.rest.action.cat.RestRepositoriesAction;
+import org.opensearch.rest.action.cat.RestThreadPoolAction;
+import org.opensearch.rest.action.cat.RestMasterAction;
+import org.opensearch.rest.action.cat.RestShardsAction;
+import org.opensearch.rest.action.cat.RestPluginsAction;
+import org.opensearch.rest.action.cat.RestNodeAttrsAction;
+import org.opensearch.rest.action.cat.RestNodesAction;
+import org.opensearch.rest.action.cat.RestIndicesAction;
+import org.opensearch.rest.action.cat.RestTemplatesAction;
+import org.opensearch.rest.action.cat.RestPendingClusterTasksAction;
+import org.opensearch.rest.action.cat.RestSegmentsAction;
+import org.opensearch.rest.action.cat.RestSnapshotAction;
 import org.opensearch.test.OpenSearchTestCase;
 import org.opensearch.test.rest.FakeRestRequest;
 import org.opensearch.threadpool.TestThreadPool;
@@ -218,7 +209,68 @@
         assertWarnings(MASTER_TIMEOUT_DEPRECATED_MESSAGE);
     }
 
-<<<<<<< HEAD
+    public void testClusterHealth() {
+        Exception e = assertThrows(
+            OpenSearchParseException.class,
+            () -> RestClusterHealthAction.fromRequest(getRestRequestWithBodyWithBothParams())
+        );
+        assertThat(e.getMessage(), containsString(DUPLICATE_PARAMETER_ERROR_MESSAGE));
+        assertWarnings(MASTER_TIMEOUT_DEPRECATED_MESSAGE);
+    }
+
+    public void testClusterReroute() throws IOException {
+        final SettingsFilter filter = new SettingsFilter(Collections.singleton("foo.filtered"));
+        RestClusterRerouteAction action = new RestClusterRerouteAction(filter);
+        Exception e = assertThrows(
+            OpenSearchParseException.class,
+            () -> action.prepareRequest(getRestRequestWithBodyWithBothParams(), client)
+        );
+        assertThat(e.getMessage(), containsString(DUPLICATE_PARAMETER_ERROR_MESSAGE));
+        assertWarnings(MASTER_TIMEOUT_DEPRECATED_MESSAGE);
+    }
+
+    public void testClusterState() throws IOException {
+        final SettingsFilter filter = new SettingsFilter(Collections.singleton("foo.filtered"));
+        RestClusterStateAction action = new RestClusterStateAction(filter);
+        Exception e = assertThrows(
+            OpenSearchParseException.class,
+            () -> action.prepareRequest(getRestRequestWithBodyWithBothParams(), client)
+        );
+        assertThat(e.getMessage(), containsString(DUPLICATE_PARAMETER_ERROR_MESSAGE));
+        assertWarnings(MASTER_TIMEOUT_DEPRECATED_MESSAGE);
+    }
+
+    public void testClusterGetSettings() throws IOException {
+        final SettingsFilter filter = new SettingsFilter(Collections.singleton("foo.filtered"));
+        RestClusterGetSettingsAction action = new RestClusterGetSettingsAction(null, null, filter);
+        Exception e = assertThrows(
+            OpenSearchParseException.class,
+            () -> action.prepareRequest(getRestRequestWithBodyWithBothParams(), client)
+        );
+        assertThat(e.getMessage(), containsString(DUPLICATE_PARAMETER_ERROR_MESSAGE));
+        assertWarnings(MASTER_TIMEOUT_DEPRECATED_MESSAGE);
+    }
+
+    public void testClusterUpdateSettings() throws IOException {
+        RestClusterUpdateSettingsAction action = new RestClusterUpdateSettingsAction();
+        Exception e = assertThrows(
+            OpenSearchParseException.class,
+            () -> action.prepareRequest(getRestRequestWithBodyWithBothParams(), client)
+        );
+        assertThat(e.getMessage(), containsString(DUPLICATE_PARAMETER_ERROR_MESSAGE));
+        assertWarnings(MASTER_TIMEOUT_DEPRECATED_MESSAGE);
+    }
+
+    public void testClusterPendingTasks() {
+        RestPendingClusterTasksAction action = new RestPendingClusterTasksAction();
+        Exception e = assertThrows(
+            OpenSearchParseException.class,
+            () -> action.prepareRequest(getRestRequestWithBodyWithBothParams(), client)
+        );
+        assertThat(e.getMessage(), containsString(DUPLICATE_PARAMETER_ERROR_MESSAGE));
+        assertWarnings(MASTER_TIMEOUT_DEPRECATED_MESSAGE);
+    }
+
     public void testAddIndexBlock() {
         FakeRestRequest request = new FakeRestRequest();
         request.params().put("cluster_manager_timeout", "1h");
@@ -302,34 +354,20 @@
     public void testOpenIndex() {
         RestOpenIndexAction action = new RestOpenIndexAction();
         Exception e = assertThrows(OpenSearchParseException.class, () -> action.prepareRequest(getRestRequestWithBothParams(), client));
-=======
-    public void testClusterHealth() {
-        Exception e = assertThrows(
-            OpenSearchParseException.class,
-            () -> RestClusterHealthAction.fromRequest(getRestRequestWithBodyWithBothParams())
-        );
->>>>>>> 7d23b180
-        assertThat(e.getMessage(), containsString(DUPLICATE_PARAMETER_ERROR_MESSAGE));
-        assertWarnings(MASTER_TIMEOUT_DEPRECATED_MESSAGE);
-    }
-
-<<<<<<< HEAD
+        assertThat(e.getMessage(), containsString(DUPLICATE_PARAMETER_ERROR_MESSAGE));
+        assertWarnings(MASTER_TIMEOUT_DEPRECATED_MESSAGE);
+    }
+
     public void testPutMapping() {
         RestPutMappingAction action = new RestPutMappingAction();
-=======
-    public void testClusterReroute() throws IOException {
-        final SettingsFilter filter = new SettingsFilter(Collections.singleton("foo.filtered"));
-        RestClusterRerouteAction action = new RestClusterRerouteAction(filter);
->>>>>>> 7d23b180
-        Exception e = assertThrows(
-            OpenSearchParseException.class,
-            () -> action.prepareRequest(getRestRequestWithBodyWithBothParams(), client)
-        );
-        assertThat(e.getMessage(), containsString(DUPLICATE_PARAMETER_ERROR_MESSAGE));
-        assertWarnings(MASTER_TIMEOUT_DEPRECATED_MESSAGE);
-    }
-
-<<<<<<< HEAD
+        Exception e = assertThrows(
+            OpenSearchParseException.class,
+            () -> action.prepareRequest(getRestRequestWithBodyWithBothParams(), client)
+        );
+        assertThat(e.getMessage(), containsString(DUPLICATE_PARAMETER_ERROR_MESSAGE));
+        assertWarnings(MASTER_TIMEOUT_DEPRECATED_MESSAGE);
+    }
+
     public void testShrinkIndex() {
         RestResizeHandler.RestShrinkIndexAction action = new RestResizeHandler.RestShrinkIndexAction();
         Exception e = assertThrows(OpenSearchParseException.class, () -> action.prepareRequest(getRestRequestWithBothParams(), client));
@@ -354,37 +392,17 @@
     public void testRolloverIndex() {
         RestRolloverIndexAction action = new RestRolloverIndexAction();
         Exception e = assertThrows(OpenSearchParseException.class, () -> action.prepareRequest(getRestRequestWithBothParams(), client));
-=======
-    public void testClusterState() throws IOException {
-        final SettingsFilter filter = new SettingsFilter(Collections.singleton("foo.filtered"));
-        RestClusterStateAction action = new RestClusterStateAction(filter);
-        Exception e = assertThrows(
-            OpenSearchParseException.class,
-            () -> action.prepareRequest(getRestRequestWithBodyWithBothParams(), client)
-        );
->>>>>>> 7d23b180
-        assertThat(e.getMessage(), containsString(DUPLICATE_PARAMETER_ERROR_MESSAGE));
-        assertWarnings(MASTER_TIMEOUT_DEPRECATED_MESSAGE);
-    }
-
-<<<<<<< HEAD
+        assertThat(e.getMessage(), containsString(DUPLICATE_PARAMETER_ERROR_MESSAGE));
+        assertWarnings(MASTER_TIMEOUT_DEPRECATED_MESSAGE);
+    }
+
     public void testUpdateSettings() {
         RestUpdateSettingsAction action = new RestUpdateSettingsAction();
         Exception e = assertThrows(OpenSearchParseException.class, () -> action.prepareRequest(getRestRequestWithBothParams(), client));
-=======
-    public void testClusterGetSettings() throws IOException {
-        final SettingsFilter filter = new SettingsFilter(Collections.singleton("foo.filtered"));
-        RestClusterGetSettingsAction action = new RestClusterGetSettingsAction(null, null, filter);
-        Exception e = assertThrows(
-            OpenSearchParseException.class,
-            () -> action.prepareRequest(getRestRequestWithBodyWithBothParams(), client)
-        );
->>>>>>> 7d23b180
-        assertThat(e.getMessage(), containsString(DUPLICATE_PARAMETER_ERROR_MESSAGE));
-        assertWarnings(MASTER_TIMEOUT_DEPRECATED_MESSAGE);
-    }
-
-<<<<<<< HEAD
+        assertThat(e.getMessage(), containsString(DUPLICATE_PARAMETER_ERROR_MESSAGE));
+        assertWarnings(MASTER_TIMEOUT_DEPRECATED_MESSAGE);
+    }
+
     public void testDeleteDanglingIndex() {
         FakeRestRequest request = new FakeRestRequest();
         request.params().put("cluster_manager_timeout", "1h");
@@ -392,19 +410,10 @@
         request.params().put("index_uuid", "test");
         RestDeleteDanglingIndexAction action = new RestDeleteDanglingIndexAction();
         Exception e = assertThrows(OpenSearchParseException.class, () -> action.prepareRequest(request, client));
-=======
-    public void testClusterUpdateSettings() throws IOException {
-        RestClusterUpdateSettingsAction action = new RestClusterUpdateSettingsAction();
-        Exception e = assertThrows(
-            OpenSearchParseException.class,
-            () -> action.prepareRequest(getRestRequestWithBodyWithBothParams(), client)
-        );
->>>>>>> 7d23b180
-        assertThat(e.getMessage(), containsString(DUPLICATE_PARAMETER_ERROR_MESSAGE));
-        assertWarnings(MASTER_TIMEOUT_DEPRECATED_MESSAGE);
-    }
-
-<<<<<<< HEAD
+        assertThat(e.getMessage(), containsString(DUPLICATE_PARAMETER_ERROR_MESSAGE));
+        assertWarnings(MASTER_TIMEOUT_DEPRECATED_MESSAGE);
+    }
+
     public void testImportDanglingIndex() {
         FakeRestRequest request = new FakeRestRequest();
         request.params().put("cluster_manager_timeout", "1h");
@@ -412,14 +421,6 @@
         request.params().put("index_uuid", "test");
         RestImportDanglingIndexAction action = new RestImportDanglingIndexAction();
         Exception e = assertThrows(OpenSearchParseException.class, () -> action.prepareRequest(request, client));
-=======
-    public void testClusterPendingTasks() {
-        RestPendingClusterTasksAction action = new RestPendingClusterTasksAction();
-        Exception e = assertThrows(
-            OpenSearchParseException.class,
-            () -> action.prepareRequest(getRestRequestWithBodyWithBothParams(), client)
-        );
->>>>>>> 7d23b180
         assertThat(e.getMessage(), containsString(DUPLICATE_PARAMETER_ERROR_MESSAGE));
         assertWarnings(MASTER_TIMEOUT_DEPRECATED_MESSAGE);
     }
