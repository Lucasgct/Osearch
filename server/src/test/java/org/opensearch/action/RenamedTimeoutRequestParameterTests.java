--- conflicted
+++ resolved
@@ -24,19 +24,6 @@
 import org.opensearch.rest.action.admin.cluster.RestClusterRerouteAction;
 import org.opensearch.rest.action.admin.cluster.RestClusterStateAction;
 import org.opensearch.rest.action.admin.cluster.RestClusterUpdateSettingsAction;
-<<<<<<< HEAD
-import org.opensearch.rest.action.admin.indices.RestDeleteComponentTemplateAction;
-import org.opensearch.rest.action.admin.indices.RestDeleteComposableIndexTemplateAction;
-import org.opensearch.rest.action.admin.indices.RestDeleteIndexTemplateAction;
-import org.opensearch.rest.action.admin.indices.RestGetComponentTemplateAction;
-import org.opensearch.rest.action.admin.indices.RestGetComposableIndexTemplateAction;
-import org.opensearch.rest.action.admin.indices.RestGetIndexTemplateAction;
-import org.opensearch.rest.action.admin.indices.RestPutComponentTemplateAction;
-import org.opensearch.rest.action.admin.indices.RestPutComposableIndexTemplateAction;
-import org.opensearch.rest.action.admin.indices.RestPutIndexTemplateAction;
-import org.opensearch.rest.action.admin.indices.RestSimulateIndexTemplateAction;
-import org.opensearch.rest.action.admin.indices.RestSimulateTemplateAction;
-=======
 import org.opensearch.rest.action.admin.cluster.dangling.RestDeleteDanglingIndexAction;
 import org.opensearch.rest.action.admin.cluster.dangling.RestImportDanglingIndexAction;
 import org.opensearch.rest.action.admin.indices.RestAddIndexBlockAction;
@@ -54,7 +41,17 @@
 import org.opensearch.rest.action.admin.indices.RestResizeHandler;
 import org.opensearch.rest.action.admin.indices.RestRolloverIndexAction;
 import org.opensearch.rest.action.admin.indices.RestUpdateSettingsAction;
->>>>>>> 7aa496f9
+import org.opensearch.rest.action.admin.indices.RestDeleteComponentTemplateAction;
+import org.opensearch.rest.action.admin.indices.RestDeleteComposableIndexTemplateAction;
+import org.opensearch.rest.action.admin.indices.RestDeleteIndexTemplateAction;
+import org.opensearch.rest.action.admin.indices.RestGetComponentTemplateAction;
+import org.opensearch.rest.action.admin.indices.RestGetComposableIndexTemplateAction;
+import org.opensearch.rest.action.admin.indices.RestGetIndexTemplateAction;
+import org.opensearch.rest.action.admin.indices.RestPutComponentTemplateAction;
+import org.opensearch.rest.action.admin.indices.RestPutComposableIndexTemplateAction;
+import org.opensearch.rest.action.admin.indices.RestPutIndexTemplateAction;
+import org.opensearch.rest.action.admin.indices.RestSimulateIndexTemplateAction;
+import org.opensearch.rest.action.admin.indices.RestSimulateTemplateAction;
 import org.opensearch.rest.action.cat.RestAllocationAction;
 import org.opensearch.rest.action.cat.RestRepositoriesAction;
 import org.opensearch.rest.action.cat.RestThreadPoolAction;
@@ -285,10 +282,6 @@
         assertWarnings(MASTER_TIMEOUT_DEPRECATED_MESSAGE);
     }
 
-<<<<<<< HEAD
-    public void testDeleteComponentTemplate() {
-        RestDeleteComponentTemplateAction action = new RestDeleteComponentTemplateAction();
-=======
     public void testAddIndexBlock() {
         FakeRestRequest request = new FakeRestRequest();
         request.params().put("cluster_manager_timeout", "1h");
@@ -310,64 +303,39 @@
 
     public void testCreateIndex() {
         RestCreateIndexAction action = new RestCreateIndexAction();
->>>>>>> 7aa496f9
-        Exception e = assertThrows(OpenSearchParseException.class, () -> action.prepareRequest(getRestRequestWithBothParams(), client));
-        assertThat(e.getMessage(), containsString(DUPLICATE_PARAMETER_ERROR_MESSAGE));
-        assertWarnings(MASTER_TIMEOUT_DEPRECATED_MESSAGE);
-    }
-
-<<<<<<< HEAD
-    public void testDeleteComposableIndexTemplate() {
-        RestDeleteComposableIndexTemplateAction action = new RestDeleteComposableIndexTemplateAction();
-=======
+        Exception e = assertThrows(OpenSearchParseException.class, () -> action.prepareRequest(getRestRequestWithBothParams(), client));
+        assertThat(e.getMessage(), containsString(DUPLICATE_PARAMETER_ERROR_MESSAGE));
+        assertWarnings(MASTER_TIMEOUT_DEPRECATED_MESSAGE);
+    }
+
     public void testDeleteIndex() {
         RestDeleteIndexAction action = new RestDeleteIndexAction();
->>>>>>> 7aa496f9
-        Exception e = assertThrows(OpenSearchParseException.class, () -> action.prepareRequest(getRestRequestWithBothParams(), client));
-        assertThat(e.getMessage(), containsString(DUPLICATE_PARAMETER_ERROR_MESSAGE));
-        assertWarnings(MASTER_TIMEOUT_DEPRECATED_MESSAGE);
-    }
-
-<<<<<<< HEAD
-    public void testDeleteIndexTemplate() {
-        RestDeleteIndexTemplateAction action = new RestDeleteIndexTemplateAction();
-=======
+        Exception e = assertThrows(OpenSearchParseException.class, () -> action.prepareRequest(getRestRequestWithBothParams(), client));
+        assertThat(e.getMessage(), containsString(DUPLICATE_PARAMETER_ERROR_MESSAGE));
+        assertWarnings(MASTER_TIMEOUT_DEPRECATED_MESSAGE);
+    }
+
     public void testGetIndices() {
         RestGetIndicesAction action = new RestGetIndicesAction();
->>>>>>> 7aa496f9
-        Exception e = assertThrows(OpenSearchParseException.class, () -> action.prepareRequest(getRestRequestWithBothParams(), client));
-        assertThat(e.getMessage(), containsString(DUPLICATE_PARAMETER_ERROR_MESSAGE));
-        assertWarnings(MASTER_TIMEOUT_DEPRECATED_MESSAGE);
-    }
-
-<<<<<<< HEAD
-    public void testGetComponentTemplate() {
-        RestGetComponentTemplateAction action = new RestGetComponentTemplateAction();
-=======
+        Exception e = assertThrows(OpenSearchParseException.class, () -> action.prepareRequest(getRestRequestWithBothParams(), client));
+        assertThat(e.getMessage(), containsString(DUPLICATE_PARAMETER_ERROR_MESSAGE));
+        assertWarnings(MASTER_TIMEOUT_DEPRECATED_MESSAGE);
+    }
+
     public void testGetMapping() {
         RestGetMappingAction action = new RestGetMappingAction(threadPool);
->>>>>>> 7aa496f9
-        Exception e = assertThrows(OpenSearchParseException.class, () -> action.prepareRequest(getRestRequestWithBothParams(), client));
-        assertThat(e.getMessage(), containsString(DUPLICATE_PARAMETER_ERROR_MESSAGE));
-        assertWarnings(MASTER_TIMEOUT_DEPRECATED_MESSAGE);
-    }
-
-<<<<<<< HEAD
-    public void testGetComposableIndexTemplate() {
-        RestGetComposableIndexTemplateAction action = new RestGetComposableIndexTemplateAction();
-=======
+        Exception e = assertThrows(OpenSearchParseException.class, () -> action.prepareRequest(getRestRequestWithBothParams(), client));
+        assertThat(e.getMessage(), containsString(DUPLICATE_PARAMETER_ERROR_MESSAGE));
+        assertWarnings(MASTER_TIMEOUT_DEPRECATED_MESSAGE);
+    }
+
     public void testGetSettings() {
         RestGetSettingsAction action = new RestGetSettingsAction();
->>>>>>> 7aa496f9
-        Exception e = assertThrows(OpenSearchParseException.class, () -> action.prepareRequest(getRestRequestWithBothParams(), client));
-        assertThat(e.getMessage(), containsString(DUPLICATE_PARAMETER_ERROR_MESSAGE));
-        assertWarnings(MASTER_TIMEOUT_DEPRECATED_MESSAGE);
-    }
-
-<<<<<<< HEAD
-    public void testGetIndexTemplate() {
-        RestGetIndexTemplateAction action = new RestGetIndexTemplateAction();
-=======
+        Exception e = assertThrows(OpenSearchParseException.class, () -> action.prepareRequest(getRestRequestWithBothParams(), client));
+        assertThat(e.getMessage(), containsString(DUPLICATE_PARAMETER_ERROR_MESSAGE));
+        assertWarnings(MASTER_TIMEOUT_DEPRECATED_MESSAGE);
+    }
+
     public void testIndexDeleteAliases() {
         FakeRestRequest request = new FakeRestRequest();
         request.params().put("cluster_manager_timeout", "1h");
@@ -382,40 +350,25 @@
 
     public void testIndexPutAlias() {
         RestIndexPutAliasAction action = new RestIndexPutAliasAction();
->>>>>>> 7aa496f9
-        Exception e = assertThrows(OpenSearchParseException.class, () -> action.prepareRequest(getRestRequestWithBothParams(), client));
-        assertThat(e.getMessage(), containsString(DUPLICATE_PARAMETER_ERROR_MESSAGE));
-        assertWarnings(MASTER_TIMEOUT_DEPRECATED_MESSAGE);
-    }
-
-<<<<<<< HEAD
-    public void testPutComponentTemplate() {
-        RestPutComponentTemplateAction action = new RestPutComponentTemplateAction();
-=======
+        Exception e = assertThrows(OpenSearchParseException.class, () -> action.prepareRequest(getRestRequestWithBothParams(), client));
+        assertThat(e.getMessage(), containsString(DUPLICATE_PARAMETER_ERROR_MESSAGE));
+        assertWarnings(MASTER_TIMEOUT_DEPRECATED_MESSAGE);
+    }
+
     public void testIndicesAliases() {
         RestIndicesAliasesAction action = new RestIndicesAliasesAction();
->>>>>>> 7aa496f9
-        Exception e = assertThrows(OpenSearchParseException.class, () -> action.prepareRequest(getRestRequestWithBothParams(), client));
-        assertThat(e.getMessage(), containsString(DUPLICATE_PARAMETER_ERROR_MESSAGE));
-        assertWarnings(MASTER_TIMEOUT_DEPRECATED_MESSAGE);
-    }
-
-<<<<<<< HEAD
-    public void testPutComposableIndexTemplate() {
-        RestPutComposableIndexTemplateAction action = new RestPutComposableIndexTemplateAction();
-=======
+        Exception e = assertThrows(OpenSearchParseException.class, () -> action.prepareRequest(getRestRequestWithBothParams(), client));
+        assertThat(e.getMessage(), containsString(DUPLICATE_PARAMETER_ERROR_MESSAGE));
+        assertWarnings(MASTER_TIMEOUT_DEPRECATED_MESSAGE);
+    }
+
     public void testOpenIndex() {
         RestOpenIndexAction action = new RestOpenIndexAction();
->>>>>>> 7aa496f9
-        Exception e = assertThrows(OpenSearchParseException.class, () -> action.prepareRequest(getRestRequestWithBothParams(), client));
-        assertThat(e.getMessage(), containsString(DUPLICATE_PARAMETER_ERROR_MESSAGE));
-        assertWarnings(MASTER_TIMEOUT_DEPRECATED_MESSAGE);
-    }
-
-<<<<<<< HEAD
-    public void testPutIndexTemplate() {
-        RestPutIndexTemplateAction action = new RestPutIndexTemplateAction();
-=======
+        Exception e = assertThrows(OpenSearchParseException.class, () -> action.prepareRequest(getRestRequestWithBothParams(), client));
+        assertThat(e.getMessage(), containsString(DUPLICATE_PARAMETER_ERROR_MESSAGE));
+        assertWarnings(MASTER_TIMEOUT_DEPRECATED_MESSAGE);
+    }
+
     public void testPutMapping() {
         RestPutMappingAction action = new RestPutMappingAction();
         Exception e = assertThrows(
@@ -428,20 +381,11 @@
 
     public void testShrinkIndex() {
         RestResizeHandler.RestShrinkIndexAction action = new RestResizeHandler.RestShrinkIndexAction();
->>>>>>> 7aa496f9
-        Exception e = assertThrows(OpenSearchParseException.class, () -> action.prepareRequest(getRestRequestWithBothParams(), client));
-        assertThat(e.getMessage(), containsString(DUPLICATE_PARAMETER_ERROR_MESSAGE));
-        assertWarnings(MASTER_TIMEOUT_DEPRECATED_MESSAGE);
-    }
-
-<<<<<<< HEAD
-    public void testSimulateIndexTemplate() {
-        FakeRestRequest request = new FakeRestRequest();
-        request.params().put("cluster_manager_timeout", randomFrom("1h", "2m"));
-        request.params().put("master_timeout", "3s");
-        request.params().put("name", "test");
-        RestSimulateIndexTemplateAction action = new RestSimulateIndexTemplateAction();
-=======
+        Exception e = assertThrows(OpenSearchParseException.class, () -> action.prepareRequest(getRestRequestWithBothParams(), client));
+        assertThat(e.getMessage(), containsString(DUPLICATE_PARAMETER_ERROR_MESSAGE));
+        assertWarnings(MASTER_TIMEOUT_DEPRECATED_MESSAGE);
+    }
+
     public void testSplitIndex() {
         RestResizeHandler.RestSplitIndexAction action = new RestResizeHandler.RestSplitIndexAction();
         Exception e = assertThrows(OpenSearchParseException.class, () -> action.prepareRequest(getRestRequestWithBothParams(), client));
@@ -476,17 +420,11 @@
         request.params().put("master_timeout", "3s");
         request.params().put("index_uuid", "test");
         RestDeleteDanglingIndexAction action = new RestDeleteDanglingIndexAction();
->>>>>>> 7aa496f9
         Exception e = assertThrows(OpenSearchParseException.class, () -> action.prepareRequest(request, client));
         assertThat(e.getMessage(), containsString(DUPLICATE_PARAMETER_ERROR_MESSAGE));
         assertWarnings(MASTER_TIMEOUT_DEPRECATED_MESSAGE);
     }
 
-<<<<<<< HEAD
-    public void testSimulateTemplate() {
-        RestSimulateTemplateAction action = new RestSimulateTemplateAction();
-        Exception e = assertThrows(OpenSearchParseException.class, () -> action.prepareRequest(getRestRequestWithBothParams(), client));
-=======
     public void testImportDanglingIndex() {
         FakeRestRequest request = new FakeRestRequest();
         request.params().put("cluster_manager_timeout", "1h");
@@ -494,7 +432,87 @@
         request.params().put("index_uuid", "test");
         RestImportDanglingIndexAction action = new RestImportDanglingIndexAction();
         Exception e = assertThrows(OpenSearchParseException.class, () -> action.prepareRequest(request, client));
->>>>>>> 7aa496f9
+        assertThat(e.getMessage(), containsString(DUPLICATE_PARAMETER_ERROR_MESSAGE));
+        assertWarnings(MASTER_TIMEOUT_DEPRECATED_MESSAGE);
+    }
+
+    public void testDeleteComponentTemplate() {
+        RestDeleteComponentTemplateAction action = new RestDeleteComponentTemplateAction();
+        Exception e = assertThrows(OpenSearchParseException.class, () -> action.prepareRequest(getRestRequestWithBothParams(), client));
+        assertThat(e.getMessage(), containsString(DUPLICATE_PARAMETER_ERROR_MESSAGE));
+        assertWarnings(MASTER_TIMEOUT_DEPRECATED_MESSAGE);
+    }
+
+    public void testDeleteComposableIndexTemplate() {
+        RestDeleteComposableIndexTemplateAction action = new RestDeleteComposableIndexTemplateAction();
+        Exception e = assertThrows(OpenSearchParseException.class, () -> action.prepareRequest(getRestRequestWithBothParams(), client));
+        assertThat(e.getMessage(), containsString(DUPLICATE_PARAMETER_ERROR_MESSAGE));
+        assertWarnings(MASTER_TIMEOUT_DEPRECATED_MESSAGE);
+    }
+
+    public void testDeleteIndexTemplate() {
+        RestDeleteIndexTemplateAction action = new RestDeleteIndexTemplateAction();
+        Exception e = assertThrows(OpenSearchParseException.class, () -> action.prepareRequest(getRestRequestWithBothParams(), client));
+        assertThat(e.getMessage(), containsString(DUPLICATE_PARAMETER_ERROR_MESSAGE));
+        assertWarnings(MASTER_TIMEOUT_DEPRECATED_MESSAGE);
+    }
+
+    public void testGetComponentTemplate() {
+        RestGetComponentTemplateAction action = new RestGetComponentTemplateAction();
+        Exception e = assertThrows(OpenSearchParseException.class, () -> action.prepareRequest(getRestRequestWithBothParams(), client));
+        assertThat(e.getMessage(), containsString(DUPLICATE_PARAMETER_ERROR_MESSAGE));
+        assertWarnings(MASTER_TIMEOUT_DEPRECATED_MESSAGE);
+    }
+
+    public void testGetComposableIndexTemplate() {
+        RestGetComposableIndexTemplateAction action = new RestGetComposableIndexTemplateAction();
+        Exception e = assertThrows(OpenSearchParseException.class, () -> action.prepareRequest(getRestRequestWithBothParams(), client));
+        assertThat(e.getMessage(), containsString(DUPLICATE_PARAMETER_ERROR_MESSAGE));
+        assertWarnings(MASTER_TIMEOUT_DEPRECATED_MESSAGE);
+    }
+
+    public void testGetIndexTemplate() {
+        RestGetIndexTemplateAction action = new RestGetIndexTemplateAction();
+        Exception e = assertThrows(OpenSearchParseException.class, () -> action.prepareRequest(getRestRequestWithBothParams(), client));
+        assertThat(e.getMessage(), containsString(DUPLICATE_PARAMETER_ERROR_MESSAGE));
+        assertWarnings(MASTER_TIMEOUT_DEPRECATED_MESSAGE);
+    }
+
+    public void testPutComponentTemplate() {
+        RestPutComponentTemplateAction action = new RestPutComponentTemplateAction();
+        Exception e = assertThrows(OpenSearchParseException.class, () -> action.prepareRequest(getRestRequestWithBothParams(), client));
+        assertThat(e.getMessage(), containsString(DUPLICATE_PARAMETER_ERROR_MESSAGE));
+        assertWarnings(MASTER_TIMEOUT_DEPRECATED_MESSAGE);
+    }
+
+    public void testPutComposableIndexTemplate() {
+        RestPutComposableIndexTemplateAction action = new RestPutComposableIndexTemplateAction();
+        Exception e = assertThrows(OpenSearchParseException.class, () -> action.prepareRequest(getRestRequestWithBothParams(), client));
+        assertThat(e.getMessage(), containsString(DUPLICATE_PARAMETER_ERROR_MESSAGE));
+        assertWarnings(MASTER_TIMEOUT_DEPRECATED_MESSAGE);
+    }
+
+    public void testPutIndexTemplate() {
+        RestPutIndexTemplateAction action = new RestPutIndexTemplateAction();
+        Exception e = assertThrows(OpenSearchParseException.class, () -> action.prepareRequest(getRestRequestWithBothParams(), client));
+        assertThat(e.getMessage(), containsString(DUPLICATE_PARAMETER_ERROR_MESSAGE));
+        assertWarnings(MASTER_TIMEOUT_DEPRECATED_MESSAGE);
+    }
+
+    public void testSimulateIndexTemplate() {
+        FakeRestRequest request = new FakeRestRequest();
+        request.params().put("cluster_manager_timeout", randomFrom("1h", "2m"));
+        request.params().put("master_timeout", "3s");
+        request.params().put("name", "test");
+        RestSimulateIndexTemplateAction action = new RestSimulateIndexTemplateAction();
+        Exception e = assertThrows(OpenSearchParseException.class, () -> action.prepareRequest(request, client));
+        assertThat(e.getMessage(), containsString(DUPLICATE_PARAMETER_ERROR_MESSAGE));
+        assertWarnings(MASTER_TIMEOUT_DEPRECATED_MESSAGE);
+    }
+
+    public void testSimulateTemplate() {
+        RestSimulateTemplateAction action = new RestSimulateTemplateAction();
+        Exception e = assertThrows(OpenSearchParseException.class, () -> action.prepareRequest(getRestRequestWithBothParams(), client));
         assertThat(e.getMessage(), containsString(DUPLICATE_PARAMETER_ERROR_MESSAGE));
         assertWarnings(MASTER_TIMEOUT_DEPRECATED_MESSAGE);
     }
