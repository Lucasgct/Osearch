/*
 * SPDX-License-Identifier: Apache-2.0
 *
 * The OpenSearch Contributors require contributions made to
 * this file be licensed under the Apache-2.0 license or a
 * compatible open source license.
 */

package org.opensearch.index.compositeindex.datacube.startree.builder;

import org.apache.lucene.codecs.DocValuesProducer;
import org.apache.lucene.codecs.lucene99.Lucene99Codec;
import org.apache.lucene.index.DocValues;
import org.apache.lucene.index.DocValuesType;
import org.apache.lucene.index.EmptyDocValuesProducer;
import org.apache.lucene.index.FieldInfo;
import org.apache.lucene.index.FieldInfos;
import org.apache.lucene.index.IndexOptions;
import org.apache.lucene.index.SegmentInfo;
import org.apache.lucene.index.SegmentWriteState;
import org.apache.lucene.index.SortedNumericDocValues;
import org.apache.lucene.index.VectorEncoding;
import org.apache.lucene.index.VectorSimilarityFunction;
import org.apache.lucene.sandbox.document.HalfFloatPoint;
import org.apache.lucene.search.DocIdSetIterator;
import org.apache.lucene.store.Directory;
import org.apache.lucene.util.InfoStream;
import org.apache.lucene.util.NumericUtils;
import org.apache.lucene.util.Version;
import org.opensearch.common.settings.Settings;
import org.opensearch.index.codec.composite.datacube.startree.StarTreeValues;
import org.opensearch.index.compositeindex.datacube.Dimension;
import org.opensearch.index.compositeindex.datacube.Metric;
import org.opensearch.index.compositeindex.datacube.MetricStat;
import org.opensearch.index.compositeindex.datacube.NumericDimension;
import org.opensearch.index.compositeindex.datacube.startree.StarTreeDocument;
import org.opensearch.index.compositeindex.datacube.startree.StarTreeField;
import org.opensearch.index.compositeindex.datacube.startree.StarTreeFieldConfiguration;
import org.opensearch.index.compositeindex.datacube.startree.utils.SequentialDocValuesIterator;
import org.opensearch.index.compositeindex.datacube.startree.utils.TreeNode;
import org.opensearch.index.mapper.ContentPath;
import org.opensearch.index.mapper.DocumentMapper;
import org.opensearch.index.mapper.Mapper;
import org.opensearch.index.mapper.MapperService;
import org.opensearch.index.mapper.MappingLookup;
import org.opensearch.index.mapper.NumberFieldMapper;
import org.opensearch.test.OpenSearchTestCase;
import org.junit.Before;

import java.io.IOException;
import java.nio.charset.StandardCharsets;
import java.util.ArrayDeque;
import java.util.ArrayList;
import java.util.Collections;
import java.util.HashMap;
import java.util.HashSet;
import java.util.Iterator;
import java.util.LinkedList;
import java.util.List;
import java.util.Map;
import java.util.Objects;
import java.util.Queue;
import java.util.Set;
import java.util.UUID;

import static org.opensearch.index.compositeindex.datacube.startree.builder.BaseStarTreeBuilder.NUM_SEGMENT_DOCS;
import static org.mockito.Mockito.mock;
import static org.mockito.Mockito.when;

public abstract class AbstractStarTreeBuilderTests extends OpenSearchTestCase {
    protected MapperService mapperService;
    protected List<Dimension> dimensionsOrder;
    protected List<String> fields = List.of();
    protected List<Metric> metrics;
    protected Directory directory;
    protected FieldInfo[] fieldsInfo;
    protected StarTreeField compositeField;
    protected Map<String, DocValuesProducer> fieldProducerMap;
    protected SegmentWriteState writeState;
    private BaseStarTreeBuilder builder;

    @Before
    public void setup() throws IOException {
        fields = List.of("field1", "field2", "field3", "field4", "field5", "field6", "field7", "field8", "field9", "field10");

        dimensionsOrder = List.of(
            new NumericDimension("field1"),
            new NumericDimension("field3"),
            new NumericDimension("field5"),
            new NumericDimension("field8")
        );
        metrics = List.of(
            new Metric("field2", List.of(MetricStat.SUM)),
            new Metric("field4", List.of(MetricStat.SUM)),
<<<<<<< HEAD
            new Metric("field6", List.of(MetricStat.VALUE_COUNT))
=======
            new Metric("field6", List.of(MetricStat.COUNT)),
            new Metric("field9", List.of(MetricStat.MIN)),
            new Metric("field10", List.of(MetricStat.MAX))
>>>>>>> 9661e8db
        );

        DocValuesProducer docValuesProducer = mock(DocValuesProducer.class);

        compositeField = new StarTreeField(
            "test",
            dimensionsOrder,
            metrics,
            new StarTreeFieldConfiguration(1, Set.of("field8"), StarTreeFieldConfiguration.StarTreeBuildMode.ON_HEAP)
        );
        directory = newFSDirectory(createTempDir());

        fieldsInfo = new FieldInfo[fields.size()];
        fieldProducerMap = new HashMap<>();
        for (int i = 0; i < fieldsInfo.length; i++) {
            fieldsInfo[i] = new FieldInfo(
                fields.get(i),
                i,
                false,
                false,
                true,
                IndexOptions.DOCS_AND_FREQS_AND_POSITIONS_AND_OFFSETS,
                DocValuesType.SORTED_NUMERIC,
                -1,
                Collections.emptyMap(),
                0,
                0,
                0,
                0,
                VectorEncoding.FLOAT32,
                VectorSimilarityFunction.EUCLIDEAN,
                false,
                false
            );
            fieldProducerMap.put(fields.get(i), docValuesProducer);
        }
        writeState = getWriteState(5);

        mapperService = mock(MapperService.class);
        DocumentMapper documentMapper = mock(DocumentMapper.class);
        when(mapperService.documentMapper()).thenReturn(documentMapper);
        Settings settings = Settings.builder().put(settings(org.opensearch.Version.CURRENT).build()).build();
        NumberFieldMapper numberFieldMapper1 = new NumberFieldMapper.Builder("field2", NumberFieldMapper.NumberType.DOUBLE, false, true)
            .build(new Mapper.BuilderContext(settings, new ContentPath()));
        NumberFieldMapper numberFieldMapper2 = new NumberFieldMapper.Builder("field4", NumberFieldMapper.NumberType.DOUBLE, false, true)
            .build(new Mapper.BuilderContext(settings, new ContentPath()));
        NumberFieldMapper numberFieldMapper3 = new NumberFieldMapper.Builder("field6", NumberFieldMapper.NumberType.DOUBLE, false, true)
            .build(new Mapper.BuilderContext(settings, new ContentPath()));
        NumberFieldMapper numberFieldMapper4 = new NumberFieldMapper.Builder("field9", NumberFieldMapper.NumberType.DOUBLE, false, true)
            .build(new Mapper.BuilderContext(settings, new ContentPath()));
        NumberFieldMapper numberFieldMapper5 = new NumberFieldMapper.Builder("field10", NumberFieldMapper.NumberType.DOUBLE, false, true)
            .build(new Mapper.BuilderContext(settings, new ContentPath()));
        MappingLookup fieldMappers = new MappingLookup(
            Set.of(numberFieldMapper1, numberFieldMapper2, numberFieldMapper3, numberFieldMapper4, numberFieldMapper5),
            Collections.emptyList(),
            Collections.emptyList(),
            0,
            null
        );
        when(documentMapper.mappers()).thenReturn(fieldMappers);
    }

    private SegmentWriteState getWriteState(int numDocs) {
        FieldInfos fieldInfos = new FieldInfos(fieldsInfo);
        SegmentInfo segmentInfo = new SegmentInfo(
            directory,
            Version.LATEST,
            Version.LUCENE_9_11_0,
            "test_segment",
            numDocs,
            false,
            false,
            new Lucene99Codec(),
            new HashMap<>(),
            UUID.randomUUID().toString().substring(0, 16).getBytes(StandardCharsets.UTF_8),
            new HashMap<>(),
            null
        );
        return new SegmentWriteState(InfoStream.getDefault(), segmentInfo.dir, segmentInfo, fieldInfos, null, newIOContext(random()));
    }

    public abstract BaseStarTreeBuilder getStarTreeBuilder(
        StarTreeField starTreeField,
        SegmentWriteState segmentWriteState,
        MapperService mapperService
    ) throws IOException;

    public void test_sortAndAggregateStarTreeDocuments() throws IOException {

        int noOfStarTreeDocuments = 5;
        StarTreeDocument[] starTreeDocuments = new StarTreeDocument[noOfStarTreeDocuments];

        starTreeDocuments[0] = new StarTreeDocument(new Long[] { 2L, 4L, 3L, 4L }, new Double[] { 12.0, 10.0, randomDouble(), 8.0, 20.0 });
        starTreeDocuments[1] = new StarTreeDocument(new Long[] { 3L, 4L, 2L, 1L }, new Double[] { 10.0, 6.0, randomDouble(), 12.0, 10.0 });
        starTreeDocuments[2] = new StarTreeDocument(new Long[] { 3L, 4L, 2L, 1L }, new Double[] { 14.0, 12.0, randomDouble(), 6.0, 24.0 });
        starTreeDocuments[3] = new StarTreeDocument(new Long[] { 2L, 4L, 3L, 4L }, new Double[] { 9.0, 4.0, randomDouble(), 9.0, 12.0 });
        starTreeDocuments[4] = new StarTreeDocument(new Long[] { 3L, 4L, 2L, 1L }, new Double[] { 11.0, 16.0, randomDouble(), 8.0, 13.0 });

        StarTreeDocument[] segmentStarTreeDocuments = new StarTreeDocument[noOfStarTreeDocuments];
        for (int i = 0; i < noOfStarTreeDocuments; i++) {
            long metric1 = NumericUtils.doubleToSortableLong((Double) starTreeDocuments[i].metrics[0]);
            long metric2 = NumericUtils.doubleToSortableLong((Double) starTreeDocuments[i].metrics[1]);
            long metric3 = NumericUtils.doubleToSortableLong((Double) starTreeDocuments[i].metrics[2]);
            long metric4 = NumericUtils.doubleToSortableLong((Double) starTreeDocuments[i].metrics[3]);
            long metric5 = NumericUtils.doubleToSortableLong((Double) starTreeDocuments[i].metrics[4]);
            segmentStarTreeDocuments[i] = new StarTreeDocument(
                starTreeDocuments[i].dimensions,
                new Long[] { metric1, metric2, metric3, metric4, metric5 }
            );
        }
        List<StarTreeDocument> inorderStarTreeDocuments = List.of(
            new StarTreeDocument(new Long[] { 2L, 4L, 3L, 4L }, new Object[] { 21.0, 14.0, 2L, 8.0, 20.0 }),
            new StarTreeDocument(new Long[] { 3L, 4L, 2L, 1L }, new Object[] { 35.0, 34.0, 3L, 6.0, 24.0 })
        );
        Iterator<StarTreeDocument> expectedStarTreeDocumentIterator = inorderStarTreeDocuments.iterator();

        SequentialDocValuesIterator[] dimsIterators = getDimensionIterators(segmentStarTreeDocuments);
        List<SequentialDocValuesIterator> metricsIterators = getMetricIterators(segmentStarTreeDocuments);
        builder = getStarTreeBuilder(compositeField, writeState, mapperService);
        Iterator<StarTreeDocument> segmentStarTreeDocumentIterator = builder.sortAndAggregateSegmentDocuments(
            dimsIterators,
            metricsIterators
        );

        int numOfAggregatedDocuments = 0;
        while (segmentStarTreeDocumentIterator.hasNext() && expectedStarTreeDocumentIterator.hasNext()) {
            StarTreeDocument resultStarTreeDocument = segmentStarTreeDocumentIterator.next();
            StarTreeDocument expectedStarTreeDocument = expectedStarTreeDocumentIterator.next();

            assertEquals(expectedStarTreeDocument.dimensions[0], resultStarTreeDocument.dimensions[0]);
            assertEquals(expectedStarTreeDocument.dimensions[1], resultStarTreeDocument.dimensions[1]);
            assertEquals(expectedStarTreeDocument.dimensions[2], resultStarTreeDocument.dimensions[2]);
            assertEquals(expectedStarTreeDocument.dimensions[3], resultStarTreeDocument.dimensions[3]);
            assertEquals(expectedStarTreeDocument.metrics[0], resultStarTreeDocument.metrics[0]);
            assertEquals(expectedStarTreeDocument.metrics[1], resultStarTreeDocument.metrics[1]);
            assertEquals(expectedStarTreeDocument.metrics[2], resultStarTreeDocument.metrics[2]);
            assertEquals(expectedStarTreeDocument.metrics[3], resultStarTreeDocument.metrics[3]);
            assertEquals(expectedStarTreeDocument.metrics[4], resultStarTreeDocument.metrics[4]);

            numOfAggregatedDocuments++;
        }

        assertEquals(inorderStarTreeDocuments.size(), numOfAggregatedDocuments);
    }

    SequentialDocValuesIterator[] getDimensionIterators(StarTreeDocument[] starTreeDocuments) {
        SequentialDocValuesIterator[] sequentialDocValuesIterators =
            new SequentialDocValuesIterator[starTreeDocuments[0].dimensions.length];
        for (int j = 0; j < starTreeDocuments[0].dimensions.length; j++) {
            List<Long> dimList = new ArrayList<>();
            List<Integer> docsWithField = new ArrayList<>();

            for (int i = 0; i < starTreeDocuments.length; i++) {
                if (starTreeDocuments[i].dimensions[j] != null) {
                    dimList.add(starTreeDocuments[i].dimensions[j]);
                    docsWithField.add(i);
                }
            }
            sequentialDocValuesIterators[j] = new SequentialDocValuesIterator(getSortedNumericMock(dimList, docsWithField));
        }
        return sequentialDocValuesIterators;
    }

    List<SequentialDocValuesIterator> getMetricIterators(StarTreeDocument[] starTreeDocuments) {
        List<SequentialDocValuesIterator> sequentialDocValuesIterators = new ArrayList<>();
        for (int j = 0; j < starTreeDocuments[0].metrics.length; j++) {
            List<Long> metricslist = new ArrayList<>();
            List<Integer> docsWithField = new ArrayList<>();

            for (int i = 0; i < starTreeDocuments.length; i++) {
                if (starTreeDocuments[i].metrics[j] != null) {
                    metricslist.add((long) starTreeDocuments[i].metrics[j]);
                    docsWithField.add(i);
                }
            }
            sequentialDocValuesIterators.add(new SequentialDocValuesIterator(getSortedNumericMock(metricslist, docsWithField)));
        }
        return sequentialDocValuesIterators;
    }

    public void test_sortAndAggregateStarTreeDocuments_nullMetric() throws IOException {

        int noOfStarTreeDocuments = 5;
        StarTreeDocument[] starTreeDocuments = new StarTreeDocument[noOfStarTreeDocuments];

        starTreeDocuments[0] = new StarTreeDocument(new Long[] { 2L, 4L, 3L, 4L }, new Double[] { 12.0, 10.0, randomDouble(), 8.0, 20.0 });
        starTreeDocuments[1] = new StarTreeDocument(new Long[] { 3L, 4L, 2L, 1L }, new Double[] { 10.0, 6.0, randomDouble(), 12.0, 10.0 });
        starTreeDocuments[2] = new StarTreeDocument(new Long[] { 3L, 4L, 2L, 1L }, new Double[] { 14.0, 12.0, randomDouble(), 6.0, 24.0 });
        starTreeDocuments[3] = new StarTreeDocument(new Long[] { 2L, 4L, 3L, 4L }, new Double[] { 9.0, 4.0, randomDouble(), 9.0, 12.0 });
        starTreeDocuments[4] = new StarTreeDocument(new Long[] { 3L, 4L, 2L, 1L }, new Double[] { 11.0, null, randomDouble(), 8.0, 13.0 });

        List<StarTreeDocument> inorderStarTreeDocuments = List.of(
            new StarTreeDocument(new Long[] { 2L, 4L, 3L, 4L }, new Object[] { 21.0, 14.0, 2L, 8.0, 20.0 }),
            new StarTreeDocument(new Long[] { 3L, 4L, 2L, 1L }, new Object[] { 35.0, 18.0, 3L, 6.0, 24.0 })
        );
        Iterator<StarTreeDocument> expectedStarTreeDocumentIterator = inorderStarTreeDocuments.iterator();

        StarTreeDocument[] segmentStarTreeDocuments = new StarTreeDocument[noOfStarTreeDocuments];
        for (int i = 0; i < noOfStarTreeDocuments; i++) {
            long metric1 = NumericUtils.doubleToSortableLong((Double) starTreeDocuments[i].metrics[0]);
            Long metric2 = starTreeDocuments[i].metrics[1] != null
                ? NumericUtils.doubleToSortableLong((Double) starTreeDocuments[i].metrics[1])
                : null;
            long metric3 = NumericUtils.doubleToSortableLong((Double) starTreeDocuments[i].metrics[2]);
            long metric4 = NumericUtils.doubleToSortableLong((Double) starTreeDocuments[i].metrics[3]);
            long metric5 = NumericUtils.doubleToSortableLong((Double) starTreeDocuments[i].metrics[4]);
            segmentStarTreeDocuments[i] = new StarTreeDocument(
                starTreeDocuments[i].dimensions,
                new Object[] { metric1, metric2, metric3, metric4, metric5 }
            );
        }
        SequentialDocValuesIterator[] dimsIterators = getDimensionIterators(segmentStarTreeDocuments);
        List<SequentialDocValuesIterator> metricsIterators = getMetricIterators(segmentStarTreeDocuments);
        builder = getStarTreeBuilder(compositeField, writeState, mapperService);
        Iterator<StarTreeDocument> segmentStarTreeDocumentIterator = builder.sortAndAggregateSegmentDocuments(
            dimsIterators,
            metricsIterators
        );

        while (segmentStarTreeDocumentIterator.hasNext() && expectedStarTreeDocumentIterator.hasNext()) {
            StarTreeDocument resultStarTreeDocument = segmentStarTreeDocumentIterator.next();
            StarTreeDocument expectedStarTreeDocument = expectedStarTreeDocumentIterator.next();
            assertEquals(expectedStarTreeDocument.dimensions[0], resultStarTreeDocument.dimensions[0]);
            assertEquals(expectedStarTreeDocument.dimensions[1], resultStarTreeDocument.dimensions[1]);
            assertEquals(expectedStarTreeDocument.dimensions[2], resultStarTreeDocument.dimensions[2]);
            assertEquals(expectedStarTreeDocument.dimensions[3], resultStarTreeDocument.dimensions[3]);
            assertEquals(expectedStarTreeDocument.metrics[0], resultStarTreeDocument.metrics[0]);
            assertEquals(expectedStarTreeDocument.metrics[1], resultStarTreeDocument.metrics[1]);
            assertEquals(expectedStarTreeDocument.metrics[2], resultStarTreeDocument.metrics[2]);
            assertEquals(expectedStarTreeDocument.metrics[3], resultStarTreeDocument.metrics[3]);
            assertEquals(expectedStarTreeDocument.metrics[4], resultStarTreeDocument.metrics[4]);
        }
    }

    public void test_sortAndAggregateStarTreeDocuments_nullMetricField() throws IOException {

        int noOfStarTreeDocuments = 5;
        StarTreeDocument[] starTreeDocuments = new StarTreeDocument[noOfStarTreeDocuments];
        // Setting second metric iterator as empty sorted numeric , indicating a metric field is null
        starTreeDocuments[0] = new StarTreeDocument(new Long[] { 2L, 4L, 3L, 4L }, new Double[] { 12.0, null, randomDouble(), 8.0, 20.0 });
        starTreeDocuments[1] = new StarTreeDocument(new Long[] { 3L, 4L, 2L, 1L }, new Double[] { 10.0, null, randomDouble(), 12.0, 10.0 });
        starTreeDocuments[2] = new StarTreeDocument(new Long[] { 3L, 4L, 2L, 1L }, new Double[] { 14.0, null, randomDouble(), 6.0, 24.0 });
        starTreeDocuments[3] = new StarTreeDocument(new Long[] { 2L, 4L, 3L, 4L }, new Double[] { 9.0, null, randomDouble(), 9.0, 12.0 });
        starTreeDocuments[4] = new StarTreeDocument(new Long[] { 3L, 4L, 2L, 1L }, new Double[] { 11.0, null, randomDouble(), 8.0, 13.0 });

        List<StarTreeDocument> inorderStarTreeDocuments = List.of(
            new StarTreeDocument(new Long[] { 2L, 4L, 3L, 4L }, new Object[] { 21.0, 0.0, 2L, 8.0, 20.0 }),
            new StarTreeDocument(new Long[] { 3L, 4L, 2L, 1L }, new Object[] { 35.0, 0.0, 3L, 6.0, 24.0 })
        );
        Iterator<StarTreeDocument> expectedStarTreeDocumentIterator = inorderStarTreeDocuments.iterator();

        StarTreeDocument[] segmentStarTreeDocuments = new StarTreeDocument[noOfStarTreeDocuments];
        for (int i = 0; i < noOfStarTreeDocuments; i++) {
            long metric1 = NumericUtils.doubleToSortableLong((Double) starTreeDocuments[i].metrics[0]);
            Long metric2 = starTreeDocuments[i].metrics[1] != null
                ? NumericUtils.doubleToSortableLong((Double) starTreeDocuments[i].metrics[1])
                : null;
            long metric3 = NumericUtils.doubleToSortableLong((Double) starTreeDocuments[i].metrics[2]);
            long metric4 = NumericUtils.doubleToSortableLong((Double) starTreeDocuments[i].metrics[3]);
            long metric5 = NumericUtils.doubleToSortableLong((Double) starTreeDocuments[i].metrics[4]);
            segmentStarTreeDocuments[i] = new StarTreeDocument(
                starTreeDocuments[i].dimensions,
                new Object[] { metric1, metric2, metric3, metric4, metric5 }
            );
        }
        SequentialDocValuesIterator[] dimsIterators = getDimensionIterators(segmentStarTreeDocuments);
        List<SequentialDocValuesIterator> metricsIterators = getMetricIterators(segmentStarTreeDocuments);
        builder = getStarTreeBuilder(compositeField, writeState, mapperService);
        Iterator<StarTreeDocument> segmentStarTreeDocumentIterator = builder.sortAndAggregateSegmentDocuments(
            dimsIterators,
            metricsIterators
        );

        while (segmentStarTreeDocumentIterator.hasNext() && expectedStarTreeDocumentIterator.hasNext()) {
            StarTreeDocument resultStarTreeDocument = segmentStarTreeDocumentIterator.next();
            StarTreeDocument expectedStarTreeDocument = expectedStarTreeDocumentIterator.next();
            assertEquals(expectedStarTreeDocument.dimensions[0], resultStarTreeDocument.dimensions[0]);
            assertEquals(expectedStarTreeDocument.dimensions[1], resultStarTreeDocument.dimensions[1]);
            assertEquals(expectedStarTreeDocument.dimensions[2], resultStarTreeDocument.dimensions[2]);
            assertEquals(expectedStarTreeDocument.dimensions[3], resultStarTreeDocument.dimensions[3]);
            assertEquals(expectedStarTreeDocument.metrics[0], resultStarTreeDocument.metrics[0]);
            assertEquals(expectedStarTreeDocument.metrics[1], resultStarTreeDocument.metrics[1]);
            assertEquals(expectedStarTreeDocument.metrics[2], resultStarTreeDocument.metrics[2]);
            assertEquals(expectedStarTreeDocument.metrics[3], resultStarTreeDocument.metrics[3]);
            assertEquals(expectedStarTreeDocument.metrics[4], resultStarTreeDocument.metrics[4]);
        }
    }

    @AwaitsFix(bugUrl = "https://github.com/opensearch-project/OpenSearch/issues/14813")
    public void test_sortAndAggregateStarTreeDocuments_nullAndMinusOneInDimensionField() throws IOException {
        int noOfStarTreeDocuments = 5;
        StarTreeDocument[] starTreeDocuments = new StarTreeDocument[noOfStarTreeDocuments];
        // Setting second metric iterator as empty sorted numeric , indicating a metric field is null
        starTreeDocuments[0] = new StarTreeDocument(
            new Long[] { 2L, null, 3L, 4L },
            new Double[] { 12.0, null, randomDouble(), 8.0, 20.0 }
        );
        starTreeDocuments[1] = new StarTreeDocument(
            new Long[] { null, 4L, 2L, 1L },
            new Double[] { 10.0, null, randomDouble(), 12.0, 10.0 }
        );
        starTreeDocuments[2] = new StarTreeDocument(
            new Long[] { null, 4L, 2L, 1L },
            new Double[] { 14.0, null, randomDouble(), 6.0, 24.0 }
        );
        starTreeDocuments[3] = new StarTreeDocument(new Long[] { 2L, null, 3L, 4L }, new Double[] { 9.0, null, randomDouble(), 9.0, 12.0 });
        starTreeDocuments[4] = new StarTreeDocument(new Long[] { -1L, 4L, 2L, 1L }, new Double[] { 11.0, null, randomDouble(), 8.0, 13.0 });

        List<StarTreeDocument> inorderStarTreeDocuments = List.of(
            new StarTreeDocument(new Long[] { 2L, null, 3L, 4L }, new Object[] { 21.0, 0.0, 2L }),
            new StarTreeDocument(new Long[] { null, 4L, 2L, 1L }, new Object[] { 24.0, 0.0, 2L }),
            new StarTreeDocument(new Long[] { -1L, 4L, 2L, 1L }, new Object[] { 11.0, 0.0, 1L })
        );
        Iterator<StarTreeDocument> expectedStarTreeDocumentIterator = inorderStarTreeDocuments.iterator();

        StarTreeDocument[] segmentStarTreeDocuments = new StarTreeDocument[noOfStarTreeDocuments];
        for (int i = 0; i < noOfStarTreeDocuments; i++) {
            long metric1 = NumericUtils.doubleToSortableLong((Double) starTreeDocuments[i].metrics[0]);
            Long metric2 = starTreeDocuments[i].metrics[1] != null
                ? NumericUtils.doubleToSortableLong((Double) starTreeDocuments[i].metrics[1])
                : null;
            long metric3 = NumericUtils.doubleToSortableLong((Double) starTreeDocuments[i].metrics[2]);
            long metric4 = NumericUtils.doubleToSortableLong((Double) starTreeDocuments[i].metrics[3]);
            long metric5 = NumericUtils.doubleToSortableLong((Double) starTreeDocuments[i].metrics[4]);
            segmentStarTreeDocuments[i] = new StarTreeDocument(
                starTreeDocuments[i].dimensions,
                new Object[] { metric1, metric2, metric3, metric4, metric5 }
            );
        }
        SequentialDocValuesIterator[] dimsIterators = getDimensionIterators(segmentStarTreeDocuments);
        List<SequentialDocValuesIterator> metricsIterators = getMetricIterators(segmentStarTreeDocuments);
        builder = getStarTreeBuilder(compositeField, writeState, mapperService);
        Iterator<StarTreeDocument> segmentStarTreeDocumentIterator = builder.sortAndAggregateSegmentDocuments(
            dimsIterators,
            metricsIterators
        );

        for (StarTreeDocument resultStarTreeDocument : builder.getStarTreeDocuments()) {
            StarTreeDocument expectedStarTreeDocument = expectedStarTreeDocumentIterator.next();
            assertEquals(expectedStarTreeDocument.dimensions[0], resultStarTreeDocument.dimensions[0]);
            assertEquals(expectedStarTreeDocument.dimensions[1], resultStarTreeDocument.dimensions[1]);
            assertEquals(expectedStarTreeDocument.dimensions[2], resultStarTreeDocument.dimensions[2]);
            assertEquals(expectedStarTreeDocument.dimensions[3], resultStarTreeDocument.dimensions[3]);
            assertEquals(expectedStarTreeDocument.metrics[0], resultStarTreeDocument.metrics[0]);
            assertEquals(expectedStarTreeDocument.metrics[1], resultStarTreeDocument.metrics[1]);
            assertEquals(expectedStarTreeDocument.metrics[2], resultStarTreeDocument.metrics[2]);
            assertEquals(expectedStarTreeDocument.metrics[3], resultStarTreeDocument.metrics[3]);
            assertEquals(expectedStarTreeDocument.metrics[4], resultStarTreeDocument.metrics[4]);
        }
        builder.build(segmentStarTreeDocumentIterator);
        validateStarTree(builder.getRootNode(), 4, 1, builder.getStarTreeDocuments());
    }

    public void test_sortAndAggregateStarTreeDocuments_nullDimensionsAndNullMetrics() throws IOException {
        int noOfStarTreeDocuments = 5;
        StarTreeDocument[] starTreeDocuments = new StarTreeDocument[noOfStarTreeDocuments];
        // Setting second metric iterator as empty sorted numeric , indicating a metric field is null
        starTreeDocuments[0] = new StarTreeDocument(new Long[] { null, null, null, null }, new Double[] { null, null, null, null, null });
        starTreeDocuments[1] = new StarTreeDocument(new Long[] { null, null, null, null }, new Double[] { null, null, null, null, null });
        starTreeDocuments[2] = new StarTreeDocument(new Long[] { null, null, null, null }, new Double[] { null, null, null, null, null });
        starTreeDocuments[3] = new StarTreeDocument(new Long[] { null, null, null, null }, new Double[] { null, null, null, null, null });
        starTreeDocuments[4] = new StarTreeDocument(new Long[] { null, null, null, null }, new Double[] { null, null, null, null, null });

        List<StarTreeDocument> inorderStarTreeDocuments = List.of(
            new StarTreeDocument(new Long[] { null, null, null, null }, new Object[] { 0.0, 0.0, 0L, null, null })
        );
        Iterator<StarTreeDocument> expectedStarTreeDocumentIterator = inorderStarTreeDocuments.iterator();

        StarTreeDocument[] segmentStarTreeDocuments = new StarTreeDocument[noOfStarTreeDocuments];
        for (int i = 0; i < noOfStarTreeDocuments; i++) {
            Long metric1 = starTreeDocuments[i].metrics[0] != null
                ? NumericUtils.doubleToSortableLong((Double) starTreeDocuments[i].metrics[0])
                : null;
            Long metric2 = starTreeDocuments[i].metrics[1] != null
                ? NumericUtils.doubleToSortableLong((Double) starTreeDocuments[i].metrics[1])
                : null;
            Long metric3 = starTreeDocuments[i].metrics[2] != null
                ? NumericUtils.doubleToSortableLong((Double) starTreeDocuments[i].metrics[2])
                : null;
            Long metric4 = starTreeDocuments[i].metrics[3] != null
                ? NumericUtils.doubleToSortableLong((Double) starTreeDocuments[i].metrics[3])
                : null;
            Long metric5 = starTreeDocuments[i].metrics[4] != null
                ? NumericUtils.doubleToSortableLong((Double) starTreeDocuments[i].metrics[4])
                : null;
            segmentStarTreeDocuments[i] = new StarTreeDocument(
                starTreeDocuments[i].dimensions,
                new Object[] { metric1, metric2, metric3, metric4, metric5 }
            );
        }
        SequentialDocValuesIterator[] dimsIterators = getDimensionIterators(segmentStarTreeDocuments);
        List<SequentialDocValuesIterator> metricsIterators = getMetricIterators(segmentStarTreeDocuments);
        builder = getStarTreeBuilder(compositeField, writeState, mapperService);
        Iterator<StarTreeDocument> segmentStarTreeDocumentIterator = builder.sortAndAggregateSegmentDocuments(
            dimsIterators,
            metricsIterators
        );

        while (segmentStarTreeDocumentIterator.hasNext() && expectedStarTreeDocumentIterator.hasNext()) {
            StarTreeDocument resultStarTreeDocument = segmentStarTreeDocumentIterator.next();
            StarTreeDocument expectedStarTreeDocument = expectedStarTreeDocumentIterator.next();
            assertEquals(expectedStarTreeDocument.dimensions[0], resultStarTreeDocument.dimensions[0]);
            assertEquals(expectedStarTreeDocument.dimensions[1], resultStarTreeDocument.dimensions[1]);
            assertEquals(expectedStarTreeDocument.dimensions[2], resultStarTreeDocument.dimensions[2]);
            assertEquals(expectedStarTreeDocument.dimensions[3], resultStarTreeDocument.dimensions[3]);
            assertEquals(expectedStarTreeDocument.metrics[0], resultStarTreeDocument.metrics[0]);
            assertEquals(expectedStarTreeDocument.metrics[1], resultStarTreeDocument.metrics[1]);
            assertEquals(expectedStarTreeDocument.metrics[2], resultStarTreeDocument.metrics[2]);
            assertEquals(expectedStarTreeDocument.metrics[3], resultStarTreeDocument.metrics[3]);
            assertEquals(expectedStarTreeDocument.metrics[4], resultStarTreeDocument.metrics[4]);
        }
        builder.build(segmentStarTreeDocumentIterator);
        validateStarTree(builder.getRootNode(), 4, 1, builder.getStarTreeDocuments());
    }

    public void test_sortAndAggregateStarTreeDocuments_nullDimensionsAndFewNullMetrics() throws IOException {
        int noOfStarTreeDocuments = 5;
        StarTreeDocument[] starTreeDocuments = new StarTreeDocument[noOfStarTreeDocuments];

        double sumValue = randomDouble();
        double minValue = randomDouble();
        double maxValue = randomDouble();

        // Setting second metric iterator as empty sorted numeric , indicating a metric field is null
        starTreeDocuments[0] = new StarTreeDocument(
            new Long[] { null, null, null, null },
            new Double[] { null, null, randomDouble(), null, maxValue }
        );
        starTreeDocuments[1] = new StarTreeDocument(new Long[] { null, null, null, null }, new Double[] { null, null, null, null, null });
        starTreeDocuments[2] = new StarTreeDocument(
            new Long[] { null, null, null, null },
            new Double[] { null, null, null, minValue, null }
        );
        starTreeDocuments[3] = new StarTreeDocument(new Long[] { null, null, null, null }, new Double[] { null, null, null, null, null });
        starTreeDocuments[4] = new StarTreeDocument(
            new Long[] { null, null, null, null },
            new Double[] { sumValue, null, randomDouble(), null, null }
        );

        List<StarTreeDocument> inorderStarTreeDocuments = List.of(
            new StarTreeDocument(new Long[] { null, null, null, null }, new Object[] { sumValue, 0.0, 2L, minValue, maxValue })
        );
        Iterator<StarTreeDocument> expectedStarTreeDocumentIterator = inorderStarTreeDocuments.iterator();

        StarTreeDocument[] segmentStarTreeDocuments = new StarTreeDocument[noOfStarTreeDocuments];
        for (int i = 0; i < noOfStarTreeDocuments; i++) {
            Long metric1 = starTreeDocuments[i].metrics[0] != null
                ? NumericUtils.doubleToSortableLong((Double) starTreeDocuments[i].metrics[0])
                : null;
            Long metric2 = starTreeDocuments[i].metrics[1] != null
                ? NumericUtils.doubleToSortableLong((Double) starTreeDocuments[i].metrics[1])
                : null;
            Long metric3 = starTreeDocuments[i].metrics[2] != null
                ? NumericUtils.doubleToSortableLong((Double) starTreeDocuments[i].metrics[2])
                : null;
            Long metric4 = starTreeDocuments[i].metrics[3] != null
                ? NumericUtils.doubleToSortableLong((Double) starTreeDocuments[i].metrics[3])
                : null;
            Long metric5 = starTreeDocuments[i].metrics[4] != null
                ? NumericUtils.doubleToSortableLong((Double) starTreeDocuments[i].metrics[4])
                : null;
            segmentStarTreeDocuments[i] = new StarTreeDocument(
                starTreeDocuments[i].dimensions,
                new Object[] { metric1, metric2, metric3, metric4, metric5 }
            );
        }
        SequentialDocValuesIterator[] dimsIterators = getDimensionIterators(segmentStarTreeDocuments);
        List<SequentialDocValuesIterator> metricsIterators = getMetricIterators(segmentStarTreeDocuments);
        builder = getStarTreeBuilder(compositeField, writeState, mapperService);
        Iterator<StarTreeDocument> segmentStarTreeDocumentIterator = builder.sortAndAggregateSegmentDocuments(
            dimsIterators,
            metricsIterators
        );

        while (segmentStarTreeDocumentIterator.hasNext() && expectedStarTreeDocumentIterator.hasNext()) {
            StarTreeDocument resultStarTreeDocument = segmentStarTreeDocumentIterator.next();
            StarTreeDocument expectedStarTreeDocument = expectedStarTreeDocumentIterator.next();
            assertEquals(expectedStarTreeDocument.dimensions[0], resultStarTreeDocument.dimensions[0]);
            assertEquals(expectedStarTreeDocument.dimensions[1], resultStarTreeDocument.dimensions[1]);
            assertEquals(expectedStarTreeDocument.dimensions[2], resultStarTreeDocument.dimensions[2]);
            assertEquals(expectedStarTreeDocument.dimensions[3], resultStarTreeDocument.dimensions[3]);
            assertEquals(expectedStarTreeDocument.metrics[0], resultStarTreeDocument.metrics[0]);
            assertEquals(expectedStarTreeDocument.metrics[1], resultStarTreeDocument.metrics[1]);
            assertEquals(expectedStarTreeDocument.metrics[2], resultStarTreeDocument.metrics[2]);
            assertEquals(expectedStarTreeDocument.metrics[3], resultStarTreeDocument.metrics[3]);
            assertEquals(expectedStarTreeDocument.metrics[4], resultStarTreeDocument.metrics[4]);
        }
        builder.build(segmentStarTreeDocumentIterator);
        validateStarTree(builder.getRootNode(), 4, 1, builder.getStarTreeDocuments());
    }

    public void test_sortAndAggregateStarTreeDocuments_emptyDimensions() throws IOException {

        int noOfStarTreeDocuments = 5;
        StarTreeDocument[] starTreeDocuments = new StarTreeDocument[noOfStarTreeDocuments];
        // Setting second metric iterator as empty sorted numeric , indicating a metric field is null
        starTreeDocuments[0] = new StarTreeDocument(
            new Long[] { null, null, null, null },
            new Double[] { 12.0, null, randomDouble(), 8.0, 20.0 }
        );
        starTreeDocuments[1] = new StarTreeDocument(
            new Long[] { null, null, null, null },
            new Double[] { 10.0, null, randomDouble(), 12.0, 10.0 }
        );
        starTreeDocuments[2] = new StarTreeDocument(
            new Long[] { null, null, null, null },
            new Double[] { 14.0, null, randomDouble(), 6.0, 24.0 }
        );
        starTreeDocuments[3] = new StarTreeDocument(
            new Long[] { null, null, null, null },
            new Double[] { 9.0, null, randomDouble(), 9.0, 12.0 }
        );
        starTreeDocuments[4] = new StarTreeDocument(
            new Long[] { null, null, null, null },
            new Double[] { 11.0, null, randomDouble(), 8.0, 13.0 }
        );

        List<StarTreeDocument> inorderStarTreeDocuments = List.of(
            new StarTreeDocument(new Long[] { null, null, null, null }, new Object[] { 56.0, 0.0, 5L, 6.0, 24.0 })
        );
        Iterator<StarTreeDocument> expectedStarTreeDocumentIterator = inorderStarTreeDocuments.iterator();

        StarTreeDocument[] segmentStarTreeDocuments = new StarTreeDocument[noOfStarTreeDocuments];
        for (int i = 0; i < noOfStarTreeDocuments; i++) {
            Long metric1 = NumericUtils.doubleToSortableLong((Double) starTreeDocuments[i].metrics[0]);
            Long metric2 = starTreeDocuments[i].metrics[1] != null
                ? NumericUtils.doubleToSortableLong((Double) starTreeDocuments[i].metrics[1])
                : null;
            Long metric3 = NumericUtils.doubleToSortableLong((Double) starTreeDocuments[i].metrics[2]);
            Long metric4 = NumericUtils.doubleToSortableLong((Double) starTreeDocuments[i].metrics[3]);
            Long metric5 = NumericUtils.doubleToSortableLong((Double) starTreeDocuments[i].metrics[4]);
            segmentStarTreeDocuments[i] = new StarTreeDocument(
                starTreeDocuments[i].dimensions,
                new Object[] { metric1, metric2, metric3, metric4, metric5 }
            );
        }
        SequentialDocValuesIterator[] dimsIterators = getDimensionIterators(segmentStarTreeDocuments);
        List<SequentialDocValuesIterator> metricsIterators = getMetricIterators(segmentStarTreeDocuments);
        builder = getStarTreeBuilder(compositeField, writeState, mapperService);
        Iterator<StarTreeDocument> segmentStarTreeDocumentIterator = builder.sortAndAggregateSegmentDocuments(
            dimsIterators,
            metricsIterators
        );

        while (segmentStarTreeDocumentIterator.hasNext() && expectedStarTreeDocumentIterator.hasNext()) {
            StarTreeDocument resultStarTreeDocument = segmentStarTreeDocumentIterator.next();
            StarTreeDocument expectedStarTreeDocument = expectedStarTreeDocumentIterator.next();
            assertEquals(expectedStarTreeDocument.dimensions[0], resultStarTreeDocument.dimensions[0]);
            assertEquals(expectedStarTreeDocument.dimensions[1], resultStarTreeDocument.dimensions[1]);
            assertEquals(expectedStarTreeDocument.dimensions[2], resultStarTreeDocument.dimensions[2]);
            assertEquals(expectedStarTreeDocument.dimensions[3], resultStarTreeDocument.dimensions[3]);
            assertEquals(expectedStarTreeDocument.metrics[0], resultStarTreeDocument.metrics[0]);
            assertEquals(expectedStarTreeDocument.metrics[1], resultStarTreeDocument.metrics[1]);
            assertEquals(expectedStarTreeDocument.metrics[2], resultStarTreeDocument.metrics[2]);
            assertEquals(expectedStarTreeDocument.metrics[3], resultStarTreeDocument.metrics[3]);
            assertEquals(expectedStarTreeDocument.metrics[4], resultStarTreeDocument.metrics[4]);
        }
    }

    public void test_sortAndAggregateStarTreeDocument_longMaxAndLongMinDimensions() throws IOException {

        int noOfStarTreeDocuments = 5;
        StarTreeDocument[] starTreeDocuments = new StarTreeDocument[noOfStarTreeDocuments];

        starTreeDocuments[0] = new StarTreeDocument(
            new Long[] { Long.MIN_VALUE, 4L, 3L, 4L },
            new Double[] { 12.0, 10.0, randomDouble(), 8.0, 20.0 }
        );
        starTreeDocuments[1] = new StarTreeDocument(
            new Long[] { 3L, 4L, 2L, Long.MAX_VALUE },
            new Double[] { 10.0, 6.0, randomDouble(), 12.0, 10.0 }
        );
        starTreeDocuments[2] = new StarTreeDocument(
            new Long[] { 3L, 4L, 2L, Long.MAX_VALUE },
            new Double[] { 14.0, 12.0, randomDouble(), 6.0, 24.0 }
        );
        starTreeDocuments[3] = new StarTreeDocument(
            new Long[] { Long.MIN_VALUE, 4L, 3L, 4L },
            new Double[] { 9.0, 4.0, randomDouble(), 9.0, 12.0 }
        );
        starTreeDocuments[4] = new StarTreeDocument(
            new Long[] { 3L, 4L, 2L, Long.MAX_VALUE },
            new Double[] { 11.0, 16.0, randomDouble(), 8.0, 13.0 }
        );

        List<StarTreeDocument> inorderStarTreeDocuments = List.of(
            new StarTreeDocument(new Long[] { Long.MIN_VALUE, 4L, 3L, 4L }, new Object[] { 21.0, 14.0, 2L, 8.0, 20.0 }),
            new StarTreeDocument(new Long[] { 3L, 4L, 2L, Long.MAX_VALUE }, new Object[] { 35.0, 34.0, 3L, 6.0, 24.0 })
        );
        Iterator<StarTreeDocument> expectedStarTreeDocumentIterator = inorderStarTreeDocuments.iterator();

        StarTreeDocument[] segmentStarTreeDocuments = new StarTreeDocument[noOfStarTreeDocuments];
        for (int i = 0; i < noOfStarTreeDocuments; i++) {
            long metric1 = NumericUtils.doubleToSortableLong((Double) starTreeDocuments[i].metrics[0]);
            long metric2 = NumericUtils.doubleToSortableLong((Double) starTreeDocuments[i].metrics[1]);
            long metric3 = NumericUtils.doubleToSortableLong((Double) starTreeDocuments[i].metrics[2]);
            long metric4 = NumericUtils.doubleToSortableLong((Double) starTreeDocuments[i].metrics[3]);
            long metric5 = NumericUtils.doubleToSortableLong((Double) starTreeDocuments[i].metrics[4]);
            segmentStarTreeDocuments[i] = new StarTreeDocument(
                starTreeDocuments[i].dimensions,
                new Long[] { metric1, metric2, metric3, metric4, metric5 }
            );
        }

        SequentialDocValuesIterator[] dimsIterators = getDimensionIterators(segmentStarTreeDocuments);
        List<SequentialDocValuesIterator> metricsIterators = getMetricIterators(segmentStarTreeDocuments);
        builder = getStarTreeBuilder(compositeField, writeState, mapperService);
        Iterator<StarTreeDocument> segmentStarTreeDocumentIterator = builder.sortAndAggregateSegmentDocuments(
            dimsIterators,
            metricsIterators
        );
        int numOfAggregatedDocuments = 0;
        while (segmentStarTreeDocumentIterator.hasNext() && expectedStarTreeDocumentIterator.hasNext()) {
            StarTreeDocument resultStarTreeDocument = segmentStarTreeDocumentIterator.next();
            StarTreeDocument expectedStarTreeDocument = expectedStarTreeDocumentIterator.next();

            assertEquals(expectedStarTreeDocument.dimensions[0], resultStarTreeDocument.dimensions[0]);
            assertEquals(expectedStarTreeDocument.dimensions[1], resultStarTreeDocument.dimensions[1]);
            assertEquals(expectedStarTreeDocument.dimensions[2], resultStarTreeDocument.dimensions[2]);
            assertEquals(expectedStarTreeDocument.dimensions[3], resultStarTreeDocument.dimensions[3]);
            assertEquals(expectedStarTreeDocument.metrics[0], resultStarTreeDocument.metrics[0]);
            assertEquals(expectedStarTreeDocument.metrics[1], resultStarTreeDocument.metrics[1]);
            assertEquals(expectedStarTreeDocument.metrics[2], resultStarTreeDocument.metrics[2]);
            assertEquals(expectedStarTreeDocument.metrics[3], resultStarTreeDocument.metrics[3]);
            assertEquals(expectedStarTreeDocument.metrics[4], resultStarTreeDocument.metrics[4]);

            numOfAggregatedDocuments++;
        }

        assertEquals(inorderStarTreeDocuments.size(), numOfAggregatedDocuments);

    }

    public void test_sortAndAggregateStarTreeDocument_DoubleMaxAndDoubleMinMetrics() throws IOException {

        int noOfStarTreeDocuments = 5;
        StarTreeDocument[] starTreeDocuments = new StarTreeDocument[noOfStarTreeDocuments];

        starTreeDocuments[0] = new StarTreeDocument(
            new Long[] { 2L, 4L, 3L, 4L },
            new Double[] { Double.MAX_VALUE, 10.0, randomDouble(), 8.0, 20.0 }
        );
        starTreeDocuments[1] = new StarTreeDocument(new Long[] { 3L, 4L, 2L, 1L }, new Double[] { 10.0, 6.0, randomDouble(), 12.0, 10.0 });
        starTreeDocuments[2] = new StarTreeDocument(
            new Long[] { 3L, 4L, 2L, 1L },
            new Double[] { 14.0, Double.MIN_VALUE, randomDouble(), 6.0, 24.0 }
        );
        starTreeDocuments[3] = new StarTreeDocument(new Long[] { 2L, 4L, 3L, 4L }, new Double[] { 9.0, 4.0, randomDouble(), 9.0, 12.0 });
        starTreeDocuments[4] = new StarTreeDocument(new Long[] { 3L, 4L, 2L, 1L }, new Double[] { 11.0, 16.0, randomDouble(), 8.0, 13.0 });

        List<StarTreeDocument> inorderStarTreeDocuments = List.of(
            new StarTreeDocument(new Long[] { 2L, 4L, 3L, 4L }, new Object[] { Double.MAX_VALUE + 9, 14.0, 2L, 8.0, 20.0 }),
            new StarTreeDocument(new Long[] { 3L, 4L, 2L, 1L }, new Object[] { 35.0, Double.MIN_VALUE + 22, 3L, 6.0, 24.0 })
        );
        Iterator<StarTreeDocument> expectedStarTreeDocumentIterator = inorderStarTreeDocuments.iterator();

        StarTreeDocument[] segmentStarTreeDocuments = new StarTreeDocument[noOfStarTreeDocuments];
        for (int i = 0; i < noOfStarTreeDocuments; i++) {
            long metric1 = NumericUtils.doubleToSortableLong((Double) starTreeDocuments[i].metrics[0]);
            long metric2 = NumericUtils.doubleToSortableLong((Double) starTreeDocuments[i].metrics[1]);
            long metric3 = NumericUtils.doubleToSortableLong((Double) starTreeDocuments[i].metrics[2]);
            long metric4 = NumericUtils.doubleToSortableLong((Double) starTreeDocuments[i].metrics[3]);
            long metric5 = NumericUtils.doubleToSortableLong((Double) starTreeDocuments[i].metrics[4]);
            segmentStarTreeDocuments[i] = new StarTreeDocument(
                starTreeDocuments[i].dimensions,
                new Long[] { metric1, metric2, metric3, metric4, metric5 }
            );
        }

        SequentialDocValuesIterator[] dimsIterators = getDimensionIterators(segmentStarTreeDocuments);
        List<SequentialDocValuesIterator> metricsIterators = getMetricIterators(segmentStarTreeDocuments);
        builder = getStarTreeBuilder(compositeField, writeState, mapperService);
        Iterator<StarTreeDocument> segmentStarTreeDocumentIterator = builder.sortAndAggregateSegmentDocuments(
            dimsIterators,
            metricsIterators
        );
        int numOfAggregatedDocuments = 0;
        while (segmentStarTreeDocumentIterator.hasNext() && expectedStarTreeDocumentIterator.hasNext()) {
            StarTreeDocument resultStarTreeDocument = segmentStarTreeDocumentIterator.next();
            StarTreeDocument expectedStarTreeDocument = expectedStarTreeDocumentIterator.next();

            assertEquals(expectedStarTreeDocument.dimensions[0], resultStarTreeDocument.dimensions[0]);
            assertEquals(expectedStarTreeDocument.dimensions[1], resultStarTreeDocument.dimensions[1]);
            assertEquals(expectedStarTreeDocument.dimensions[2], resultStarTreeDocument.dimensions[2]);
            assertEquals(expectedStarTreeDocument.dimensions[3], resultStarTreeDocument.dimensions[3]);
            assertEquals(expectedStarTreeDocument.metrics[0], resultStarTreeDocument.metrics[0]);
            assertEquals(expectedStarTreeDocument.metrics[1], resultStarTreeDocument.metrics[1]);
            assertEquals(expectedStarTreeDocument.metrics[2], resultStarTreeDocument.metrics[2]);
            assertEquals(expectedStarTreeDocument.metrics[3], resultStarTreeDocument.metrics[3]);
            assertEquals(expectedStarTreeDocument.metrics[4], resultStarTreeDocument.metrics[4]);

            numOfAggregatedDocuments++;
        }

        assertEquals(inorderStarTreeDocuments.size(), numOfAggregatedDocuments);
        builder.build(segmentStarTreeDocumentIterator);
        validateStarTree(builder.getRootNode(), 3, 1, builder.getStarTreeDocuments());

    }

    public void test_build_halfFloatMetrics() throws IOException {

        mapperService = mock(MapperService.class);
        DocumentMapper documentMapper = mock(DocumentMapper.class);
        when(mapperService.documentMapper()).thenReturn(documentMapper);
        Settings settings = Settings.builder().put(settings(org.opensearch.Version.CURRENT).build()).build();
        NumberFieldMapper numberFieldMapper1 = new NumberFieldMapper.Builder("field2", NumberFieldMapper.NumberType.HALF_FLOAT, false, true)
            .build(new Mapper.BuilderContext(settings, new ContentPath()));
        NumberFieldMapper numberFieldMapper2 = new NumberFieldMapper.Builder("field4", NumberFieldMapper.NumberType.HALF_FLOAT, false, true)
            .build(new Mapper.BuilderContext(settings, new ContentPath()));
        NumberFieldMapper numberFieldMapper3 = new NumberFieldMapper.Builder("field6", NumberFieldMapper.NumberType.HALF_FLOAT, false, true)
            .build(new Mapper.BuilderContext(settings, new ContentPath()));
        NumberFieldMapper numberFieldMapper4 = new NumberFieldMapper.Builder("field9", NumberFieldMapper.NumberType.HALF_FLOAT, false, true)
            .build(new Mapper.BuilderContext(settings, new ContentPath()));
        NumberFieldMapper numberFieldMapper5 = new NumberFieldMapper.Builder(
            "field10",
            NumberFieldMapper.NumberType.HALF_FLOAT,
            false,
            true
        ).build(new Mapper.BuilderContext(settings, new ContentPath()));
        MappingLookup fieldMappers = new MappingLookup(
            Set.of(numberFieldMapper1, numberFieldMapper2, numberFieldMapper3, numberFieldMapper4, numberFieldMapper5),
            Collections.emptyList(),
            Collections.emptyList(),
            0,
            null
        );
        when(documentMapper.mappers()).thenReturn(fieldMappers);

        int noOfStarTreeDocuments = 5;
        StarTreeDocument[] starTreeDocuments = new StarTreeDocument[noOfStarTreeDocuments];

        starTreeDocuments[0] = new StarTreeDocument(
            new Long[] { 2L, 4L, 3L, 4L },
            new HalfFloatPoint[] {
                new HalfFloatPoint("hf1", 12),
                new HalfFloatPoint("hf6", 10),
                new HalfFloatPoint("field6", 10),
                new HalfFloatPoint("field9", 8),
                new HalfFloatPoint("field10", 20) }
        );
        starTreeDocuments[1] = new StarTreeDocument(
            new Long[] { 3L, 4L, 2L, 1L },
            new HalfFloatPoint[] {
                new HalfFloatPoint("hf2", 10),
                new HalfFloatPoint("hf7", 6),
                new HalfFloatPoint("field6", 10),
                new HalfFloatPoint("field9", 12),
                new HalfFloatPoint("field10", 10) }
        );
        starTreeDocuments[2] = new StarTreeDocument(
            new Long[] { 3L, 4L, 2L, 1L },
            new HalfFloatPoint[] {
                new HalfFloatPoint("hf3", 14),
                new HalfFloatPoint("hf8", 12),
                new HalfFloatPoint("field6", 10),
                new HalfFloatPoint("field9", 6),
                new HalfFloatPoint("field10", 24) }
        );
        starTreeDocuments[3] = new StarTreeDocument(
            new Long[] { 2L, 4L, 3L, 4L },
            new HalfFloatPoint[] {
                new HalfFloatPoint("hf4", 9),
                new HalfFloatPoint("hf9", 4),
                new HalfFloatPoint("field6", 10),
                new HalfFloatPoint("field9", 9),
                new HalfFloatPoint("field10", 12) }
        );
        starTreeDocuments[4] = new StarTreeDocument(
            new Long[] { 3L, 4L, 2L, 1L },
            new HalfFloatPoint[] {
                new HalfFloatPoint("hf5", 11),
                new HalfFloatPoint("hf10", 16),
                new HalfFloatPoint("field6", 10),
                new HalfFloatPoint("field9", 8),
                new HalfFloatPoint("field10", 13) }
        );

        StarTreeDocument[] segmentStarTreeDocuments = new StarTreeDocument[noOfStarTreeDocuments];
        for (int i = 0; i < noOfStarTreeDocuments; i++) {
            long metric1 = HalfFloatPoint.halfFloatToSortableShort(
                ((HalfFloatPoint) starTreeDocuments[i].metrics[0]).numericValue().floatValue()
            );
            long metric2 = HalfFloatPoint.halfFloatToSortableShort(
                ((HalfFloatPoint) starTreeDocuments[i].metrics[1]).numericValue().floatValue()
            );
            long metric3 = HalfFloatPoint.halfFloatToSortableShort(
                ((HalfFloatPoint) starTreeDocuments[i].metrics[2]).numericValue().floatValue()
            );
            long metric4 = HalfFloatPoint.halfFloatToSortableShort(
                ((HalfFloatPoint) starTreeDocuments[i].metrics[3]).numericValue().floatValue()
            );
            long metric5 = HalfFloatPoint.halfFloatToSortableShort(
                ((HalfFloatPoint) starTreeDocuments[i].metrics[4]).numericValue().floatValue()
            );
            segmentStarTreeDocuments[i] = new StarTreeDocument(
                starTreeDocuments[i].dimensions,
                new Long[] { metric1, metric2, metric3, metric4, metric5 }
            );
        }

        SequentialDocValuesIterator[] dimsIterators = getDimensionIterators(segmentStarTreeDocuments);
        List<SequentialDocValuesIterator> metricsIterators = getMetricIterators(segmentStarTreeDocuments);
        builder = getStarTreeBuilder(compositeField, writeState, mapperService);

        Iterator<StarTreeDocument> segmentStarTreeDocumentIterator = builder.sortAndAggregateSegmentDocuments(
            dimsIterators,
            metricsIterators
        );
        builder.build(segmentStarTreeDocumentIterator);
        List<StarTreeDocument> resultStarTreeDocuments = builder.getStarTreeDocuments();
        assertEquals(7, resultStarTreeDocuments.size());

        Iterator<StarTreeDocument> expectedStarTreeDocumentIterator = getExpectedStarTreeDocumentIterator();
        assertStarTreeDocuments(resultStarTreeDocuments, expectedStarTreeDocumentIterator);
        builder.build(expectedStarTreeDocumentIterator);
    }

    public void test_build_floatMetrics() throws IOException {

        mapperService = mock(MapperService.class);
        DocumentMapper documentMapper = mock(DocumentMapper.class);
        when(mapperService.documentMapper()).thenReturn(documentMapper);
        Settings settings = Settings.builder().put(settings(org.opensearch.Version.CURRENT).build()).build();
        NumberFieldMapper numberFieldMapper1 = new NumberFieldMapper.Builder("field2", NumberFieldMapper.NumberType.FLOAT, false, true)
            .build(new Mapper.BuilderContext(settings, new ContentPath()));
        NumberFieldMapper numberFieldMapper2 = new NumberFieldMapper.Builder("field4", NumberFieldMapper.NumberType.FLOAT, false, true)
            .build(new Mapper.BuilderContext(settings, new ContentPath()));
        NumberFieldMapper numberFieldMapper3 = new NumberFieldMapper.Builder("field6", NumberFieldMapper.NumberType.FLOAT, false, true)
            .build(new Mapper.BuilderContext(settings, new ContentPath()));
        NumberFieldMapper numberFieldMapper4 = new NumberFieldMapper.Builder("field9", NumberFieldMapper.NumberType.FLOAT, false, true)
            .build(new Mapper.BuilderContext(settings, new ContentPath()));
        NumberFieldMapper numberFieldMapper5 = new NumberFieldMapper.Builder("field10", NumberFieldMapper.NumberType.FLOAT, false, true)
            .build(new Mapper.BuilderContext(settings, new ContentPath()));
        MappingLookup fieldMappers = new MappingLookup(
            Set.of(numberFieldMapper1, numberFieldMapper2, numberFieldMapper3, numberFieldMapper4, numberFieldMapper5),
            Collections.emptyList(),
            Collections.emptyList(),
            0,
            null
        );
        when(documentMapper.mappers()).thenReturn(fieldMappers);

        int noOfStarTreeDocuments = 5;
        StarTreeDocument[] starTreeDocuments = new StarTreeDocument[noOfStarTreeDocuments];

        starTreeDocuments[0] = new StarTreeDocument(
            new Long[] { 2L, 4L, 3L, 4L },
            new Float[] { 12.0F, 10.0F, randomFloat(), 8.0F, 20.0F }
        );
        starTreeDocuments[1] = new StarTreeDocument(
            new Long[] { 3L, 4L, 2L, 1L },
            new Float[] { 10.0F, 6.0F, randomFloat(), 12.0F, 10.0F }
        );
        starTreeDocuments[2] = new StarTreeDocument(
            new Long[] { 3L, 4L, 2L, 1L },
            new Float[] { 14.0F, 12.0F, randomFloat(), 6.0F, 24.0F }
        );
        starTreeDocuments[3] = new StarTreeDocument(new Long[] { 2L, 4L, 3L, 4L }, new Float[] { 9.0F, 4.0F, randomFloat(), 9.0F, 12.0F });
        starTreeDocuments[4] = new StarTreeDocument(
            new Long[] { 3L, 4L, 2L, 1L },
            new Float[] { 11.0F, 16.0F, randomFloat(), 8.0F, 13.0F }
        );

        StarTreeDocument[] segmentStarTreeDocuments = new StarTreeDocument[noOfStarTreeDocuments];
        for (int i = 0; i < noOfStarTreeDocuments; i++) {
            long metric1 = NumericUtils.floatToSortableInt((Float) starTreeDocuments[i].metrics[0]);
            long metric2 = NumericUtils.floatToSortableInt((Float) starTreeDocuments[i].metrics[1]);
            long metric3 = NumericUtils.floatToSortableInt((Float) starTreeDocuments[i].metrics[2]);
            long metric4 = NumericUtils.floatToSortableInt((Float) starTreeDocuments[i].metrics[3]);
            long metric5 = NumericUtils.floatToSortableInt((Float) starTreeDocuments[i].metrics[4]);
            segmentStarTreeDocuments[i] = new StarTreeDocument(
                starTreeDocuments[i].dimensions,
                new Long[] { metric1, metric2, metric3, metric4, metric5 }
            );
        }

        SequentialDocValuesIterator[] dimsIterators = getDimensionIterators(segmentStarTreeDocuments);
        List<SequentialDocValuesIterator> metricsIterators = getMetricIterators(segmentStarTreeDocuments);
        builder = getStarTreeBuilder(compositeField, writeState, mapperService);
        Iterator<StarTreeDocument> segmentStarTreeDocumentIterator = builder.sortAndAggregateSegmentDocuments(
            dimsIterators,
            metricsIterators
        );
        builder.build(segmentStarTreeDocumentIterator);

        List<StarTreeDocument> resultStarTreeDocuments = builder.getStarTreeDocuments();
        assertEquals(7, resultStarTreeDocuments.size());

        Iterator<StarTreeDocument> expectedStarTreeDocumentIterator = getExpectedStarTreeDocumentIterator();
        assertStarTreeDocuments(resultStarTreeDocuments, expectedStarTreeDocumentIterator);
    }

    public void test_build_longMetrics() throws IOException {

        mapperService = mock(MapperService.class);
        DocumentMapper documentMapper = mock(DocumentMapper.class);
        when(mapperService.documentMapper()).thenReturn(documentMapper);
        Settings settings = Settings.builder().put(settings(org.opensearch.Version.CURRENT).build()).build();
        NumberFieldMapper numberFieldMapper1 = new NumberFieldMapper.Builder("field2", NumberFieldMapper.NumberType.LONG, false, true)
            .build(new Mapper.BuilderContext(settings, new ContentPath()));
        NumberFieldMapper numberFieldMapper2 = new NumberFieldMapper.Builder("field4", NumberFieldMapper.NumberType.LONG, false, true)
            .build(new Mapper.BuilderContext(settings, new ContentPath()));
        NumberFieldMapper numberFieldMapper3 = new NumberFieldMapper.Builder("field6", NumberFieldMapper.NumberType.LONG, false, true)
            .build(new Mapper.BuilderContext(settings, new ContentPath()));
        NumberFieldMapper numberFieldMapper4 = new NumberFieldMapper.Builder("field9", NumberFieldMapper.NumberType.LONG, false, true)
            .build(new Mapper.BuilderContext(settings, new ContentPath()));
        NumberFieldMapper numberFieldMapper5 = new NumberFieldMapper.Builder("field10", NumberFieldMapper.NumberType.LONG, false, true)
            .build(new Mapper.BuilderContext(settings, new ContentPath()));
        MappingLookup fieldMappers = new MappingLookup(
            Set.of(numberFieldMapper1, numberFieldMapper2, numberFieldMapper3, numberFieldMapper4, numberFieldMapper5),
            Collections.emptyList(),
            Collections.emptyList(),
            0,
            null
        );
        when(documentMapper.mappers()).thenReturn(fieldMappers);

        int noOfStarTreeDocuments = 5;
        StarTreeDocument[] starTreeDocuments = new StarTreeDocument[noOfStarTreeDocuments];

        starTreeDocuments[0] = new StarTreeDocument(new Long[] { 2L, 4L, 3L, 4L }, new Long[] { 12L, 10L, randomLong(), 8L, 20L });
        starTreeDocuments[1] = new StarTreeDocument(new Long[] { 3L, 4L, 2L, 1L }, new Long[] { 10L, 6L, randomLong(), 12L, 10L });
        starTreeDocuments[2] = new StarTreeDocument(new Long[] { 3L, 4L, 2L, 1L }, new Long[] { 14L, 12L, randomLong(), 6L, 24L });
        starTreeDocuments[3] = new StarTreeDocument(new Long[] { 2L, 4L, 3L, 4L }, new Long[] { 9L, 4L, randomLong(), 9L, 12L });
        starTreeDocuments[4] = new StarTreeDocument(new Long[] { 3L, 4L, 2L, 1L }, new Long[] { 11L, 16L, randomLong(), 8L, 13L });

        StarTreeDocument[] segmentStarTreeDocuments = new StarTreeDocument[noOfStarTreeDocuments];
        for (int i = 0; i < noOfStarTreeDocuments; i++) {
            long metric1 = (Long) starTreeDocuments[i].metrics[0];
            long metric2 = (Long) starTreeDocuments[i].metrics[1];
            long metric3 = (Long) starTreeDocuments[i].metrics[2];
            long metric4 = (Long) starTreeDocuments[i].metrics[3];
            long metric5 = (Long) starTreeDocuments[i].metrics[4];
            segmentStarTreeDocuments[i] = new StarTreeDocument(
                starTreeDocuments[i].dimensions,
                new Long[] { metric1, metric2, metric3, metric4, metric5 }
            );
        }

        SequentialDocValuesIterator[] dimsIterators = getDimensionIterators(segmentStarTreeDocuments);
        List<SequentialDocValuesIterator> metricsIterators = getMetricIterators(segmentStarTreeDocuments);
        builder = getStarTreeBuilder(compositeField, writeState, mapperService);
        Iterator<StarTreeDocument> segmentStarTreeDocumentIterator = builder.sortAndAggregateSegmentDocuments(
            dimsIterators,
            metricsIterators
        );
        builder.build(segmentStarTreeDocumentIterator);

        List<StarTreeDocument> resultStarTreeDocuments = builder.getStarTreeDocuments();
        assertEquals(7, resultStarTreeDocuments.size());

        Iterator<StarTreeDocument> expectedStarTreeDocumentIterator = getExpectedStarTreeDocumentIterator();
        assertStarTreeDocuments(resultStarTreeDocuments, expectedStarTreeDocumentIterator);
    }

    private static Iterator<StarTreeDocument> getExpectedStarTreeDocumentIterator() {
        List<StarTreeDocument> expectedStarTreeDocuments = List.of(
            new StarTreeDocument(new Long[] { 2L, 4L, 3L, 4L }, new Object[] { 21.0, 14.0, 2L, 8.0, 20.0 }),
            new StarTreeDocument(new Long[] { 3L, 4L, 2L, 1L }, new Object[] { 35.0, 34.0, 3L, 6.0, 24.0 }),
            new StarTreeDocument(new Long[] { null, 4L, 2L, 1L }, new Object[] { 35.0, 34.0, 3L, 6.0, 24.0 }),
            new StarTreeDocument(new Long[] { null, 4L, 3L, 4L }, new Object[] { 21.0, 14.0, 2L, 8.0, 20.0 }),
            new StarTreeDocument(new Long[] { null, 4L, null, 1L }, new Object[] { 35.0, 34.0, 3L, 6.0, 24.0 }),
            new StarTreeDocument(new Long[] { null, 4L, null, 4L }, new Object[] { 21.0, 14.0, 2L, 8.0, 20.0 }),
            new StarTreeDocument(new Long[] { null, 4L, null, null }, new Object[] { 56.0, 48.0, 5L, 6.0, 24.0 })
        );
        return expectedStarTreeDocuments.iterator();
    }

    public void test_build() throws IOException {

        int noOfStarTreeDocuments = 5;
        StarTreeDocument[] starTreeDocuments = new StarTreeDocument[noOfStarTreeDocuments];

        starTreeDocuments[0] = new StarTreeDocument(new Long[] { 2L, 4L, 3L, 4L }, new Double[] { 12.0, 10.0, randomDouble(), 8.0, 20.0 });
        starTreeDocuments[1] = new StarTreeDocument(new Long[] { 3L, 4L, 2L, 1L }, new Double[] { 10.0, 6.0, randomDouble(), 12.0, 10.0 });
        starTreeDocuments[2] = new StarTreeDocument(new Long[] { 3L, 4L, 2L, 1L }, new Double[] { 14.0, 12.0, randomDouble(), 6.0, 24.0 });
        starTreeDocuments[3] = new StarTreeDocument(new Long[] { 2L, 4L, 3L, 4L }, new Double[] { 9.0, 4.0, randomDouble(), 9.0, 12.0 });
        starTreeDocuments[4] = new StarTreeDocument(new Long[] { 3L, 4L, 2L, 1L }, new Double[] { 11.0, 16.0, randomDouble(), 8.0, 13.0 });

        StarTreeDocument[] segmentStarTreeDocuments = new StarTreeDocument[noOfStarTreeDocuments];
        for (int i = 0; i < noOfStarTreeDocuments; i++) {
            long metric1 = NumericUtils.doubleToSortableLong((Double) starTreeDocuments[i].metrics[0]);
            long metric2 = NumericUtils.doubleToSortableLong((Double) starTreeDocuments[i].metrics[1]);
            long metric3 = NumericUtils.doubleToSortableLong((Double) starTreeDocuments[i].metrics[2]);
            long metric4 = NumericUtils.doubleToSortableLong((Double) starTreeDocuments[i].metrics[3]);
            long metric5 = NumericUtils.doubleToSortableLong((Double) starTreeDocuments[i].metrics[4]);
            segmentStarTreeDocuments[i] = new StarTreeDocument(
                starTreeDocuments[i].dimensions,
                new Long[] { metric1, metric2, metric3, metric4, metric5 }
            );
        }

        SequentialDocValuesIterator[] dimsIterators = getDimensionIterators(segmentStarTreeDocuments);
        List<SequentialDocValuesIterator> metricsIterators = getMetricIterators(segmentStarTreeDocuments);
        builder = getStarTreeBuilder(compositeField, writeState, mapperService);
        Iterator<StarTreeDocument> segmentStarTreeDocumentIterator = builder.sortAndAggregateSegmentDocuments(
            dimsIterators,
            metricsIterators
        );
        builder.build(segmentStarTreeDocumentIterator);

        List<StarTreeDocument> resultStarTreeDocuments = builder.getStarTreeDocuments();
        assertEquals(7, resultStarTreeDocuments.size());

        Iterator<StarTreeDocument> expectedStarTreeDocumentIterator = getExpectedStarTreeDocumentIterator();
        assertStarTreeDocuments(resultStarTreeDocuments, expectedStarTreeDocumentIterator);
    }

    private void assertStarTreeDocuments(
        List<StarTreeDocument> resultStarTreeDocuments,
        Iterator<StarTreeDocument> expectedStarTreeDocumentIterator
    ) {
        Iterator<StarTreeDocument> resultStarTreeDocumentIterator = resultStarTreeDocuments.iterator();
        while (resultStarTreeDocumentIterator.hasNext() && expectedStarTreeDocumentIterator.hasNext()) {
            StarTreeDocument resultStarTreeDocument = resultStarTreeDocumentIterator.next();
            StarTreeDocument expectedStarTreeDocument = expectedStarTreeDocumentIterator.next();

            assertEquals(expectedStarTreeDocument.dimensions[0], resultStarTreeDocument.dimensions[0]);
            assertEquals(expectedStarTreeDocument.dimensions[1], resultStarTreeDocument.dimensions[1]);
            assertEquals(expectedStarTreeDocument.dimensions[2], resultStarTreeDocument.dimensions[2]);
            assertEquals(expectedStarTreeDocument.dimensions[3], resultStarTreeDocument.dimensions[3]);
            assertEquals(expectedStarTreeDocument.metrics[0], resultStarTreeDocument.metrics[0]);
            assertEquals(expectedStarTreeDocument.metrics[1], resultStarTreeDocument.metrics[1]);
            assertEquals(expectedStarTreeDocument.metrics[2], resultStarTreeDocument.metrics[2]);
            assertEquals(expectedStarTreeDocument.metrics[3], resultStarTreeDocument.metrics[3]);
            assertEquals(expectedStarTreeDocument.metrics[4], resultStarTreeDocument.metrics[4]);
        }
    }

    public void test_build_starTreeDataset() throws IOException {

        fields = List.of("fieldC", "fieldB", "fieldL", "fieldI");

        dimensionsOrder = List.of(new NumericDimension("fieldC"), new NumericDimension("fieldB"), new NumericDimension("fieldL"));
        metrics = List.of(new Metric("fieldI", List.of(MetricStat.SUM)));

        DocValuesProducer docValuesProducer = mock(DocValuesProducer.class);

        compositeField = new StarTreeField(
            "test",
            dimensionsOrder,
            metrics,
            new StarTreeFieldConfiguration(1, Set.of(), StarTreeFieldConfiguration.StarTreeBuildMode.ON_HEAP)
        );
        SegmentInfo segmentInfo = new SegmentInfo(
            directory,
            Version.LATEST,
            Version.LUCENE_9_11_0,
            "test_segment",
            7,
            false,
            false,
            new Lucene99Codec(),
            new HashMap<>(),
            UUID.randomUUID().toString().substring(0, 16).getBytes(StandardCharsets.UTF_8),
            new HashMap<>(),
            null
        );

        fieldsInfo = new FieldInfo[fields.size()];
        fieldProducerMap = new HashMap<>();
        for (int i = 0; i < fieldsInfo.length; i++) {
            fieldsInfo[i] = new FieldInfo(
                fields.get(i),
                i,
                false,
                false,
                true,
                IndexOptions.DOCS_AND_FREQS_AND_POSITIONS_AND_OFFSETS,
                DocValuesType.SORTED_NUMERIC,
                -1,
                Collections.emptyMap(),
                0,
                0,
                0,
                0,
                VectorEncoding.FLOAT32,
                VectorSimilarityFunction.EUCLIDEAN,
                false,
                false
            );
            fieldProducerMap.put(fields.get(i), docValuesProducer);
        }
        FieldInfos fieldInfos = new FieldInfos(fieldsInfo);
        writeState = new SegmentWriteState(InfoStream.getDefault(), segmentInfo.dir, segmentInfo, fieldInfos, null, newIOContext(random()));

        mapperService = mock(MapperService.class);
        DocumentMapper documentMapper = mock(DocumentMapper.class);
        when(mapperService.documentMapper()).thenReturn(documentMapper);
        Settings settings = Settings.builder().put(settings(org.opensearch.Version.CURRENT).build()).build();
        NumberFieldMapper numberFieldMapper1 = new NumberFieldMapper.Builder("fieldI", NumberFieldMapper.NumberType.DOUBLE, false, true)
            .build(new Mapper.BuilderContext(settings, new ContentPath()));
        MappingLookup fieldMappers = new MappingLookup(
            Set.of(numberFieldMapper1),
            Collections.emptyList(),
            Collections.emptyList(),
            0,
            null
        );
        when(documentMapper.mappers()).thenReturn(fieldMappers);

        int noOfStarTreeDocuments = 7;
        StarTreeDocument[] starTreeDocuments = new StarTreeDocument[noOfStarTreeDocuments];
        starTreeDocuments[0] = new StarTreeDocument(new Long[] { 1L, 11L, 21L }, new Double[] { 400.0 });
        starTreeDocuments[1] = new StarTreeDocument(new Long[] { 1L, 12L, 22L }, new Double[] { 200.0 });
        starTreeDocuments[2] = new StarTreeDocument(new Long[] { 2L, 13L, 23L }, new Double[] { 300.0 });
        starTreeDocuments[3] = new StarTreeDocument(new Long[] { 2L, 13L, 21L }, new Double[] { 100.0 });
        starTreeDocuments[4] = new StarTreeDocument(new Long[] { 3L, 11L, 21L }, new Double[] { 600.0 });
        starTreeDocuments[5] = new StarTreeDocument(new Long[] { 3L, 12L, 23L }, new Double[] { 200.0 });
        starTreeDocuments[6] = new StarTreeDocument(new Long[] { 3L, 12L, 21L }, new Double[] { 400.0 });

        StarTreeDocument[] segmentStarTreeDocuments = new StarTreeDocument[noOfStarTreeDocuments];
        for (int i = 0; i < noOfStarTreeDocuments; i++) {
            long metric1 = NumericUtils.doubleToSortableLong((Double) starTreeDocuments[i].metrics[0]);
            segmentStarTreeDocuments[i] = new StarTreeDocument(starTreeDocuments[i].dimensions, new Long[] { metric1 });
        }

        SequentialDocValuesIterator[] dimsIterators = getDimensionIterators(segmentStarTreeDocuments);
        List<SequentialDocValuesIterator> metricsIterators = getMetricIterators(segmentStarTreeDocuments);
        builder = getStarTreeBuilder(compositeField, writeState, mapperService);
        Iterator<StarTreeDocument> segmentStarTreeDocumentIterator = builder.sortAndAggregateSegmentDocuments(
            dimsIterators,
            metricsIterators
        );
        builder.build(segmentStarTreeDocumentIterator);

        List<StarTreeDocument> resultStarTreeDocuments = builder.getStarTreeDocuments();
        Iterator<StarTreeDocument> expectedStarTreeDocumentIterator = expectedStarTreeDocuments();
        Iterator<StarTreeDocument> resultStarTreeDocumentIterator = resultStarTreeDocuments.iterator();
        Map<Integer, Map<Long, Integer>> dimValueToDocIdMap = new HashMap<>();
        builder.rootNode.isStarNode = true;
        traverseStarTree(builder.rootNode, dimValueToDocIdMap, true);

        Map<Integer, Map<Long, Double>> expectedDimToValueMap = getExpectedDimToValueMap();
        for (Map.Entry<Integer, Map<Long, Integer>> entry : dimValueToDocIdMap.entrySet()) {
            int dimId = entry.getKey();
            if (dimId == -1) continue;
            Map<Long, Double> map = expectedDimToValueMap.get(dimId);
            for (Map.Entry<Long, Integer> dimValueToDocIdEntry : entry.getValue().entrySet()) {
                long dimValue = dimValueToDocIdEntry.getKey();
                int docId = dimValueToDocIdEntry.getValue();
                if (map.get(dimValue) != null) {
                    assertEquals(map.get(dimValue), resultStarTreeDocuments.get(docId).metrics[0]);
                }
            }
        }

        while (resultStarTreeDocumentIterator.hasNext() && expectedStarTreeDocumentIterator.hasNext()) {
            StarTreeDocument resultStarTreeDocument = resultStarTreeDocumentIterator.next();
            StarTreeDocument expectedStarTreeDocument = expectedStarTreeDocumentIterator.next();
            assertEquals(expectedStarTreeDocument.dimensions[0], resultStarTreeDocument.dimensions[0]);
            assertEquals(expectedStarTreeDocument.dimensions[1], resultStarTreeDocument.dimensions[1]);
            assertEquals(expectedStarTreeDocument.dimensions[2], resultStarTreeDocument.dimensions[2]);
            assertEquals(expectedStarTreeDocument.metrics[0], resultStarTreeDocument.metrics[0]);
        }
        validateStarTree(builder.getRootNode(), 3, 1, builder.getStarTreeDocuments());
    }

    private static Map<Integer, Map<Long, Double>> getExpectedDimToValueMap() {
        Map<Integer, Map<Long, Double>> expectedDimToValueMap = new HashMap<>();
        Map<Long, Double> dimValueMap = new HashMap<>();
        dimValueMap.put(1L, 600.0);
        dimValueMap.put(2L, 400.0);
        dimValueMap.put(3L, 1200.0);
        expectedDimToValueMap.put(0, dimValueMap);

        dimValueMap = new HashMap<>();
        dimValueMap.put(11L, 1000.0);
        dimValueMap.put(12L, 800.0);
        dimValueMap.put(13L, 400.0);
        expectedDimToValueMap.put(1, dimValueMap);

        dimValueMap = new HashMap<>();
        dimValueMap.put(21L, 1500.0);
        dimValueMap.put(22L, 200.0);
        dimValueMap.put(23L, 500.0);
        expectedDimToValueMap.put(2, dimValueMap);
        return expectedDimToValueMap;
    }

    private Iterator<StarTreeDocument> expectedStarTreeDocuments() {
        List<StarTreeDocument> expectedStarTreeDocuments = List.of(
            new StarTreeDocument(new Long[] { 1L, 11L, 21L }, new Object[] { 400.0 }),
            new StarTreeDocument(new Long[] { 1L, 12L, 22L }, new Object[] { 200.0 }),
            new StarTreeDocument(new Long[] { 2L, 13L, 21L }, new Object[] { 100.0 }),
            new StarTreeDocument(new Long[] { 2L, 13L, 23L }, new Object[] { 300.0 }),
            new StarTreeDocument(new Long[] { 3L, 11L, 21L }, new Object[] { 600.0 }),
            new StarTreeDocument(new Long[] { 3L, 12L, 21L }, new Object[] { 400.0 }),
            new StarTreeDocument(new Long[] { 3L, 12L, 23L }, new Object[] { 200.0 }),
            new StarTreeDocument(new Long[] { null, 11L, 21L }, new Object[] { 1000.0 }),
            new StarTreeDocument(new Long[] { null, 12L, 21L }, new Object[] { 400.0 }),
            new StarTreeDocument(new Long[] { null, 12L, 22L }, new Object[] { 200.0 }),
            new StarTreeDocument(new Long[] { null, 12L, 23L }, new Object[] { 200.0 }),
            new StarTreeDocument(new Long[] { null, 13L, 21L }, new Object[] { 100.0 }),
            new StarTreeDocument(new Long[] { null, 13L, 23L }, new Object[] { 300.0 }),
            new StarTreeDocument(new Long[] { null, null, 21L }, new Object[] { 1500.0 }),
            new StarTreeDocument(new Long[] { null, null, 22L }, new Object[] { 200.0 }),
            new StarTreeDocument(new Long[] { null, null, 23L }, new Object[] { 500.0 }),
            new StarTreeDocument(new Long[] { null, null, null }, new Object[] { 2200.0 }),
            new StarTreeDocument(new Long[] { null, 12L, null }, new Object[] { 800.0 }),
            new StarTreeDocument(new Long[] { null, 13L, null }, new Object[] { 400.0 }),
            new StarTreeDocument(new Long[] { 1L, null, 21L }, new Object[] { 400.0 }),
            new StarTreeDocument(new Long[] { 1L, null, 22L }, new Object[] { 200.0 }),
            new StarTreeDocument(new Long[] { 1L, null, null }, new Object[] { 600.0 }),
            new StarTreeDocument(new Long[] { 2L, 13L, null }, new Object[] { 400.0 }),
            new StarTreeDocument(new Long[] { 3L, null, 21L }, new Object[] { 1000.0 }),
            new StarTreeDocument(new Long[] { 3L, null, 23L }, new Object[] { 200.0 }),
            new StarTreeDocument(new Long[] { 3L, null, null }, new Object[] { 1200.0 }),
            new StarTreeDocument(new Long[] { 3L, 12L, null }, new Object[] { 600.0 })
        );

        return expectedStarTreeDocuments.iterator();
    }

    public void testFlushFlow() throws IOException {
        List<Long> dimList = List.of(0L, 1L, 3L, 4L, 5L);
        List<Integer> docsWithField = List.of(0, 1, 3, 4, 5);
        List<Long> dimList2 = List.of(0L, 1L, 2L, 3L, 4L, 5L);
        List<Integer> docsWithField2 = List.of(0, 1, 2, 3, 4, 5);

        List<Long> metricsList = List.of(
            getLongFromDouble(0.0),
            getLongFromDouble(10.0),
            getLongFromDouble(20.0),
            getLongFromDouble(30.0),
            getLongFromDouble(40.0),
            getLongFromDouble(50.0)
        );
        List<Integer> metricsWithField = List.of(0, 1, 2, 3, 4, 5);

        StarTreeField sf = getStarTreeFieldWithMultipleMetrics();
        SortedNumericDocValues d1sndv = getSortedNumericMock(dimList, docsWithField);
        SortedNumericDocValues d2sndv = getSortedNumericMock(dimList2, docsWithField2);
        SortedNumericDocValues m1sndv = getSortedNumericMock(metricsList, metricsWithField);
        SortedNumericDocValues m2sndv = getSortedNumericMock(metricsList, metricsWithField);

        builder = getStarTreeBuilder(sf, getWriteState(6), mapperService);
        SequentialDocValuesIterator[] dimDvs = { new SequentialDocValuesIterator(d1sndv), new SequentialDocValuesIterator(d2sndv) };
        Iterator<StarTreeDocument> starTreeDocumentIterator = builder.sortAndAggregateSegmentDocuments(
            dimDvs,
            List.of(new SequentialDocValuesIterator(m1sndv), new SequentialDocValuesIterator(m2sndv))
        );
        /**
         * Asserting following dim / metrics [ dim1, dim2 / Sum [metric], count [metric] ]
         [0, 0] | [0.0, 1]
         [1, 1] | [10.0, 1]
         [3, 3] | [30.0, 1]
         [4, 4] | [40.0, 1]
         [5, 5] | [50.0, 1]
         [null, 2] | [20.0, 1]
         */
        int count = 0;
        while (starTreeDocumentIterator.hasNext()) {
            count++;
            StarTreeDocument starTreeDocument = starTreeDocumentIterator.next();
            assertEquals(
                starTreeDocument.dimensions[0] != null ? starTreeDocument.dimensions[0] * 1 * 10.0 : 20.0,
                starTreeDocument.metrics[0]
            );
            assertEquals(1L, starTreeDocument.metrics[1]);
        }
        assertEquals(6, count);
        builder.build(starTreeDocumentIterator);
        validateStarTree(builder.getRootNode(), 2, 1, builder.getStarTreeDocuments());
    }

    public void testFlushFlowDimsReverse() throws IOException {
        List<Long> dimList = List.of(5L, 4L, 3L, 2L, 1L);
        List<Integer> docsWithField = List.of(0, 1, 2, 3, 4);
        List<Long> dimList2 = List.of(5L, 4L, 3L, 2L, 1L, 0L);
        List<Integer> docsWithField2 = List.of(0, 1, 2, 3, 4, 5);

        List<Long> metricsList = List.of(
            getLongFromDouble(50.0),
            getLongFromDouble(40.0),
            getLongFromDouble(30.0),
            getLongFromDouble(20.0),
            getLongFromDouble(10.0),
            getLongFromDouble(0.0)
        );
        List<Integer> metricsWithField = List.of(0, 1, 2, 3, 4, 5);

        StarTreeField sf = getStarTreeFieldWithMultipleMetrics();
        SortedNumericDocValues d1sndv = getSortedNumericMock(dimList, docsWithField);
        SortedNumericDocValues d2sndv = getSortedNumericMock(dimList2, docsWithField2);
        SortedNumericDocValues m1sndv = getSortedNumericMock(metricsList, metricsWithField);
        SortedNumericDocValues m2sndv = getSortedNumericMock(metricsList, metricsWithField);

        builder = getStarTreeBuilder(sf, getWriteState(6), mapperService);
        SequentialDocValuesIterator[] dimDvs = { new SequentialDocValuesIterator(d1sndv), new SequentialDocValuesIterator(d2sndv) };
        Iterator<StarTreeDocument> starTreeDocumentIterator = builder.sortAndAggregateSegmentDocuments(
            dimDvs,
            List.of(new SequentialDocValuesIterator(m1sndv), new SequentialDocValuesIterator(m2sndv))
        );
        /**
         * Asserting following dim / metrics [ dim1, dim2 / Sum [metric], count [metric] ]
         [1, 1] | [10.0, 1]
         [2, 2] | [20.0, 1]
         [3, 3] | [30.0, 1]
         [4, 4] | [40.0, 1]
         [5, 5] | [50.0, 1]
         [null, 0] | [0.0, 1]
         */
        int count = 0;
        while (starTreeDocumentIterator.hasNext()) {
            count++;
            StarTreeDocument starTreeDocument = starTreeDocumentIterator.next();
            if (starTreeDocument.dimensions[0] != null) {
                assertEquals(count, (long) starTreeDocument.dimensions[0]);
            } else {
                assertEquals(6, count);
            }
            assertEquals(starTreeDocument.dimensions[1] * 10.0, starTreeDocument.metrics[0]);
            assertEquals(1L, starTreeDocument.metrics[1]);
        }
        assertEquals(6, count);
        builder.build(starTreeDocumentIterator);
        validateStarTree(builder.getRootNode(), 2, 1, builder.getStarTreeDocuments());
    }

    public void testFlushFlowBuild() throws IOException {
        List<Long> dimList = new ArrayList<>(100);
        List<Integer> docsWithField = new ArrayList<>(100);
        for (int i = 0; i < 100; i++) {
            dimList.add((long) i);
            docsWithField.add(i);
        }

        List<Long> dimList2 = new ArrayList<>(100);
        List<Integer> docsWithField2 = new ArrayList<>(100);
        for (int i = 0; i < 100; i++) {
            dimList2.add((long) i);
            docsWithField2.add(i);
        }

        List<Long> metricsList = new ArrayList<>(100);
        List<Integer> metricsWithField = new ArrayList<>(100);
        for (int i = 0; i < 100; i++) {
            metricsList.add(getLongFromDouble(i * 10.0));
            metricsWithField.add(i);
        }

        Dimension d1 = new NumericDimension("field1");
        Dimension d2 = new NumericDimension("field3");
        Metric m1 = new Metric("field2", List.of(MetricStat.SUM));
        List<Dimension> dims = List.of(d1, d2);
        List<Metric> metrics = List.of(m1);
        StarTreeFieldConfiguration c = new StarTreeFieldConfiguration(
            1,
            new HashSet<>(),
            StarTreeFieldConfiguration.StarTreeBuildMode.ON_HEAP
        );
        StarTreeField sf = new StarTreeField("sf", dims, metrics, c);
        SortedNumericDocValues d1sndv = getSortedNumericMock(dimList, docsWithField);
        SortedNumericDocValues d2sndv = getSortedNumericMock(dimList2, docsWithField2);
        SortedNumericDocValues m1sndv = getSortedNumericMock(metricsList, metricsWithField);

        builder = getStarTreeBuilder(sf, getWriteState(100), mapperService);

        DocValuesProducer d1vp = getDocValuesProducer(d1sndv);
        DocValuesProducer d2vp = getDocValuesProducer(d2sndv);
        DocValuesProducer m1vp = getDocValuesProducer(m1sndv);
        Map<String, DocValuesProducer> fieldProducerMap = Map.of("field1", d1vp, "field3", d2vp, "field2", m1vp);
        builder.build(fieldProducerMap);
        /**
         * Asserting following dim / metrics [ dim1, dim2 / Sum [ metric] ]
         [0, 0] | [0.0]
         [1, 1] | [10.0]
         [2, 2] | [20.0]
         [3, 3] | [30.0]
         [4, 4] | [40.0]
         ....
         [null, 0] | [0.0]
         [null, 1] | [10.0]
         ...
         [null, null] | [49500.0]
         */
        List<StarTreeDocument> starTreeDocuments = builder.getStarTreeDocuments();
        for (StarTreeDocument starTreeDocument : starTreeDocuments) {
            assertEquals(
                starTreeDocument.dimensions[1] != null ? starTreeDocument.dimensions[1] * 10.0 : 49500.0,
                starTreeDocument.metrics[0]
            );
        }
        validateStarTree(builder.getRootNode(), 2, 1, builder.getStarTreeDocuments());
    }

    private static DocValuesProducer getDocValuesProducer(SortedNumericDocValues sndv) {
        return new EmptyDocValuesProducer() {
            @Override
            public SortedNumericDocValues getSortedNumeric(FieldInfo field) throws IOException {
                return sndv;
            }
        };
    }

    private static StarTreeField getStarTreeFieldWithMultipleMetrics() {
        Dimension d1 = new NumericDimension("field1");
        Dimension d2 = new NumericDimension("field3");
        Metric m1 = new Metric("field2", List.of(MetricStat.SUM));
        Metric m2 = new Metric("field2", List.of(MetricStat.VALUE_COUNT));
        List<Dimension> dims = List.of(d1, d2);
        List<Metric> metrics = List.of(m1, m2);
        StarTreeFieldConfiguration c = new StarTreeFieldConfiguration(
            1000,
            new HashSet<>(),
            StarTreeFieldConfiguration.StarTreeBuildMode.ON_HEAP
        );
        StarTreeField sf = new StarTreeField("sf", dims, metrics, c);
        return sf;
    }

    public void testMergeFlowWithSum() throws IOException {
        List<Long> dimList = List.of(0L, 1L, 3L, 4L, 5L, 6L);
        List<Integer> docsWithField = List.of(0, 1, 3, 4, 5, 6);
        List<Long> dimList2 = List.of(0L, 1L, 2L, 3L, 4L, 5L, -1L);
        List<Integer> docsWithField2 = List.of(0, 1, 2, 3, 4, 5, 6);

        List<Long> metricsList = List.of(
            getLongFromDouble(0.0),
            getLongFromDouble(10.0),
            getLongFromDouble(20.0),
            getLongFromDouble(30.0),
            getLongFromDouble(40.0),
            getLongFromDouble(50.0),
            getLongFromDouble(60.0)

        );
        List<Integer> metricsWithField = List.of(0, 1, 2, 3, 4, 5, 6);

        StarTreeField sf = getStarTreeField(MetricStat.SUM);
        StarTreeValues starTreeValues = getStarTreeValues(
            getSortedNumericMock(dimList, docsWithField),
            getSortedNumericMock(dimList2, docsWithField2),
            getSortedNumericMock(metricsList, metricsWithField),
            sf,
            "6"
        );

        StarTreeValues starTreeValues2 = getStarTreeValues(
            getSortedNumericMock(dimList, docsWithField),
            getSortedNumericMock(dimList2, docsWithField2),
            getSortedNumericMock(metricsList, metricsWithField),
            sf,
            "6"
        );
        builder = getStarTreeBuilder(sf, getWriteState(6), mapperService);
        Iterator<StarTreeDocument> starTreeDocumentIterator = builder.mergeStarTrees(List.of(starTreeValues, starTreeValues2));
        /**
         * Asserting following dim / metrics [ dim1, dim2 / Sum [ metric] ]
         * [0, 0] | [0.0]
         * [1, 1] | [20.0]
         * [3, 3] | [60.0]
         * [4, 4] | [80.0]
         * [5, 5] | [100.0]
         * [null, 2] | [40.0]
         * ------------------ We only take non star docs
         * [6,-1] | [120.0]
         */
        int count = 0;
        while (starTreeDocumentIterator.hasNext()) {
            count++;
            StarTreeDocument starTreeDocument = starTreeDocumentIterator.next();
            assertEquals(
                starTreeDocument.dimensions[0] != null ? starTreeDocument.dimensions[0] * 2 * 10.0 : 40.0,
                starTreeDocument.metrics[0]
            );
        }
        assertEquals(6, count);
        builder.build(starTreeDocumentIterator);
        validateStarTree(builder.getRootNode(), 2, 1, builder.getStarTreeDocuments());
    }

    public void testMergeFlowWithCount() throws IOException {
        List<Long> dimList = List.of(0L, 1L, 3L, 4L, 5L, 6L);
        List<Integer> docsWithField = List.of(0, 1, 3, 4, 5, 6);
        List<Long> dimList2 = List.of(0L, 1L, 2L, 3L, 4L, 5L, -1L);
        List<Integer> docsWithField2 = List.of(0, 1, 2, 3, 4, 5, 6);

        List<Long> metricsList = List.of(0L, 1L, 2L, 3L, 4L, 5L, 6L);
        List<Integer> metricsWithField = List.of(0, 1, 2, 3, 4, 5, 6);

        StarTreeField sf = getStarTreeField(MetricStat.VALUE_COUNT);
        StarTreeValues starTreeValues = getStarTreeValues(
            getSortedNumericMock(dimList, docsWithField),
            getSortedNumericMock(dimList2, docsWithField2),
            getSortedNumericMock(metricsList, metricsWithField),
            sf,
            "6"
        );

        StarTreeValues starTreeValues2 = getStarTreeValues(
            getSortedNumericMock(dimList, docsWithField),
            getSortedNumericMock(dimList2, docsWithField2),
            getSortedNumericMock(metricsList, metricsWithField),
            sf,
            "6"
        );
        builder = getStarTreeBuilder(sf, getWriteState(6), mapperService);
        Iterator<StarTreeDocument> starTreeDocumentIterator = builder.mergeStarTrees(List.of(starTreeValues, starTreeValues2));
        /**
         * Asserting following dim / metrics [ dim1, dim2 / Count [ metric] ]
         [0, 0] | [0]
         [1, 1] | [2]
         [3, 3] | [6]
         [4, 4] | [8]
         [5, 5] | [10]
         [null, 2] | [4]
         ---------------
         [6,-1] | [12]
         */
        int count = 0;
        while (starTreeDocumentIterator.hasNext()) {
            count++;
            StarTreeDocument starTreeDocument = starTreeDocumentIterator.next();
            assertEquals(starTreeDocument.dimensions[0] != null ? starTreeDocument.dimensions[0] * 2 : 4, starTreeDocument.metrics[0]);
        }
        assertEquals(6, count);
        builder.build(starTreeDocumentIterator);
        validateStarTree(builder.getRootNode(), 2, 1, builder.getStarTreeDocuments());

    }

    private StarTreeValues getStarTreeValues(
        SortedNumericDocValues dimList,
        SortedNumericDocValues dimList2,
        SortedNumericDocValues metricsList,
        StarTreeField sf,
        String number
    ) {
        SortedNumericDocValues d1sndv = dimList;
        SortedNumericDocValues d2sndv = dimList2;
        SortedNumericDocValues m1sndv = metricsList;
        Map<String, DocIdSetIterator> dimDocIdSetIterators = Map.of("field1", d1sndv, "field3", d2sndv);
        Map<String, DocIdSetIterator> metricDocIdSetIterators = Map.of("field2", m1sndv);
        StarTreeValues starTreeValues = new StarTreeValues(
            sf,
            null,
            dimDocIdSetIterators,
            metricDocIdSetIterators,
            Map.of("numSegmentDocs", number)
        );
        return starTreeValues;
    }

    public void testMergeFlowWithDifferentDocsFromSegments() throws IOException {
        List<Long> dimList = List.of(0L, 1L, 3L, 4L, 5L, 6L);
        List<Integer> docsWithField = List.of(0, 1, 3, 4, 5, 6);
        List<Long> dimList2 = List.of(0L, 1L, 2L, 3L, 4L, 5L, -1L);
        List<Integer> docsWithField2 = List.of(0, 1, 2, 3, 4, 5, 6);

        List<Long> metricsList = List.of(0L, 1L, 2L, 3L, 4L, 5L, 6L);
        List<Integer> metricsWithField = List.of(0, 1, 2, 3, 4, 5, 6);

        List<Long> dimList3 = List.of(5L, 6L, 8L, -1L);
        List<Integer> docsWithField3 = List.of(0, 1, 3, 4);
        List<Long> dimList4 = List.of(5L, 6L, 7L, 8L, -1L);
        List<Integer> docsWithField4 = List.of(0, 1, 2, 3, 4);

        List<Long> metricsList2 = List.of(5L, 6L, 7L, 8L, 9L);
        List<Integer> metricsWithField2 = List.of(0, 1, 2, 3, 4);

        StarTreeField sf = getStarTreeField(MetricStat.VALUE_COUNT);
        StarTreeValues starTreeValues = getStarTreeValues(
            getSortedNumericMock(dimList, docsWithField),
            getSortedNumericMock(dimList2, docsWithField2),
            getSortedNumericMock(metricsList, metricsWithField),
            sf,
            "6"
        );

        StarTreeValues starTreeValues2 = getStarTreeValues(
            getSortedNumericMock(dimList3, docsWithField3),
            getSortedNumericMock(dimList4, docsWithField4),
            getSortedNumericMock(metricsList2, metricsWithField2),
            sf,
            "4"
        );
        builder = getStarTreeBuilder(sf, getWriteState(4), mapperService);
        Iterator<StarTreeDocument> starTreeDocumentIterator = builder.mergeStarTrees(List.of(starTreeValues, starTreeValues2));
        /**
         * Asserting following dim / metrics [ dim1, dim2 / Count [ metric] ]
         [0, 0] | [0]
         [1, 1] | [1]
         [3, 3] | [3]
         [4, 4] | [4]
         [5, 5] | [10]
         [6, 6] | [6]
         [8, 8] | [8]
         [null, 2] | [2]
         [null, 7] | [7]
         */
        int count = 0;
        while (starTreeDocumentIterator.hasNext()) {
            count++;
            StarTreeDocument starTreeDocument = starTreeDocumentIterator.next();
            if (Objects.equals(starTreeDocument.dimensions[0], 5L)) {
                assertEquals(starTreeDocument.dimensions[0] * 2, starTreeDocument.metrics[0]);
            } else {
                assertEquals(starTreeDocument.dimensions[1], starTreeDocument.metrics[0]);
            }
        }
        assertEquals(9, count);
        builder.build(starTreeDocumentIterator);
        validateStarTree(builder.getRootNode(), 2, 1, builder.getStarTreeDocuments());
    }

    public void testMergeFlowNumSegmentsDocs() throws IOException {
        List<Long> dimList = List.of(0L, 1L, 2L, 3L, 4L, 5L, 6L, -1L, -1L, -1L);
        List<Integer> docsWithField = List.of(0, 1, 2, 3, 4, 5, 6, 7, 8, 9);
        List<Long> dimList2 = List.of(0L, 1L, 2L, 3L, 4L, 5L, 6L, -1L, -1L, -1L);
        List<Integer> docsWithField2 = List.of(0, 1, 2, 3, 4, 5, 6, 7, 8, 9);

        List<Long> metricsList = List.of(0L, 1L, 2L, 3L, 4L, 5L, 6L, -1L, -1L, -1L);
        List<Integer> metricsWithField = List.of(0, 1, 2, 3, 4, 5, 6, 7, 8, 9);

        List<Long> dimList3 = List.of(5L, 6L, 7L, 8L, -1L);
        List<Integer> docsWithField3 = List.of(0, 1, 2, 3, 4);
        List<Long> dimList4 = List.of(5L, 6L, 7L, 8L, -1L);
        List<Integer> docsWithField4 = List.of(0, 1, 2, 3, 4);

        List<Long> metricsList2 = List.of(5L, 6L, 7L, 8L, 9L);
        List<Integer> metricsWithField2 = List.of(0, 1, 2, 3, 4);

        StarTreeField sf = getStarTreeField(MetricStat.VALUE_COUNT);
        StarTreeValues starTreeValues = getStarTreeValues(
            getSortedNumericMock(dimList, docsWithField),
            getSortedNumericMock(dimList2, docsWithField2),
            getSortedNumericMock(metricsList, metricsWithField),
            sf,
            "6"
        );

        StarTreeValues starTreeValues2 = getStarTreeValues(
            getSortedNumericMock(dimList3, docsWithField3),
            getSortedNumericMock(dimList4, docsWithField4),
            getSortedNumericMock(metricsList2, metricsWithField2),
            sf,
            "4"
        );
        builder = getStarTreeBuilder(sf, getWriteState(4), mapperService);
        Iterator<StarTreeDocument> starTreeDocumentIterator = builder.mergeStarTrees(List.of(starTreeValues, starTreeValues2));
        /**
         * Asserting following dim / metrics [ dim1, dim2 / Count [ metric] ]
         [0, 0] | [0]
         [1, 1] | [1]
         [2, 2] | [2]
         [3, 3] | [3]
         [4, 4] | [4]
         [5, 5] | [10]
         [6, 6] | [6]
         [7, 7] | [7]
         [8, 8] | [8]
         */
        int count = 0;
        while (starTreeDocumentIterator.hasNext()) {
            count++;
            StarTreeDocument starTreeDocument = starTreeDocumentIterator.next();
            if (Objects.equals(starTreeDocument.dimensions[0], 5L)) {
                assertEquals(starTreeDocument.dimensions[0] * 2, starTreeDocument.metrics[0]);
            } else {
                assertEquals(starTreeDocument.dimensions[1], starTreeDocument.metrics[0]);
            }
        }
        assertEquals(9, count);
    }

    public void testMergeFlowWithMissingDocs() throws IOException {
        List<Long> dimList = List.of(0L, 1L, 2L, 3L, 4L, 6L);
        List<Integer> docsWithField = List.of(0, 1, 2, 3, 4, 6);
        List<Long> dimList2 = List.of(0L, 1L, 2L, 3L, 4L, 5L, -1L);
        List<Integer> docsWithField2 = List.of(0, 1, 2, 3, 4, 5, 6);

        List<Long> metricsList = List.of(0L, 1L, 2L, 3L, 4L, 5L, 6L);
        List<Integer> metricsWithField = List.of(0, 1, 2, 3, 4, 5, 6);

        List<Long> dimList3 = List.of(5L, 6L, 8L, -1L);
        List<Integer> docsWithField3 = List.of(0, 1, 3, 4);
        List<Long> dimList4 = List.of(5L, 6L, 7L, 8L, -1L);
        List<Integer> docsWithField4 = List.of(0, 1, 2, 3, 4);

        List<Long> metricsList2 = List.of(5L, 6L, 7L, 8L, 9L);
        List<Integer> metricsWithField2 = List.of(0, 1, 2, 3, 4);

        StarTreeField sf = getStarTreeField(MetricStat.VALUE_COUNT);
        StarTreeValues starTreeValues = getStarTreeValues(
            getSortedNumericMock(dimList, docsWithField),
            getSortedNumericMock(dimList2, docsWithField2),
            getSortedNumericMock(metricsList, metricsWithField),
            sf,
            "6"
        );

        StarTreeValues starTreeValues2 = getStarTreeValues(
            getSortedNumericMock(dimList3, docsWithField3),
            getSortedNumericMock(dimList4, docsWithField4),
            getSortedNumericMock(metricsList2, metricsWithField2),
            sf,
            "4"
        );
        builder = getStarTreeBuilder(sf, getWriteState(4), mapperService);
        Iterator<StarTreeDocument> starTreeDocumentIterator = builder.mergeStarTrees(List.of(starTreeValues, starTreeValues2));
        /**
         * Asserting following dim / metrics [ dim1, dim2 / Count [ metric] ]
         [0, 0] | [0]
         [1, 1] | [1]
         [2, 2] | [2]
         [3, 3] | [3]
         [4, 4] | [4]
         [5, 5] | [5]
         [6, 6] | [6]
         [8, 8] | [8]
         [null, 5] | [5]
         [null, 7] | [7]
         */
        int count = 0;
        while (starTreeDocumentIterator.hasNext()) {
            count++;
            StarTreeDocument starTreeDocument = starTreeDocumentIterator.next();
            if (starTreeDocument.dimensions[0] == null) {
                assertTrue(List.of(5L, 7L).contains(starTreeDocument.dimensions[1]));
            }
            assertEquals(starTreeDocument.dimensions[1], starTreeDocument.metrics[0]);
        }
        assertEquals(10, count);
        builder.build(starTreeDocumentIterator);
        validateStarTree(builder.getRootNode(), 2, 1, builder.getStarTreeDocuments());
    }

    public void testMergeFlowWithMissingDocsWithZero() throws IOException {
        List<Long> dimList = List.of(0L, 0L, 0L, 0L);
        List<Integer> docsWithField = List.of(0, 1, 2, 6);
        List<Long> dimList2 = List.of(0L, 0L, 0L, 0L);
        List<Integer> docsWithField2 = List.of(0, 1, 2, 6);

        List<Long> metricsList = List.of(0L, 1L, 2L, 3L, 4L, 5L, 6L);
        List<Integer> metricsWithField = List.of(0, 1, 2, 3, 4, 5, 6);

        List<Long> dimList3 = List.of(5L, 6L, 8L, -1L);
        List<Integer> docsWithField3 = List.of(0, 1, 3, 4);
        List<Long> dimList4 = List.of(5L, 6L, 7L, 8L, -1L);
        List<Integer> docsWithField4 = List.of(0, 1, 2, 3, 4);

        List<Long> metricsList2 = List.of(5L, 6L, 7L, 8L, 9L);
        List<Integer> metricsWithField2 = List.of(0, 1, 2, 3, 4);

        StarTreeField sf = getStarTreeField(MetricStat.VALUE_COUNT);
        StarTreeValues starTreeValues = getStarTreeValues(
            getSortedNumericMock(dimList, docsWithField),
            getSortedNumericMock(dimList2, docsWithField2),
            getSortedNumericMock(metricsList, metricsWithField),
            sf,
            "7"
        );

        StarTreeValues starTreeValues2 = getStarTreeValues(
            getSortedNumericMock(dimList3, docsWithField3),
            getSortedNumericMock(dimList4, docsWithField4),
            getSortedNumericMock(metricsList2, metricsWithField2),
            sf,
            "4"
        );
        builder = getStarTreeBuilder(sf, getWriteState(4), mapperService);
        Iterator<StarTreeDocument> starTreeDocumentIterator = builder.mergeStarTrees(List.of(starTreeValues, starTreeValues2));
        /**
         * Asserting following dim / metrics [ dim1, dim2 / Count [ metric] ]
         [0, 0] | [9]
         [5, 5] | [5]
         [6, 6] | [6]
         [8, 8] | [8]
         [null, 7] | [7]
         [null, null] | [12]
         */
        int count = 0;
        while (starTreeDocumentIterator.hasNext()) {
            count++;
            StarTreeDocument starTreeDocument = starTreeDocumentIterator.next();
            if (starTreeDocument.dimensions[0] == null && starTreeDocument.dimensions[1] == null) {
                assertEquals(12L, (long) starTreeDocument.metrics[0]);
            } else if (starTreeDocument.dimensions[0] == null) {
                assertEquals(7L, starTreeDocument.metrics[0]);
            } else if (starTreeDocument.dimensions[0] == 0) {
                assertEquals(9L, starTreeDocument.metrics[0]);
            } else {
                assertEquals(starTreeDocument.dimensions[1], starTreeDocument.metrics[0]);
            }
        }
        assertEquals(6, count);
        builder.build(starTreeDocumentIterator);
        validateStarTree(builder.getRootNode(), 2, 1, builder.getStarTreeDocuments());
    }

    public void testMergeFlowWithMissingDocsWithZeroComplexCase() throws IOException {
        List<Long> dimList = List.of(0L, 0L, 0L, 0L, 0L);
        List<Integer> docsWithField = List.of(0, 1, 2, 6, 8);
        List<Long> dimList2 = List.of(0L, 0L, 0L, 0L);
        List<Integer> docsWithField2 = List.of(0, 1, 2, 6);

        List<Long> metricsList = List.of(0L, 1L, 2L, 3L, 4L, 5L, 6L, 7L, 8L, 9L);
        List<Integer> metricsWithField = List.of(0, 1, 2, 3, 4, 5, 6, 7, 8, 9);

        List<Long> dimList3 = List.of(5L, 6L, 8L, -1L);
        List<Integer> docsWithField3 = List.of(0, 1, 3, 4);
        List<Long> dimList4 = List.of(5L, 6L, 7L, 8L, -1L);
        List<Integer> docsWithField4 = List.of(0, 1, 2, 3, 4);

        List<Long> metricsList2 = List.of(5L, 6L, 7L, 8L, 9L);
        List<Integer> metricsWithField2 = List.of(0, 1, 2, 3, 4);

        StarTreeField sf = getStarTreeField(MetricStat.VALUE_COUNT);
        StarTreeValues starTreeValues = getStarTreeValues(
            getSortedNumericMock(dimList, docsWithField),
            getSortedNumericMock(dimList2, docsWithField2),
            getSortedNumericMock(metricsList, metricsWithField),
            sf,
            "9"
        );

        StarTreeValues starTreeValues2 = getStarTreeValues(
            getSortedNumericMock(dimList3, docsWithField3),
            getSortedNumericMock(dimList4, docsWithField4),
            getSortedNumericMock(metricsList2, metricsWithField2),
            sf,
            "4"
        );
        builder = getStarTreeBuilder(sf, getWriteState(4), mapperService);
        Iterator<StarTreeDocument> starTreeDocumentIterator = builder.mergeStarTrees(List.of(starTreeValues, starTreeValues2));
        /**
         * Asserting following dim / metrics [ dim1, dim2 / Count [ metric] ]
         [0, 0] | [9]
         [0, null] | [8]
         [5, 5] | [5]
         [6, 6] | [6]
         [8, 8] | [8]
         [null, 7] | [7]
         [null, null] | [19]
         */
        int count = 0;
        while (starTreeDocumentIterator.hasNext()) {
            count++;
            StarTreeDocument starTreeDocument = starTreeDocumentIterator.next();
            if (starTreeDocument.dimensions[0] == null && starTreeDocument.dimensions[1] == null) {
                assertEquals(19L, (long) starTreeDocument.metrics[0]);
                assertEquals(7, count);
            } else if (starTreeDocument.dimensions[0] == null) {
                assertEquals(7L, starTreeDocument.metrics[0]);
            } else if (starTreeDocument.dimensions[1] == null) {
                assertEquals(8L, starTreeDocument.metrics[0]);
            } else if (starTreeDocument.dimensions[0] == 0) {
                assertEquals(9L, starTreeDocument.metrics[0]);
            } else {
                assertEquals(starTreeDocument.dimensions[1], starTreeDocument.metrics[0]);
            }
        }
        assertEquals(7, count);
        builder.build(starTreeDocumentIterator);
        validateStarTree(builder.getRootNode(), 2, 1, builder.getStarTreeDocuments());
    }

    public void testMergeFlowWithMissingDocsInSecondDim() throws IOException {
        List<Long> dimList2 = List.of(0L, 1L, 2L, 3L, 4L, 6L);
        List<Integer> docsWithField2 = List.of(0, 1, 2, 3, 4, 6);
        List<Long> dimList = List.of(0L, 1L, 2L, 3L, 4L, 5L, -1L);
        List<Integer> docsWithField = List.of(0, 1, 2, 3, 4, 5, 6);

        List<Long> metricsList = List.of(0L, 1L, 2L, 3L, 4L, 5L, 6L);
        List<Integer> metricsWithField = List.of(0, 1, 2, 3, 4, 5, 6);

        List<Long> dimList3 = List.of(5L, 6L, 8L, -1L);
        List<Integer> docsWithField3 = List.of(0, 1, 3, 4);
        List<Long> dimList4 = List.of(5L, 6L, 7L, 8L, -1L);
        List<Integer> docsWithField4 = List.of(0, 1, 2, 3, 4);

        List<Long> metricsList2 = List.of(5L, 6L, 7L, 8L, 9L);
        List<Integer> metricsWithField2 = List.of(0, 1, 2, 3, 4);

        StarTreeField sf = getStarTreeField(MetricStat.VALUE_COUNT);
        StarTreeValues starTreeValues = getStarTreeValues(
            getSortedNumericMock(dimList, docsWithField),
            getSortedNumericMock(dimList2, docsWithField2),
            getSortedNumericMock(metricsList, metricsWithField),
            sf,
            "6"
        );

        StarTreeValues starTreeValues2 = getStarTreeValues(
            getSortedNumericMock(dimList3, docsWithField3),
            getSortedNumericMock(dimList4, docsWithField4),
            getSortedNumericMock(metricsList2, metricsWithField2),
            sf,
            "4"
        );
        builder = getStarTreeBuilder(sf, getWriteState(4), mapperService);
        Iterator<StarTreeDocument> starTreeDocumentIterator = builder.mergeStarTrees(List.of(starTreeValues, starTreeValues2));
        /**
         * Asserting following dim / metrics [ dim1, dim2 / Count [ metric] ]
         [0, 0] | [0]
         [1, 1] | [1]
         [2, 2] | [2]
         [3, 3] | [3]
         [4, 4] | [4]
         [5, 5] | [5]
         [5, null] | [5]
         [6, 6] | [6]
         [8, 8] | [8]
         [null, 7] | [7]
         */
        int count = 0;
        while (starTreeDocumentIterator.hasNext()) {
            count++;
            StarTreeDocument starTreeDocument = starTreeDocumentIterator.next();
            if (starTreeDocument.dimensions[0] != null && starTreeDocument.dimensions[0] == 5) {
                assertEquals(starTreeDocument.dimensions[0], starTreeDocument.metrics[0]);
            } else {
                assertEquals(starTreeDocument.dimensions[1], starTreeDocument.metrics[0]);
            }
        }
        assertEquals(10, count);
        builder.build(starTreeDocumentIterator);
        validateStarTree(builder.getRootNode(), 2, 1, builder.getStarTreeDocuments());
    }

    public void testMergeFlowWithDocsMissingAtTheEnd() throws IOException {
        List<Long> dimList = List.of(0L, 1L, 2L, 3L, 4L);
        List<Integer> docsWithField = List.of(0, 1, 2, 3, 4);
        List<Long> dimList2 = List.of(0L, 1L, 2L, 3L, 4L, 5L, -1L);
        List<Integer> docsWithField2 = List.of(0, 1, 2, 3, 4, 5, 6);

        List<Long> metricsList = List.of(0L, 1L, 2L, 3L, 4L, 5L, 6L);
        List<Integer> metricsWithField = List.of(0, 1, 2, 3, 4, 5, 6);

        List<Long> dimList3 = List.of(5L, 6L, 8L, -1L);
        List<Integer> docsWithField3 = List.of(0, 1, 3, 4);
        List<Long> dimList4 = List.of(5L, 6L, 7L, 8L, -1L);
        List<Integer> docsWithField4 = List.of(0, 1, 2, 3, 4);

        List<Long> metricsList2 = List.of(5L, 6L, 7L, 8L, 9L);
        List<Integer> metricsWithField2 = List.of(0, 1, 2, 3, 4);

        StarTreeField sf = getStarTreeField(MetricStat.VALUE_COUNT);
        StarTreeValues starTreeValues = getStarTreeValues(
            getSortedNumericMock(dimList, docsWithField),
            getSortedNumericMock(dimList2, docsWithField2),
            getSortedNumericMock(metricsList, metricsWithField),
            sf,
            "6"
        );

        StarTreeValues starTreeValues2 = getStarTreeValues(
            getSortedNumericMock(dimList3, docsWithField3),
            getSortedNumericMock(dimList4, docsWithField4),
            getSortedNumericMock(metricsList2, metricsWithField2),
            sf,
            "4"
        );
        builder = getStarTreeBuilder(sf, writeState, mapperService);
        Iterator<StarTreeDocument> starTreeDocumentIterator = builder.mergeStarTrees(List.of(starTreeValues, starTreeValues2));
        /**
         * Asserting following dim / metrics [ dim1, dim2 / Count [ metric] ]
         [0, 0] | [0]
         [1, 1] | [1]
         [2, 2] | [2]
         [3, 3] | [3]
         [4, 4] | [4]
         [5, 5] | [5]
         [6, 6] | [6]
         [8, 8] | [8]
         [null, 5] | [5]
         [null, 7] | [7]
         */
        int count = 0;
        while (starTreeDocumentIterator.hasNext()) {
            count++;
            StarTreeDocument starTreeDocument = starTreeDocumentIterator.next();
            if (starTreeDocument.dimensions[0] == null) {
                assertTrue(List.of(5L, 7L).contains(starTreeDocument.dimensions[1]));
            }
            assertEquals(starTreeDocument.dimensions[1], starTreeDocument.metrics[0]);
        }
        assertEquals(10, count);
        builder.build(starTreeDocumentIterator);
        validateStarTree(builder.getRootNode(), 2, 1, builder.getStarTreeDocuments());
    }

    public void testMergeFlowWithEmptyFieldsInOneSegment() throws IOException {
        List<Long> dimList = List.of(0L, 1L, 2L, 3L, 4L);
        List<Integer> docsWithField = List.of(0, 1, 2, 3, 4);
        List<Long> dimList2 = List.of(0L, 1L, 2L, 3L, 4L, 5L, -1L);
        List<Integer> docsWithField2 = List.of(0, 1, 2, 3, 4, 5, 6);

        List<Long> metricsList = List.of(0L, 1L, 2L, 3L, 4L, 5L, 6L);
        List<Integer> metricsWithField = List.of(0, 1, 2, 3, 4, 5, 6);

        StarTreeField sf = getStarTreeField(MetricStat.VALUE_COUNT);
        StarTreeValues starTreeValues = getStarTreeValues(
            getSortedNumericMock(dimList, docsWithField),
            getSortedNumericMock(dimList2, docsWithField2),
            getSortedNumericMock(metricsList, metricsWithField),
            sf,
            "6"
        );

        StarTreeValues starTreeValues2 = getStarTreeValues(
            DocValues.emptySortedNumeric(),
            DocValues.emptySortedNumeric(),
            DocValues.emptySortedNumeric(),
            sf,
            "0"
        );
        builder = getStarTreeBuilder(sf, getWriteState(0), mapperService);
        Iterator<StarTreeDocument> starTreeDocumentIterator = builder.mergeStarTrees(List.of(starTreeValues, starTreeValues2));
        /**
         * Asserting following dim / metrics [ dim1, dim2 / Count [ metric] ]
         [0, 0] | [0]
         [1, 1] | [1]
         [2, 2] | [2]
         [3, 3] | [3]
         [4, 4] | [4]
         [null, 5] | [5]
         */
        int count = 0;
        while (starTreeDocumentIterator.hasNext()) {
            count++;
            StarTreeDocument starTreeDocument = starTreeDocumentIterator.next();
            if (starTreeDocument.dimensions[0] == null) {
                assertEquals(5L, (long) starTreeDocument.dimensions[1]);
            }
            assertEquals(starTreeDocument.dimensions[1], starTreeDocument.metrics[0]);
        }
        assertEquals(6, count);
        builder.build(starTreeDocumentIterator);
        validateStarTree(builder.getRootNode(), 2, 1, builder.getStarTreeDocuments());
    }

    public void testMergeFlowWithDuplicateDimensionValues() throws IOException {
        List<Long> dimList1 = new ArrayList<>(500);
        List<Integer> docsWithField1 = new ArrayList<>(500);
        for (int i = 0; i < 100; i++) {
            for (int j = 0; j < 5; j++) {
                dimList1.add((long) i);
                docsWithField1.add(i * 5 + j);
            }
        }

        List<Long> dimList2 = new ArrayList<>(500);
        List<Integer> docsWithField2 = new ArrayList<>(500);
        for (int i = 0; i < 100; i++) {
            for (int j = 0; j < 5; j++) {
                dimList2.add((long) i);
                docsWithField2.add(i * 5 + j);
            }
        }

        List<Long> dimList3 = new ArrayList<>(500);
        List<Integer> docsWithField3 = new ArrayList<>(500);
        for (int i = 0; i < 100; i++) {
            for (int j = 0; j < 5; j++) {
                dimList3.add((long) i);
                docsWithField3.add(i * 5 + j);
            }
        }

        List<Long> dimList4 = new ArrayList<>(500);
        List<Integer> docsWithField4 = new ArrayList<>(500);
        for (int i = 0; i < 100; i++) {
            for (int j = 0; j < 5; j++) {
                dimList4.add((long) i);
                docsWithField4.add(i * 5 + j);
            }
        }

        List<Long> metricsList = new ArrayList<>(100);
        List<Integer> metricsWithField = new ArrayList<>(100);
        for (int i = 0; i < 500; i++) {
            metricsList.add(getLongFromDouble(i * 10.0));
            metricsWithField.add(i);
        }

        StarTreeField sf = getStarTreeField(1);
        StarTreeValues starTreeValues = getStarTreeValues(
            dimList1,
            docsWithField1,
            dimList2,
            docsWithField2,
            dimList3,
            docsWithField3,
            dimList4,
            docsWithField4,
            metricsList,
            metricsWithField,
            sf
        );

        StarTreeValues starTreeValues2 = getStarTreeValues(
            dimList1,
            docsWithField1,
            dimList2,
            docsWithField2,
            dimList3,
            docsWithField3,
            dimList4,
            docsWithField4,
            metricsList,
            metricsWithField,
            sf
        );
        builder = getStarTreeBuilder(sf, writeState, mapperService);
        builder.build(builder.mergeStarTrees(List.of(starTreeValues, starTreeValues2)));
        List<StarTreeDocument> starTreeDocuments = builder.getStarTreeDocuments();
        assertEquals(401, starTreeDocuments.size());
        int count = 0;
        double sum = 0;
        /**
         401 docs get generated
         [0, 0, 0, 0] | [200.0]
         [1, 1, 1, 1] | [700.0]
         [2, 2, 2, 2] | [1200.0]
         [3, 3, 3, 3] | [1700.0]
         [4, 4, 4, 4] | [2200.0]
         .....
         [null, null, null, 99] | [49700.0]
         [null, null, null, null] | [2495000.0]
         */
        for (StarTreeDocument starTreeDocument : starTreeDocuments) {
            if (starTreeDocument.dimensions[3] == null) {
                assertEquals(sum, starTreeDocument.metrics[0]);
            } else {
                if (starTreeDocument.dimensions[0] != null) {
                    sum += (double) starTreeDocument.metrics[0];
                }
                assertEquals(starTreeDocument.dimensions[3] * 500 + 200.0, starTreeDocument.metrics[0]);
            }
            count++;
        }
        assertEquals(401, count);
        validateStarTree(builder.getRootNode(), 4, sf.getStarTreeConfig().maxLeafDocs(), builder.getStarTreeDocuments());
    }

    public void testMergeFlowWithMaxLeafDocs() throws IOException {
        List<Long> dimList1 = new ArrayList<>(500);
        List<Integer> docsWithField1 = new ArrayList<>(500);

        for (int i = 0; i < 20; i++) {
            for (int j = 0; j < 20; j++) {
                dimList1.add((long) i);
                docsWithField1.add(i * 20 + j);
            }
        }
        for (int i = 80; i < 100; i++) {
            for (int j = 0; j < 5; j++) {
                dimList1.add((long) i);
                docsWithField1.add(i * 5 + j);
            }
        }
        List<Long> dimList3 = new ArrayList<>(500);
        List<Integer> docsWithField3 = new ArrayList<>(500);
        for (int i = 0; i < 100; i++) {
            for (int j = 0; j < 5; j++) {
                dimList3.add((long) i);
                docsWithField3.add(i * 5 + j);
            }
        }
        List<Long> dimList2 = new ArrayList<>(500);
        List<Integer> docsWithField2 = new ArrayList<>(500);
        for (int i = 0; i < 10; i++) {
            for (int j = 0; j < 50; j++) {
                dimList2.add((long) i);
                docsWithField2.add(i * 50 + j);
            }
        }

        List<Long> dimList4 = new ArrayList<>(500);
        List<Integer> docsWithField4 = new ArrayList<>(500);
        for (int i = 0; i < 100; i++) {
            for (int j = 0; j < 5; j++) {
                dimList4.add((long) i);
                docsWithField4.add(i * 5 + j);
            }
        }

        List<Long> metricsList = new ArrayList<>(100);
        List<Integer> metricsWithField = new ArrayList<>(100);
        for (int i = 0; i < 500; i++) {
            metricsList.add(getLongFromDouble(i * 10.0));
            metricsWithField.add(i);
        }

        StarTreeField sf = getStarTreeField(3);
        StarTreeValues starTreeValues = getStarTreeValues(
            dimList1,
            docsWithField1,
            dimList2,
            docsWithField2,
            dimList3,
            docsWithField3,
            dimList4,
            docsWithField4,
            metricsList,
            metricsWithField,
            sf
        );

        StarTreeValues starTreeValues2 = getStarTreeValues(
            dimList1,
            docsWithField1,
            dimList2,
            docsWithField2,
            dimList3,
            docsWithField3,
            dimList4,
            docsWithField4,
            metricsList,
            metricsWithField,
            sf
        );

        builder = getStarTreeBuilder(sf, writeState, mapperService);
        builder.build(builder.mergeStarTrees(List.of(starTreeValues, starTreeValues2)));
        List<StarTreeDocument> starTreeDocuments = builder.getStarTreeDocuments();
        /**
         635 docs get generated
         [0, 0, 0, 0] | [200.0]
         [1, 1, 1, 1] | [700.0]
         [2, 2, 2, 2] | [1200.0]
         [3, 3, 3, 3] | [1700.0]
         [4, 4, 4, 4] | [2200.0]
         .....
         [null, null, null, 99] | [49700.0]
         .....
         [null, null, null, null] | [2495000.0]
         */
        assertEquals(635, starTreeDocuments.size());
        validateStarTree(builder.getRootNode(), 4, sf.getStarTreeConfig().maxLeafDocs(), builder.getStarTreeDocuments());
    }

    private StarTreeValues getStarTreeValues(
        List<Long> dimList1,
        List<Integer> docsWithField1,
        List<Long> dimList2,
        List<Integer> docsWithField2,
        List<Long> dimList3,
        List<Integer> docsWithField3,
        List<Long> dimList4,
        List<Integer> docsWithField4,
        List<Long> metricsList,
        List<Integer> metricsWithField,
        StarTreeField sf
    ) {
        SortedNumericDocValues d1sndv = getSortedNumericMock(dimList1, docsWithField1);
        SortedNumericDocValues d2sndv = getSortedNumericMock(dimList2, docsWithField2);
        SortedNumericDocValues d3sndv = getSortedNumericMock(dimList3, docsWithField3);
        SortedNumericDocValues d4sndv = getSortedNumericMock(dimList4, docsWithField4);
        SortedNumericDocValues m1sndv = getSortedNumericMock(metricsList, metricsWithField);
        Map<String, DocIdSetIterator> dimDocIdSetIterators = Map.of("field1", d1sndv, "field3", d2sndv, "field5", d3sndv, "field8", d4sndv);
        Map<String, DocIdSetIterator> metricDocIdSetIterators = Map.of("field2", m1sndv);
        StarTreeValues starTreeValues = new StarTreeValues(sf, null, dimDocIdSetIterators, metricDocIdSetIterators, getAttributes(500));
        return starTreeValues;
    }

    public void testMergeFlowWithDuplicateDimensionValueWithMaxLeafDocs() throws IOException {
        List<Long> dimList1 = new ArrayList<>(500);
        List<Integer> docsWithField1 = new ArrayList<>(500);

        for (int i = 0; i < 20; i++) {
            for (int j = 0; j < 20; j++) {
                dimList1.add((long) i);
                docsWithField1.add(i * 20 + j);
            }
        }
        for (int i = 80; i < 100; i++) {
            for (int j = 0; j < 5; j++) {
                dimList1.add((long) i);
                docsWithField1.add(i * 5 + j);
            }
        }
        List<Long> dimList3 = new ArrayList<>(500);
        List<Integer> docsWithField3 = new ArrayList<>(500);
        for (int i = 0; i < 100; i++) {
            for (int j = 0; j < 5; j++) {
                dimList3.add((long) i);
                docsWithField3.add(i * 5 + j);
            }
        }
        List<Long> dimList2 = new ArrayList<>(500);
        List<Integer> docsWithField2 = new ArrayList<>(500);
        for (int i = 0; i < 500; i++) {
            dimList2.add((long) 1);
            docsWithField2.add(i);
        }

        List<Long> dimList4 = new ArrayList<>(500);
        List<Integer> docsWithField4 = new ArrayList<>(500);
        for (int i = 0; i < 100; i++) {
            for (int j = 0; j < 5; j++) {
                dimList4.add((long) i);
                docsWithField4.add(i * 5 + j);
            }
        }

        List<Long> metricsList = new ArrayList<>(100);
        List<Integer> metricsWithField = new ArrayList<>(100);
        for (int i = 0; i < 500; i++) {
            metricsList.add(getLongFromDouble(i * 10.0));
            metricsWithField.add(i);
        }

        StarTreeField sf = getStarTreeField(3);
        StarTreeValues starTreeValues = getStarTreeValues(
            dimList1,
            docsWithField1,
            dimList2,
            docsWithField2,
            dimList3,
            docsWithField3,
            dimList4,
            docsWithField4,
            metricsList,
            metricsWithField,
            sf
        );

        StarTreeValues starTreeValues2 = getStarTreeValues(
            dimList1,
            docsWithField1,
            dimList2,
            docsWithField2,
            dimList3,
            docsWithField3,
            dimList4,
            docsWithField4,
            metricsList,
            metricsWithField,
            sf
        );
        builder = getStarTreeBuilder(sf, writeState, mapperService);
        builder.build(builder.mergeStarTrees(List.of(starTreeValues, starTreeValues2)));
        List<StarTreeDocument> starTreeDocuments = builder.getStarTreeDocuments();
        assertEquals(401, starTreeDocuments.size());
        validateStarTree(builder.getRootNode(), 4, sf.getStarTreeConfig().maxLeafDocs(), builder.getStarTreeDocuments());
    }

    public static long getLongFromDouble(double value) {
        return Double.doubleToLongBits(value);
    }

    public void testMergeFlowWithMaxLeafDocsAndStarTreeNodesAssertion() throws IOException {
        List<Long> dimList1 = new ArrayList<>(500);
        List<Integer> docsWithField1 = new ArrayList<>(500);
        Map<Integer, Map<Long, Double>> expectedDimToValueMap = new HashMap<>();
        Map<Long, Double> dimValueMap = new HashMap<>();
        for (int i = 0; i < 20; i++) {
            for (int j = 0; j < 20; j++) {
                dimList1.add((long) i);
                docsWithField1.add(i * 20 + j);
            }
            // metric = no of docs * 10.0
            dimValueMap.put((long) i, 200.0);
        }
        for (int i = 80; i < 100; i++) {
            for (int j = 0; j < 5; j++) {
                dimList1.add((long) i);
                docsWithField1.add(i * 5 + j);
            }
            // metric = no of docs * 10.0
            dimValueMap.put((long) i, 50.0);
        }
        dimValueMap.put(Long.MAX_VALUE, 5000.0);
        expectedDimToValueMap.put(0, dimValueMap);
        dimValueMap = new HashMap<>();
        List<Long> dimList3 = new ArrayList<>(500);
        List<Integer> docsWithField3 = new ArrayList<>(500);
        for (int i = 0; i < 500; i++) {
            dimList3.add((long) 1);
            docsWithField3.add(i);
            dimValueMap.put((long) i, 10.0);
        }
        dimValueMap.put(Long.MAX_VALUE, 5000.0);
        expectedDimToValueMap.put(2, dimValueMap);
        dimValueMap = new HashMap<>();
        List<Long> dimList2 = new ArrayList<>(500);
        List<Integer> docsWithField2 = new ArrayList<>(500);
        for (int i = 0; i < 500; i++) {
            dimList2.add((long) i);
            docsWithField2.add(i);
            dimValueMap.put((long) i, 10.0);
        }
        dimValueMap.put(Long.MAX_VALUE, 200.0);
        expectedDimToValueMap.put(1, dimValueMap);
        dimValueMap = new HashMap<>();
        List<Long> dimList4 = new ArrayList<>(500);
        List<Integer> docsWithField4 = new ArrayList<>(500);
        for (int i = 0; i < 500; i++) {
            dimList4.add((long) 1);
            docsWithField4.add(i);
            dimValueMap.put((long) i, 10.0);
        }
        dimValueMap.put(Long.MAX_VALUE, 5000.0);
        expectedDimToValueMap.put(3, dimValueMap);
        List<Long> metricsList = new ArrayList<>(100);
        List<Integer> metricsWithField = new ArrayList<>(100);
        for (int i = 0; i < 500; i++) {
            metricsList.add(getLongFromDouble(10.0));
            metricsWithField.add(i);
        }

        StarTreeField sf = getStarTreeField(10);
        StarTreeValues starTreeValues = getStarTreeValues(
            dimList1,
            docsWithField1,
            dimList2,
            docsWithField2,
            dimList3,
            docsWithField3,
            dimList4,
            docsWithField4,
            metricsList,
            metricsWithField,
            sf
        );

        StarTreeValues starTreeValues2 = getStarTreeValues(
            dimList1,
            docsWithField1,
            dimList2,
            docsWithField2,
            dimList3,
            docsWithField3,
            dimList4,
            docsWithField4,
            metricsList,
            metricsWithField,
            sf
        );
        builder = getStarTreeBuilder(sf, writeState, mapperService);
        builder.build(builder.mergeStarTrees(List.of(starTreeValues, starTreeValues2)));
        List<StarTreeDocument> starTreeDocuments = builder.getStarTreeDocuments();
        Map<Integer, Map<Long, Integer>> dimValueToDocIdMap = new HashMap<>();
        traverseStarTree(builder.rootNode, dimValueToDocIdMap, true);
        for (Map.Entry<Integer, Map<Long, Integer>> entry : dimValueToDocIdMap.entrySet()) {
            int dimId = entry.getKey();
            if (dimId == -1) continue;
            Map<Long, Double> map = expectedDimToValueMap.get(dimId);
            for (Map.Entry<Long, Integer> dimValueToDocIdEntry : entry.getValue().entrySet()) {
                long dimValue = dimValueToDocIdEntry.getKey();
                int docId = dimValueToDocIdEntry.getValue();
                assertEquals(map.get(dimValue) * 2, starTreeDocuments.get(docId).metrics[0]);
            }
        }
        assertEquals(1041, starTreeDocuments.size());
        validateStarTree(builder.getRootNode(), 4, sf.getStarTreeConfig().maxLeafDocs(), builder.getStarTreeDocuments());
    }

    private static StarTreeField getStarTreeField(int maxLeafDocs) {
        Dimension d1 = new NumericDimension("field1");
        Dimension d2 = new NumericDimension("field3");
        Dimension d3 = new NumericDimension("field5");
        Dimension d4 = new NumericDimension("field8");
        List<Dimension> dims = List.of(d1, d2, d3, d4);
        Metric m1 = new Metric("field2", List.of(MetricStat.SUM));
        List<Metric> metrics = List.of(m1);
        StarTreeFieldConfiguration c = new StarTreeFieldConfiguration(
            maxLeafDocs,
            new HashSet<>(),
            StarTreeFieldConfiguration.StarTreeBuildMode.OFF_HEAP
        );
        StarTreeField sf = new StarTreeField("sf", dims, metrics, c);
        return sf;
    }

    private void traverseStarTree(TreeNode root, Map<Integer, Map<Long, Integer>> dimValueToDocIdMap, boolean traverStarNodes) {
        TreeNode starTree = root;
        // Use BFS to traverse the star tree
        Queue<TreeNode> queue = new ArrayDeque<>();
        queue.add(starTree);
        int currentDimensionId = -1;
        TreeNode starTreeNode;
        List<Integer> docIds = new ArrayList<>();
        while ((starTreeNode = queue.poll()) != null) {
            int dimensionId = starTreeNode.dimensionId;
            if (dimensionId > currentDimensionId) {
                currentDimensionId = dimensionId;
            }

            // store aggregated document of the node
            int docId = starTreeNode.aggregatedDocId;
            Map<Long, Integer> map = dimValueToDocIdMap.getOrDefault(dimensionId, new HashMap<>());
            if (starTreeNode.isStarNode) {
                map.put(Long.MAX_VALUE, docId);
            } else {
                map.put(starTreeNode.dimensionValue, docId);
            }
            dimValueToDocIdMap.put(dimensionId, map);

            if (starTreeNode.children != null && (!traverStarNodes || starTreeNode.isStarNode)) {
                Iterator<TreeNode> childrenIterator = starTreeNode.children.values().iterator();
                while (childrenIterator.hasNext()) {
                    TreeNode childNode = childrenIterator.next();
                    queue.add(childNode);
                }
            }
        }
    }

    public void testMergeFlow() throws IOException {
        List<Long> dimList1 = new ArrayList<>(1000);
        List<Integer> docsWithField1 = new ArrayList<>(1000);
        for (int i = 0; i < 1000; i++) {
            dimList1.add((long) i);
            docsWithField1.add(i);
        }

        List<Long> dimList2 = new ArrayList<>(1000);
        List<Integer> docsWithField2 = new ArrayList<>(1000);
        for (int i = 0; i < 1000; i++) {
            dimList2.add((long) i);
            docsWithField2.add(i);
        }

        List<Long> dimList3 = new ArrayList<>(1000);
        List<Integer> docsWithField3 = new ArrayList<>(1000);
        for (int i = 0; i < 1000; i++) {
            dimList3.add((long) i);
            docsWithField3.add(i);
        }

        List<Long> dimList4 = new ArrayList<>(1000);
        List<Integer> docsWithField4 = new ArrayList<>(1000);
        for (int i = 0; i < 1000; i++) {
            dimList4.add((long) i);
            docsWithField4.add(i);
        }

        List<Long> dimList5 = new ArrayList<>(1000);
        List<Integer> docsWithField5 = new ArrayList<>(1000);
        for (int i = 0; i < 1000; i++) {
            dimList5.add((long) i);
            docsWithField5.add(i);
        }

        List<Long> metricsList = new ArrayList<>(1000);
        List<Integer> metricsWithField = new ArrayList<>(1000);
        for (int i = 0; i < 1000; i++) {
            metricsList.add(getLongFromDouble(i * 10.0));
            metricsWithField.add(i);
        }

        Dimension d1 = new NumericDimension("field1");
        Dimension d2 = new NumericDimension("field3");
        Dimension d3 = new NumericDimension("field5");
        Dimension d4 = new NumericDimension("field8");
        // Dimension d5 = new NumericDimension("field5");
        Metric m1 = new Metric("field2", List.of(MetricStat.SUM));
        List<Dimension> dims = List.of(d1, d2, d3, d4);
        List<Metric> metrics = List.of(m1);
        StarTreeFieldConfiguration c = new StarTreeFieldConfiguration(
            1,
            new HashSet<>(),
            StarTreeFieldConfiguration.StarTreeBuildMode.ON_HEAP
        );
        StarTreeField sf = new StarTreeField("sf", dims, metrics, c);
        SortedNumericDocValues d1sndv = getSortedNumericMock(dimList1, docsWithField1);
        SortedNumericDocValues d2sndv = getSortedNumericMock(dimList2, docsWithField2);
        SortedNumericDocValues d3sndv = getSortedNumericMock(dimList3, docsWithField3);
        SortedNumericDocValues d4sndv = getSortedNumericMock(dimList4, docsWithField4);
        SortedNumericDocValues m1sndv = getSortedNumericMock(metricsList, metricsWithField);
        Map<String, DocIdSetIterator> dimDocIdSetIterators = Map.of("field1", d1sndv, "field3", d2sndv, "field5", d3sndv, "field8", d4sndv);
        Map<String, DocIdSetIterator> metricDocIdSetIterators = Map.of("field2", m1sndv);
        StarTreeValues starTreeValues = new StarTreeValues(sf, null, dimDocIdSetIterators, metricDocIdSetIterators, getAttributes(1000));

        SortedNumericDocValues f2d1sndv = getSortedNumericMock(dimList1, docsWithField1);
        SortedNumericDocValues f2d2sndv = getSortedNumericMock(dimList2, docsWithField2);
        SortedNumericDocValues f2d3sndv = getSortedNumericMock(dimList3, docsWithField3);
        SortedNumericDocValues f2d4sndv = getSortedNumericMock(dimList4, docsWithField4);
        SortedNumericDocValues f2m1sndv = getSortedNumericMock(metricsList, metricsWithField);
        Map<String, DocIdSetIterator> f2dimDocIdSetIterators = Map.of(
            "field1",
            f2d1sndv,
            "field3",
            f2d2sndv,
            "field5",
            f2d3sndv,
            "field8",
            f2d4sndv
        );
        Map<String, DocIdSetIterator> f2metricDocIdSetIterators = Map.of("field2", f2m1sndv);
        StarTreeValues starTreeValues2 = new StarTreeValues(
            sf,
            null,
            f2dimDocIdSetIterators,
            f2metricDocIdSetIterators,
            getAttributes(1000)
        );

        builder = getStarTreeBuilder(sf, writeState, mapperService);
        Iterator<StarTreeDocument> starTreeDocumentIterator = builder.mergeStarTrees(List.of(starTreeValues, starTreeValues2));
        /**
         [0, 0, 0, 0] | [0.0]
         [1, 1, 1, 1] | [20.0]
         [2, 2, 2, 2] | [40.0]
         [3, 3, 3, 3] | [60.0]
         [4, 4, 4, 4] | [80.0]
         [5, 5, 5, 5] | [100.0]
         ...
         [999, 999, 999, 999] | [19980.0]
         */
        for (StarTreeDocument starTreeDocument : builder.getStarTreeDocuments()) {
            assertEquals(starTreeDocument.dimensions[0] * 20.0, starTreeDocument.metrics[0]);
        }
        builder.build(starTreeDocumentIterator);

        // Validate the star tree structure
        validateStarTree(builder.getRootNode(), 4, 1, builder.getStarTreeDocuments());
    }

    private void validateStarTree(TreeNode root, int totalDimensions, int maxLeafDocuments, List<StarTreeDocument> starTreeDocuments) {
        Queue<Object[]> queue = new LinkedList<>();
        queue.offer(new Object[] { root, false });
        while (!queue.isEmpty()) {
            Object[] current = queue.poll();
            TreeNode node = (TreeNode) current[0];
            boolean currentIsStarNode = (boolean) current[1];

            assertNotNull(node);

            // assert dimensions
            if (node.dimensionId != TreeNode.ALL) {
                assertTrue(node.dimensionId >= 0 && node.dimensionId < totalDimensions);
            }
            if (node.children != null && !node.children.isEmpty()) {
                assertEquals(node.dimensionId + 1, node.childDimensionId);
                assertTrue(node.childDimensionId < totalDimensions);
                TreeNode starNode = null;
                Object[] nonStarNodeCumulativeMetrics = getMetrics(starTreeDocuments);
                for (Map.Entry<Long, TreeNode> entry : node.children.entrySet()) {
                    Long childDimensionValue = entry.getKey();
                    TreeNode child = entry.getValue();
                    Object[] currMetrics = getMetrics(starTreeDocuments);
                    if (!child.isStarNode) {
                        // Validate dimension values in documents
                        for (int i = child.startDocId; i < child.endDocId; i++) {
                            StarTreeDocument doc = starTreeDocuments.get(i);
                            int j = 0;
                            addMetrics(doc, currMetrics, j);
                            if (!child.isStarNode) {
                                Long dimension = doc.dimensions[child.dimensionId];
                                assertEquals(childDimensionValue, dimension);
                                if (dimension != null) {
                                    assertEquals(child.dimensionValue, (long) dimension);
                                } else {
                                    // TODO : fix this ?
                                    assertEquals(child.dimensionValue, TreeNode.ALL);
                                }
                            }
                        }
                        Object[] aggregatedMetrics = starTreeDocuments.get(child.aggregatedDocId).metrics;
                        int j = 0;
                        for (Object metric : currMetrics) {
                            /*
                             * TODO : refactor this to handle any data type
                             */
                            if (metric instanceof Double) {
                                nonStarNodeCumulativeMetrics[j] = (double) nonStarNodeCumulativeMetrics[j] + (double) metric;
                                assertEquals((Double) metric, (Double) aggregatedMetrics[j], 0);
                            } else if (metric instanceof Long) {
                                nonStarNodeCumulativeMetrics[j] = (long) nonStarNodeCumulativeMetrics[j] + (long) metric;
                                assertEquals((long) metric, (long) aggregatedMetrics[j]);
                            } else if (metric instanceof Float) {
                                nonStarNodeCumulativeMetrics[j] = (float) nonStarNodeCumulativeMetrics[j] + (float) metric;
                                assertEquals((float) metric, (float) aggregatedMetrics[j], 0);
                            }
                            j++;
                        }
                        queue.offer(new Object[] { child, false });
                    } else {
                        starNode = child;
                    }
                }
                // Add star node to queue
                if (starNode != null) {
                    Object[] starNodeMetrics = getMetrics(starTreeDocuments);
                    for (int i = starNode.startDocId; i < starNode.endDocId; i++) {
                        StarTreeDocument doc = starTreeDocuments.get(i);
                        int j = 0;
                        addMetrics(doc, starNodeMetrics, j);
                    }
                    int j = 0;
                    Object[] aggregatedMetrics = starTreeDocuments.get(starNode.aggregatedDocId).metrics;
                    for (Object nonStarNodeCumulativeMetric : nonStarNodeCumulativeMetrics) {
                        assertEquals(nonStarNodeCumulativeMetric, starNodeMetrics[j]);
                        assertEquals(starNodeMetrics[j], aggregatedMetrics[j]);
                        /*
                         * TODO : refactor this to handle any data type
                         */
                        if (nonStarNodeCumulativeMetric instanceof Double) {
                            assertEquals((double) nonStarNodeCumulativeMetric, (double) starNodeMetrics[j], 0);
                            assertEquals((double) nonStarNodeCumulativeMetric, (double) aggregatedMetrics[j], 0);
                        } else if (nonStarNodeCumulativeMetric instanceof Long) {
                            assertEquals((long) nonStarNodeCumulativeMetric, (long) starNodeMetrics[j]);
                            assertEquals((long) nonStarNodeCumulativeMetric, (long) aggregatedMetrics[j]);
                        } else if (nonStarNodeCumulativeMetric instanceof Float) {
                            assertEquals((float) nonStarNodeCumulativeMetric, (float) starNodeMetrics[j], 0);
                            assertEquals((float) nonStarNodeCumulativeMetric, (float) aggregatedMetrics[j], 0);
                        }

                        j++;
                    }
                    assertEquals(-1L, starNode.dimensionValue);
                    queue.offer(new Object[] { starNode, true });
                }
            } else {
                assertTrue(node.endDocId - node.startDocId <= maxLeafDocuments);
            }

            if (currentIsStarNode) {
                StarTreeDocument prevDoc = null;
                int docCount = 0;
                int docId = node.startDocId;
                int dimensionId = node.dimensionId;

                while (docId < node.endDocId) {
                    StarTreeDocument currentDoc = starTreeDocuments.get(docId);
                    docCount++;

                    // Verify that the dimension at 'dimensionId' is set to STAR_IN_DOC_VALUES_INDEX
                    assertNull(currentDoc.dimensions[dimensionId]);

                    // Verify sorting of documents
                    if (prevDoc != null) {
                        assertTrue(compareDocuments(prevDoc, currentDoc, dimensionId + 1, totalDimensions) <= 0);
                    }
                    prevDoc = currentDoc;
                    docId++;
                }

                // Verify that the number of generated star documents matches the range in the star node
                assertEquals(node.endDocId - node.startDocId, docCount);
            }
        }
    }

    /**
     * TODO : refactor this to handle any data type
     */
    private static void addMetrics(StarTreeDocument doc, Object[] currMetrics, int j) {
        for (Object metric : doc.metrics) {
            if (metric instanceof Double) {
                currMetrics[j] = (double) currMetrics[j] + (double) metric;
            } else if (metric instanceof Long) {
                currMetrics[j] = (long) currMetrics[j] + (long) metric;
            } else if (metric instanceof Float) {
                currMetrics[j] = (float) currMetrics[j] + (float) metric;
            }
            j++;
        }
    }

    private static Object[] getMetrics(List<StarTreeDocument> starTreeDocuments) {
        Object[] nonStarNodeCumulativeMetrics = new Object[starTreeDocuments.get(0).metrics.length];
        for (int i = 0; i < nonStarNodeCumulativeMetrics.length; i++) {
            if (starTreeDocuments.get(0).metrics[i] instanceof Long) {
                nonStarNodeCumulativeMetrics[i] = 0L;
            } else if (starTreeDocuments.get(0).metrics[i] instanceof Double) {
                nonStarNodeCumulativeMetrics[i] = 0.0;
            } else if (starTreeDocuments.get(0).metrics[i] instanceof Float) {
                nonStarNodeCumulativeMetrics[i] = 0.0f;
            }
        }
        return nonStarNodeCumulativeMetrics;
    }

    private int compareDocuments(StarTreeDocument doc1, StarTreeDocument doc2, int startDim, int endDim) {
        for (int i = startDim; i < endDim; i++) {
            Long val1 = doc1.dimensions[i];
            Long val2 = doc2.dimensions[i];

            if (!Objects.equals(val1, val2)) {
                if (val1 == null) return 1;
                if (val2 == null) return -1;
                return Long.compare(val1, val2);
            }
        }
        return 0;
    }

    Map<String, String> getAttributes(int numSegmentDocs) {
        return Map.of(String.valueOf(NUM_SEGMENT_DOCS), String.valueOf(numSegmentDocs));
    }

    private static StarTreeField getStarTreeField(MetricStat count) {
        Dimension d1 = new NumericDimension("field1");
        Dimension d2 = new NumericDimension("field3");
        Metric m1 = new Metric("field2", List.of(count));
        List<Dimension> dims = List.of(d1, d2);
        List<Metric> metrics = List.of(m1);
        StarTreeFieldConfiguration c = new StarTreeFieldConfiguration(
            1000,
            new HashSet<>(),
            StarTreeFieldConfiguration.StarTreeBuildMode.ON_HEAP
        );
        return new StarTreeField("sf", dims, metrics, c);
    }

    private Long getLongFromDouble(Double num) {
        if (num == null) {
            return null;
        }
        return NumericUtils.doubleToSortableLong(num);
    }

    SortedNumericDocValues getSortedNumericMock(List<Long> dimList, List<Integer> docsWithField) {
        return new SortedNumericDocValues() {
            int index = -1;

            @Override
            public long nextValue() {
                return dimList.get(index);
            }

            @Override
            public int docValueCount() {
                return 0;
            }

            @Override
            public boolean advanceExact(int target) {
                return false;
            }

            @Override
            public int docID() {
                return index;
            }

            @Override
            public int nextDoc() {
                if (index == docsWithField.size() - 1) {
                    return NO_MORE_DOCS;
                }
                index++;
                return docsWithField.get(index);
            }

            @Override
            public int advance(int target) {
                return 0;
            }

            @Override
            public long cost() {
                return 0;
            }
        };
    }

    @Override
    public void tearDown() throws Exception {
        super.tearDown();
        if (builder != null) {
            builder.close();
        }
        directory.close();
    }
}<|MERGE_RESOLUTION|>--- conflicted
+++ resolved
@@ -92,13 +92,9 @@
         metrics = List.of(
             new Metric("field2", List.of(MetricStat.SUM)),
             new Metric("field4", List.of(MetricStat.SUM)),
-<<<<<<< HEAD
-            new Metric("field6", List.of(MetricStat.VALUE_COUNT))
-=======
-            new Metric("field6", List.of(MetricStat.COUNT)),
+            new Metric("field6", List.of(MetricStat.VALUE_COUNT)),
             new Metric("field9", List.of(MetricStat.MIN)),
             new Metric("field10", List.of(MetricStat.MAX))
->>>>>>> 9661e8db
         );
 
         DocValuesProducer docValuesProducer = mock(DocValuesProducer.class);
