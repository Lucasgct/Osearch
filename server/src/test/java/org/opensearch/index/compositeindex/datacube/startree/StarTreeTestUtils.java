--- conflicted
+++ resolved
@@ -58,16 +58,11 @@
 
             int dimIndex = 0;
             for (int i = 0; i < dimensionsSplitOrder.size(); i++) {
-<<<<<<< HEAD
                 Dimension dimension = dimensionsSplitOrder.get(i);
                 for (String name : dimension.getDimensionFieldsNames()) {
-                    dimensionReaders[dimIndex] = new SequentialDocValuesIterator(starTreeValues.getDimensionDocIdSetIterator(name));
+                    dimensionReaders[dimIndex] = new SequentialDocValuesIterator(starTreeValues.getDimensionValuesIterator(name));
                     dimIndex++;
                 }
-=======
-                String dimension = dimensionsSplitOrder.get(i).getField();
-                dimensionReaders[i] = new SequentialDocValuesIterator(starTreeValues.getDimensionValuesIterator(dimension));
->>>>>>> 12dadcf2
             }
 
             List<SequentialDocValuesIterator> metricReaders = new ArrayList<>();
