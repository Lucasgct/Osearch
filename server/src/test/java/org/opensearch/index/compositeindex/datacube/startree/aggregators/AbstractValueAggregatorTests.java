--- conflicted
+++ resolved
@@ -61,17 +61,9 @@
 
     public void testGetInitialAggregatedValueForSegmentDocValue() {
         long randomLong = randomLong();
-<<<<<<< HEAD
-        assertEquals(aggregator.toStarTreeNumericTypeValue(randomLong), aggregator.getInitialAggregatedValueForSegmentDocValue(randomLong));
-=======
-        if (aggregator instanceof CountValueAggregator) {
-            assertEquals(CountValueAggregator.DEFAULT_INITIAL_VALUE, aggregator.getInitialAggregatedValueForSegmentDocValue(randomLong()));
-        } else {
-            assertEquals(
-                starTreeNumericType.getDoubleValue(randomLong),
-                aggregator.getInitialAggregatedValueForSegmentDocValue(randomLong)
-            );
-        }
->>>>>>> 01184dec
+        assertEquals(
+            starTreeNumericType.getDoubleValue(randomLong),
+            aggregator.getInitialAggregatedValueForSegmentDocValue(randomLong)
+        );
     }
 }