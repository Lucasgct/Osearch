/*
 * SPDX-License-Identifier: Apache-2.0
 *
 * The OpenSearch Contributors require contributions made to
 * this file be licensed under the Apache-2.0 license or a
 * compatible open source license.
 */

/*
 * Licensed to Elasticsearch under one or more contributor
 * license agreements. See the NOTICE file distributed with
 * this work for additional information regarding copyright
 * ownership. Elasticsearch licenses this file to you under
 * the Apache License, Version 2.0 (the "License"); you may
 * not use this file except in compliance with the License.
 * You may obtain a copy of the License at
 *
 *     http://www.apache.org/licenses/LICENSE-2.0
 *
 * Unless required by applicable law or agreed to in writing,
 * software distributed under the License is distributed on an
 * "AS IS" BASIS, WITHOUT WARRANTIES OR CONDITIONS OF ANY
 * KIND, either express or implied.  See the License for the
 * specific language governing permissions and limitations
 * under the License.
 */

/*
 * Modifications Copyright OpenSearch Contributors. See
 * GitHub history for details.
 */

package org.opensearch.index.mapper;

import org.apache.lucene.document.DoubleRange;
import org.apache.lucene.document.FloatRange;
import org.apache.lucene.document.InetAddressPoint;
import org.apache.lucene.document.InetAddressRange;
import org.apache.lucene.document.IntRange;
import org.apache.lucene.document.LongRange;
import org.apache.lucene.queries.BinaryDocValuesRangeQuery;
import org.apache.lucene.search.IndexOrDocValuesQuery;
import org.apache.lucene.search.MatchNoDocsQuery;
import org.apache.lucene.search.Query;
import org.apache.lucene.util.BytesRef;
import org.opensearch.OpenSearchParseException;
import org.opensearch.Version;
import org.opensearch.cluster.metadata.IndexMetadata;
import org.opensearch.common.geo.ShapeRelation;
import org.opensearch.common.network.InetAddresses;
import org.opensearch.common.settings.Settings;
import org.opensearch.common.time.DateFormatter;
import org.opensearch.common.util.BigArrays;
import org.opensearch.common.util.FeatureFlags;
import org.opensearch.index.IndexSettings;
import org.opensearch.index.mapper.DateFieldMapper.DateFieldType;
import org.opensearch.index.mapper.RangeFieldMapper.RangeFieldType;
import org.opensearch.index.query.QueryShardContext;
import org.opensearch.index.query.QueryShardException;
import org.opensearch.search.approximate.ApproximateScoreQuery;
import org.opensearch.test.IndexSettingsModule;
import org.joda.time.DateTime;
import org.junit.Before;

import java.io.IOException;
import java.net.InetAddress;
import java.util.Collections;
import java.util.Map;

import static org.hamcrest.CoreMatchers.is;
import static org.hamcrest.Matchers.containsString;
import static org.hamcrest.Matchers.instanceOf;
import static org.junit.Assume.assumeThat;

public class RangeFieldTypeTests extends FieldTypeTestCase {
    RangeType type;
    protected static int DISTANCE = 10;
    private static long nowInMillis;

    @Before
    public void setupProperties() {
        type = randomFrom(RangeType.values());
        nowInMillis = randomNonNegativeLong();
    }

    private RangeFieldType createDefaultFieldType() {
        if (type == RangeType.DATE) {
            return new RangeFieldType("field", RangeFieldMapper.Defaults.DATE_FORMATTER);
        }
        return new RangeFieldType("field", type);
    }

    public void testRangeQuery() throws Exception {
        QueryShardContext context = createContext();
        RangeFieldType ft = createDefaultFieldType();

        ShapeRelation relation = randomFrom(ShapeRelation.values());
        boolean includeLower = randomBoolean();
        boolean includeUpper = randomBoolean();
        Object from = nextFrom();
        Object to = nextTo(from);
        if (includeLower == false && includeUpper == false) {
            // need to increase once more, otherwise interval is empty because edge values are exclusive
            to = nextTo(to);
        }

        assertEquals(
            getExpectedRangeQuery(relation, from, to, includeLower, includeUpper),
            ft.rangeQuery(from, to, includeLower, includeUpper, relation, null, null, context)
        );
    }

    /**
     * test the queries are correct if from/to are adjacent and the range is exclusive of those values
     */
    public void testRangeQueryIntersectsAdjacentValues() throws Exception {
        QueryShardContext context = createContext();
        ShapeRelation relation = randomFrom(ShapeRelation.values());
        RangeFieldType ft = createDefaultFieldType();

        Object from;
        Object to;
        switch (type) {
            case LONG: {
                long fromValue = randomLong();
                from = fromValue;
                to = fromValue + 1;
                break;
            }
            case DATE: {
                long fromValue = randomInt();
                from = new DateTime(fromValue);
                to = new DateTime(fromValue + 1);
                break;
            }
            case INTEGER: {
                int fromValue = randomInt();
                from = fromValue;
                to = fromValue + 1;
                break;
            }
            case DOUBLE: {
                double fromValue = randomDoubleBetween(0, 100, true);
                from = fromValue;
                to = Math.nextUp(fromValue);
                break;
            }
            case FLOAT: {
                float fromValue = randomFloat();
                from = fromValue;
                to = Math.nextUp(fromValue);
                break;
            }
            case IP: {
                byte[] ipv4 = new byte[4];
                random().nextBytes(ipv4);
                InetAddress fromValue = InetAddress.getByAddress(ipv4);
                from = fromValue;
                to = InetAddressPoint.nextUp(fromValue);
                break;
            }
            default:
                from = nextFrom();
                to = nextTo(from);
        }
        Query rangeQuery = ft.rangeQuery(from, to, false, false, relation, null, null, context);
        assertThat(rangeQuery, instanceOf(IndexOrDocValuesQuery.class));
        assertThat(((IndexOrDocValuesQuery) rangeQuery).getIndexQuery(), instanceOf(MatchNoDocsQuery.class));
    }

    /**
     * check that we catch cases where the user specifies larger "from" than "to" value, not counting the include upper/lower settings
     */
    public void testFromLargerToErrors() throws Exception {
        QueryShardContext context = createContext();
        RangeFieldType ft = createDefaultFieldType();

        final Object from;
        final Object to;
        switch (type) {
            case LONG: {
                long fromValue = randomLong();
                from = fromValue;
                to = fromValue - 1L;
                break;
            }
            case DATE: {
                long fromValue = randomInt();
                from = new DateTime(fromValue);
                to = new DateTime(fromValue - 1);
                break;
            }
            case INTEGER: {
                int fromValue = randomInt();
                from = fromValue;
                to = fromValue - 1;
                break;
            }
            case DOUBLE: {
                double fromValue = randomDoubleBetween(0, 100, true);
                from = fromValue;
                to = fromValue - 1.0d;
                break;
            }
            case FLOAT: {
                float fromValue = randomFloat();
                from = fromValue;
                to = fromValue - 1.0f;
                break;
            }
            case IP: {
                byte[] ipv4 = new byte[4];
                random().nextBytes(ipv4);
                InetAddress fromValue = InetAddress.getByAddress(ipv4);
                from = fromValue;
                to = InetAddressPoint.nextDown(fromValue);
                break;
            }
            default:
                // quit test for other range types
                return;
        }
        ShapeRelation relation = randomFrom(ShapeRelation.values());
        IllegalArgumentException ex = expectThrows(
            IllegalArgumentException.class,
            () -> ft.rangeQuery(from, to, true, true, relation, null, null, context)
        );
        assertTrue(ex.getMessage().contains("Range query `from` value"));
        assertTrue(ex.getMessage().contains("is greater than `to` value"));
    }

    private QueryShardContext createContext() {
        Settings indexSettings = Settings.builder().put(IndexMetadata.SETTING_VERSION_CREATED, Version.CURRENT).build();
        IndexSettings idxSettings = IndexSettingsModule.newIndexSettings(randomAlphaOfLengthBetween(1, 10), indexSettings);
        return new QueryShardContext(
            0,
            idxSettings,
            BigArrays.NON_RECYCLING_INSTANCE,
            null,
            null,
            null,
            null,
            null,
            xContentRegistry(),
            writableRegistry(),
            null,
            null,
            () -> nowInMillis,
            null,
            null,
            () -> true,
            null
        );
    }

    public void testDateRangeQueryUsingMappingFormatLegacy() {
        assumeThat("Using legacy datetime format as default", FeatureFlags.isEnabled(FeatureFlags.DATETIME_FORMATTER_CACHING), is(false));

        QueryShardContext context = createContext();
        RangeFieldType strict = new RangeFieldType("field", RangeFieldMapper.Defaults.DATE_FORMATTER);
        // don't use DISJOINT here because it doesn't work on date fields which we want to compare bounds with
        ShapeRelation relation = randomValueOtherThan(ShapeRelation.DISJOINT, () -> randomFrom(ShapeRelation.values()));

        // dates will break the default format, month/day of month is turned around in the format
        final String from = "2016-15-06T15:29:50+08:00";
        final String to = "2016-16-06T15:29:50+08:00";

        OpenSearchParseException ex = expectThrows(
            OpenSearchParseException.class,
            () -> strict.rangeQuery(from, to, true, true, relation, null, null, context)
        );
        assertThat(
            ex.getMessage(),
            containsString("failed to parse date field [2016-15-06T15:29:50+08:00] with format [strict_date_optional_time||epoch_millis]")
        );

        // setting mapping format which is compatible with those dates
        final DateFormatter formatter = DateFormatter.forPattern("yyyy-dd-MM'T'HH:mm:ssZZZZZ");
        assertEquals(1465975790000L, formatter.parseMillis(from));
        assertEquals(1466062190000L, formatter.parseMillis(to));

        RangeFieldType fieldType = new RangeFieldType("field", formatter);
        final Query query = fieldType.rangeQuery(from, to, true, true, relation, null, fieldType.dateMathParser(), context);
        assertEquals("field:<ranges:[1465975790000 : 1466062190999]>", ((IndexOrDocValuesQuery) query).getIndexQuery().toString());

        // compare lower and upper bounds with what we would get on a `date` field
        DateFieldType dateFieldType = new DateFieldType("field", DateFieldMapper.Resolution.MILLISECONDS, formatter);
        final Query queryOnDateField = dateFieldType.rangeQuery(from, to, true, true, relation, null, fieldType.dateMathParser(), context);
<<<<<<< HEAD
        assertEquals(
            "field:[1465975790000 TO 1466062190999]",
            ((ApproximateScoreQuery) ((IndexOrDocValuesQuery) queryOnDateField).getIndexQuery()).getOriginalQuery().toString()
        );
=======
        assertEquals("field:[1465975790000 TO 1466062190999]", ((IndexOrDocValuesQuery) queryOnDateField).getIndexQuery().toString());
>>>>>>> b830d68c
    }

    public void testDateRangeQueryUsingMappingFormat() {
        assumeThat(
            "Using experimental datetime format as default",
            FeatureFlags.isEnabled(FeatureFlags.DATETIME_FORMATTER_CACHING),
            is(true)
        );

        QueryShardContext context = createContext();
        RangeFieldType strict = new RangeFieldType("field", RangeFieldMapper.Defaults.DATE_FORMATTER);
        // don't use DISJOINT here because it doesn't work on date fields which we want to compare bounds with
        ShapeRelation relation = randomValueOtherThan(ShapeRelation.DISJOINT, () -> randomFrom(ShapeRelation.values()));

        // dates will break the default format, month/day of month is turned around in the format
        final String from = "2016-15-06T15:29:50+08:00";
        final String to = "2016-16-06T15:29:50+08:00";

        OpenSearchParseException ex = expectThrows(
            OpenSearchParseException.class,
            () -> strict.rangeQuery(from, to, true, true, relation, null, null, context)
        );
        assertThat(
            ex.getMessage(),
            containsString(
                "failed to parse date field [2016-15-06T15:29:50+08:00] with format [strict_date_time_no_millis||strict_date_optional_time||epoch_millis]"
            )
        );

        // setting mapping format which is compatible with those dates
        final DateFormatter formatter = DateFormatter.forPattern("yyyy-dd-MM'T'HH:mm:ssZZZZZ");
        assertEquals(1465975790000L, formatter.parseMillis(from));
        assertEquals(1466062190000L, formatter.parseMillis(to));

        RangeFieldType fieldType = new RangeFieldType("field", formatter);
        final Query query = fieldType.rangeQuery(from, to, true, true, relation, null, fieldType.dateMathParser(), context);
        assertEquals("field:<ranges:[1465975790000 : 1466062190999]>", ((IndexOrDocValuesQuery) query).getIndexQuery().toString());

        // compare lower and upper bounds with what we would get on a `date` field
        DateFieldType dateFieldType = new DateFieldType("field", DateFieldMapper.Resolution.MILLISECONDS, formatter);
        final Query queryOnDateField = dateFieldType.rangeQuery(from, to, true, true, relation, null, fieldType.dateMathParser(), context);
        assertEquals("field:[1465975790000 TO 1466062190999]", ((IndexOrDocValuesQuery) queryOnDateField).getIndexQuery().toString());
    }

    /**
     * We would like to ensure lower and upper bounds are consistent between queries on a `date` and a`date_range`
     * field, so we randomize a few cases and compare the generated queries here
     */
    public void testDateVsDateRangeBounds() {
        QueryShardContext context = createContext();

        // date formatter that truncates seconds, so we get some rounding behavior
        final DateFormatter formatter = DateFormatter.forPattern("yyyy-dd-MM'T'HH:mm");
        long lower = randomLongBetween(formatter.parseMillis("2000-01-01T00:00"), formatter.parseMillis("2010-01-01T00:00"));
        long upper = randomLongBetween(formatter.parseMillis("2011-01-01T00:00"), formatter.parseMillis("2020-01-01T00:00"));

        RangeFieldType fieldType = new RangeFieldType("field", true, false, false, formatter, false, null);
        String lowerAsString = formatter.formatMillis(lower);
        String upperAsString = formatter.formatMillis(upper);
        // also add date math rounding to days occasionally
        if (randomBoolean()) {
            lowerAsString = lowerAsString + "||/d";
        }
        if (randomBoolean()) {
            upperAsString = upperAsString + "||/d";
        }
        boolean includeLower = randomBoolean();
        boolean includeUpper = randomBoolean();
        final Query query = fieldType.rangeQuery(
            lowerAsString,
            upperAsString,
            includeLower,
            includeUpper,
            ShapeRelation.INTERSECTS,
            null,
            null,
            context
        );

        // get exact lower and upper bounds similar to what we would parse for `date` fields for same input strings
        DateFieldType dateFieldType = new DateFieldType("field");
        long lowerBoundLong = dateFieldType.parseToLong(lowerAsString, !includeLower, null, formatter.toDateMathParser(), () -> 0);
        if (includeLower == false) {
            ++lowerBoundLong;
        }
        long upperBoundLong = dateFieldType.parseToLong(upperAsString, includeUpper, null, formatter.toDateMathParser(), () -> 0);
        if (includeUpper == false) {
            --upperBoundLong;
        }

        // check that using this bounds we get similar query when constructing equivalent query on date_range field
        Query range = LongRange.newIntersectsQuery("field", new long[] { lowerBoundLong }, new long[] { upperBoundLong });
        assertEquals(range, query);
    }

    private Query getExpectedRangeQuery(ShapeRelation relation, Object from, Object to, boolean includeLower, boolean includeUpper) {
        switch (type) {
            case DATE:
                return getDateRangeQuery(relation, (DateTime) from, (DateTime) to, includeLower, includeUpper);
            case INTEGER:
                return getIntRangeQuery(relation, (int) from, (int) to, includeLower, includeUpper);
            case LONG:
                return getLongRangeQuery(relation, (long) from, (long) to, includeLower, includeUpper);
            case DOUBLE:
                return getDoubleRangeQuery(relation, (double) from, (double) to, includeLower, includeUpper);
            case IP:
                return getInetAddressRangeQuery(relation, (InetAddress) from, (InetAddress) to, includeLower, includeUpper);
            default:
                return getFloatRangeQuery(relation, (float) from, (float) to, includeLower, includeUpper);
        }
    }

    private Query getDateRangeQuery(ShapeRelation relation, DateTime from, DateTime to, boolean includeLower, boolean includeUpper) {
        long[] lower = new long[] { from.getMillis() + (includeLower ? 0 : 1) };
        long[] upper = new long[] { to.getMillis() - (includeUpper ? 0 : 1) };
        Query indexQuery;
        BinaryDocValuesRangeQuery.QueryType queryType;
        if (relation == ShapeRelation.WITHIN) {
            indexQuery = LongRange.newWithinQuery("field", lower, upper);
            queryType = BinaryDocValuesRangeQuery.QueryType.WITHIN;
        } else if (relation == ShapeRelation.CONTAINS) {
            indexQuery = LongRange.newContainsQuery("field", lower, upper);
            queryType = BinaryDocValuesRangeQuery.QueryType.CONTAINS;
        } else {
            indexQuery = LongRange.newIntersectsQuery("field", lower, upper);
            queryType = BinaryDocValuesRangeQuery.QueryType.INTERSECTS;
        }
        Query dvQuery = RangeType.DATE.dvRangeQuery("field", queryType, from.getMillis(), to.getMillis(), includeLower, includeUpper);
        return new IndexOrDocValuesQuery(indexQuery, dvQuery);
    }

    private Query getIntRangeQuery(ShapeRelation relation, int from, int to, boolean includeLower, boolean includeUpper) {
        int[] lower = new int[] { from + (includeLower ? 0 : 1) };
        int[] upper = new int[] { to - (includeUpper ? 0 : 1) };
        Query indexQuery;
        BinaryDocValuesRangeQuery.QueryType queryType;
        if (relation == ShapeRelation.WITHIN) {
            indexQuery = IntRange.newWithinQuery("field", lower, upper);
            queryType = BinaryDocValuesRangeQuery.QueryType.WITHIN;
        } else if (relation == ShapeRelation.CONTAINS) {
            indexQuery = IntRange.newContainsQuery("field", lower, upper);
            queryType = BinaryDocValuesRangeQuery.QueryType.CONTAINS;
        } else {
            indexQuery = IntRange.newIntersectsQuery("field", lower, upper);
            queryType = BinaryDocValuesRangeQuery.QueryType.INTERSECTS;
        }
        Query dvQuery = RangeType.INTEGER.dvRangeQuery("field", queryType, from, to, includeLower, includeUpper);
        return new IndexOrDocValuesQuery(indexQuery, dvQuery);
    }

    private Query getLongRangeQuery(ShapeRelation relation, long from, long to, boolean includeLower, boolean includeUpper) {
        long[] lower = new long[] { from + (includeLower ? 0 : 1) };
        long[] upper = new long[] { to - (includeUpper ? 0 : 1) };
        Query indexQuery;
        BinaryDocValuesRangeQuery.QueryType queryType;
        if (relation == ShapeRelation.WITHIN) {
            indexQuery = LongRange.newWithinQuery("field", lower, upper);
            queryType = BinaryDocValuesRangeQuery.QueryType.WITHIN;
        } else if (relation == ShapeRelation.CONTAINS) {
            indexQuery = LongRange.newContainsQuery("field", lower, upper);
            queryType = BinaryDocValuesRangeQuery.QueryType.CONTAINS;
        } else {
            indexQuery = LongRange.newIntersectsQuery("field", lower, upper);
            queryType = BinaryDocValuesRangeQuery.QueryType.INTERSECTS;
        }
        Query dvQuery = RangeType.LONG.dvRangeQuery("field", queryType, from, to, includeLower, includeUpper);
        return new IndexOrDocValuesQuery(indexQuery, dvQuery);
    }

    private Query getFloatRangeQuery(ShapeRelation relation, float from, float to, boolean includeLower, boolean includeUpper) {
        float[] lower = new float[] { includeLower ? from : Math.nextUp(from) };
        float[] upper = new float[] { includeUpper ? to : Math.nextDown(to) };
        Query indexQuery;
        BinaryDocValuesRangeQuery.QueryType queryType;
        if (relation == ShapeRelation.WITHIN) {
            indexQuery = FloatRange.newWithinQuery("field", lower, upper);
            queryType = BinaryDocValuesRangeQuery.QueryType.WITHIN;
        } else if (relation == ShapeRelation.CONTAINS) {
            indexQuery = FloatRange.newContainsQuery("field", lower, upper);
            queryType = BinaryDocValuesRangeQuery.QueryType.CONTAINS;
        } else {
            indexQuery = FloatRange.newIntersectsQuery("field", lower, upper);
            queryType = BinaryDocValuesRangeQuery.QueryType.INTERSECTS;
        }
        Query dvQuery = RangeType.FLOAT.dvRangeQuery("field", queryType, from, to, includeLower, includeUpper);
        return new IndexOrDocValuesQuery(indexQuery, dvQuery);
    }

    private Query getDoubleRangeQuery(ShapeRelation relation, double from, double to, boolean includeLower, boolean includeUpper) {
        double[] lower = new double[] { includeLower ? from : Math.nextUp(from) };
        double[] upper = new double[] { includeUpper ? to : Math.nextDown(to) };
        Query indexQuery;
        BinaryDocValuesRangeQuery.QueryType queryType;
        if (relation == ShapeRelation.WITHIN) {
            indexQuery = DoubleRange.newWithinQuery("field", lower, upper);
            queryType = BinaryDocValuesRangeQuery.QueryType.WITHIN;
        } else if (relation == ShapeRelation.CONTAINS) {
            indexQuery = DoubleRange.newContainsQuery("field", lower, upper);
            queryType = BinaryDocValuesRangeQuery.QueryType.CONTAINS;
        } else {
            indexQuery = DoubleRange.newIntersectsQuery("field", lower, upper);
            queryType = BinaryDocValuesRangeQuery.QueryType.INTERSECTS;
        }
        Query dvQuery = RangeType.DOUBLE.dvRangeQuery("field", queryType, from, to, includeLower, includeUpper);
        return new IndexOrDocValuesQuery(indexQuery, dvQuery);
    }

    private Query getInetAddressRangeQuery(
        ShapeRelation relation,
        InetAddress from,
        InetAddress to,
        boolean includeLower,
        boolean includeUpper
    ) {
        InetAddress lower = includeLower ? from : InetAddressPoint.nextUp(from);
        InetAddress upper = includeUpper ? to : InetAddressPoint.nextDown(to);
        Query indexQuery;
        BinaryDocValuesRangeQuery.QueryType queryType;
        if (relation == ShapeRelation.WITHIN) {
            indexQuery = InetAddressRange.newWithinQuery("field", lower, upper);
            queryType = BinaryDocValuesRangeQuery.QueryType.WITHIN;
        } else if (relation == ShapeRelation.CONTAINS) {
            indexQuery = InetAddressRange.newContainsQuery("field", lower, upper);
            queryType = BinaryDocValuesRangeQuery.QueryType.CONTAINS;
        } else {
            indexQuery = InetAddressRange.newIntersectsQuery("field", lower, upper);
            queryType = BinaryDocValuesRangeQuery.QueryType.INTERSECTS;
        }
        Query dvQuery = RangeType.IP.dvRangeQuery("field", queryType, from, to, includeLower, includeUpper);
        return new IndexOrDocValuesQuery(indexQuery, dvQuery);
    }

    private Object nextFrom() throws Exception {
        switch (type) {
            case INTEGER:
                return (int) (random().nextInt() * 0.5 - DISTANCE);
            case DATE:
                return DateTime.now();
            case LONG:
                return (long) (random().nextLong() * 0.5 - DISTANCE);
            case FLOAT:
                return (float) (random().nextFloat() * 0.5 - DISTANCE);
            case IP:
                return InetAddress.getByName("::ffff:c0a8:107");
            default:
                return random().nextDouble() * 0.5 - DISTANCE;
        }
    }

    private Object nextTo(Object from) throws Exception {
        switch (type) {
            case INTEGER:
                return (Integer) from + DISTANCE;
            case DATE:
                return DateTime.now().plusDays(DISTANCE);
            case LONG:
                return (Long) from + DISTANCE;
            case DOUBLE:
                return (Double) from + DISTANCE;
            case IP:
                return InetAddress.getByName("2001:db8::");
            default:
                return (Float) from + DISTANCE;
        }
    }

    public void testParseIp() {
        assertEquals(InetAddresses.forString("::1"), RangeType.IP.parseValue(InetAddresses.forString("::1"), randomBoolean(), null));
        assertEquals(InetAddresses.forString("::1"), RangeType.IP.parseValue("::1", randomBoolean(), null));
        assertEquals(InetAddresses.forString("::1"), RangeType.IP.parseValue(new BytesRef("::1"), randomBoolean(), null));
    }

    public void testTermQuery() throws Exception {
        // See https://github.com/elastic/elasticsearch/issues/25950
        QueryShardContext context = createContext();
        RangeFieldType ft = createDefaultFieldType();

        Object value = nextFrom();
        ShapeRelation relation = ShapeRelation.INTERSECTS;
        boolean includeLower = true;
        boolean includeUpper = true;
        assertEquals(getExpectedRangeQuery(relation, value, value, includeLower, includeUpper), ft.termQuery(value, context));
    }

    public void testCaseInsensitiveQuery() throws Exception {
        QueryShardContext context = createContext();
        RangeFieldType ft = createDefaultFieldType();

        Object value = nextFrom();
        QueryShardException ex = expectThrows(QueryShardException.class, () -> ft.termQueryCaseInsensitive(value, context));
        assertTrue(ex.getMessage().contains("does not support case insensitive term queries"));
    }

    public void testFetchSourceValue() throws IOException {
        Settings settings = Settings.builder().put(IndexMetadata.SETTING_VERSION_CREATED, Version.CURRENT.id).build();
        Mapper.BuilderContext context = new Mapper.BuilderContext(settings, new ContentPath());

        MappedFieldType longMapper = new RangeFieldMapper.Builder("field", RangeType.LONG, true, Version.V_EMPTY).build(context)
            .fieldType();
        Map<String, Object> longRange = Map.of("gte", 3.14, "lt", "42.9");
        assertEquals(Collections.singletonList(Map.of("gte", 3L, "lt", 42L)), fetchSourceValue(longMapper, longRange));

        MappedFieldType dateMapper = new RangeFieldMapper.Builder("field", RangeType.DATE, true, Version.V_EMPTY).format(
            "yyyy/MM/dd||epoch_millis"
        ).build(context).fieldType();
        Map<String, Object> dateRange = Map.of("lt", "1990/12/29", "gte", 597429487111L);
        assertEquals(Collections.singletonList(Map.of("lt", "1990/12/29", "gte", "1988/12/06")), fetchSourceValue(dateMapper, dateRange));
    }

    public void testParseSourceValueWithFormat() throws IOException {
        Settings settings = Settings.builder().put(IndexMetadata.SETTING_VERSION_CREATED, Version.CURRENT.id).build();
        Mapper.BuilderContext context = new Mapper.BuilderContext(settings, new ContentPath());

        MappedFieldType longMapper = new RangeFieldMapper.Builder("field", RangeType.LONG, true, Version.V_EMPTY).build(context)
            .fieldType();
        Map<String, Object> longRange = Map.of("gte", 3.14, "lt", "42.9");
        assertEquals(Collections.singletonList(Map.of("gte", 3L, "lt", 42L)), fetchSourceValue(longMapper, longRange));

        MappedFieldType dateMapper = new RangeFieldMapper.Builder("field", RangeType.DATE, true, Version.V_EMPTY).format("strict_date_time")
            .build(context)
            .fieldType();
        Map<String, Object> dateRange = Map.of("lt", "1990-12-29T00:00:00.000Z");
        assertEquals(Collections.singletonList(Map.of("lt", "1990/12/29")), fetchSourceValue(dateMapper, dateRange, "yyy/MM/dd"));
        assertEquals(Collections.singletonList(Map.of("lt", "662428800000")), fetchSourceValue(dateMapper, dateRange, "epoch_millis"));
    }
}<|MERGE_RESOLUTION|>--- conflicted
+++ resolved
@@ -286,14 +286,10 @@
         // compare lower and upper bounds with what we would get on a `date` field
         DateFieldType dateFieldType = new DateFieldType("field", DateFieldMapper.Resolution.MILLISECONDS, formatter);
         final Query queryOnDateField = dateFieldType.rangeQuery(from, to, true, true, relation, null, fieldType.dateMathParser(), context);
-<<<<<<< HEAD
         assertEquals(
             "field:[1465975790000 TO 1466062190999]",
             ((ApproximateScoreQuery) ((IndexOrDocValuesQuery) queryOnDateField).getIndexQuery()).getOriginalQuery().toString()
         );
-=======
-        assertEquals("field:[1465975790000 TO 1466062190999]", ((IndexOrDocValuesQuery) queryOnDateField).getIndexQuery().toString());
->>>>>>> b830d68c
     }
 
     public void testDateRangeQueryUsingMappingFormat() {
