/*
 * SPDX-License-Identifier: Apache-2.0
 *
 * The OpenSearch Contributors require contributions made to
 * this file be licensed under the Apache-2.0 license or a
 * compatible open source license.
 */

package org.opensearch.index.mapper;

import org.opensearch.common.CheckedConsumer;
import org.opensearch.common.Rounding;
import org.opensearch.common.settings.ClusterSettings;
import org.opensearch.common.settings.Settings;
import org.opensearch.common.util.FeatureFlags;
import org.opensearch.core.xcontent.XContentBuilder;
import org.opensearch.index.compositeindex.CompositeIndexSettings;
import org.opensearch.index.compositeindex.CompositeIndexValidator;
import org.opensearch.index.compositeindex.datacube.DateDimension;
import org.opensearch.index.compositeindex.datacube.Dimension;
import org.opensearch.index.compositeindex.datacube.Metric;
import org.opensearch.index.compositeindex.datacube.MetricStat;
import org.opensearch.index.compositeindex.datacube.NumericDimension;
import org.opensearch.index.compositeindex.datacube.ReadDimension;
import org.opensearch.index.compositeindex.datacube.startree.StarTreeField;
import org.opensearch.index.compositeindex.datacube.startree.StarTreeFieldConfiguration;
import org.opensearch.index.compositeindex.datacube.startree.utils.date.DateTimeUnitAdapter;
import org.opensearch.index.compositeindex.datacube.startree.utils.date.DateTimeUnitRounding;
import org.opensearch.index.compositeindex.datacube.startree.utils.date.ExtendedDateTimeUnit;
import org.junit.After;
import org.junit.Before;

import java.io.IOException;
import java.util.ArrayList;
import java.util.Arrays;
import java.util.Collections;
import java.util.HashSet;
import java.util.List;
import java.util.Set;

import static org.hamcrest.Matchers.containsString;
import static com.carrotsearch.randomizedtesting.RandomizedTest.getRandom;

/**
 * Tests for {@link StarTreeMapper}.
 */
public class StarTreeMapperTests extends MapperTestCase {

    @Before
    public void setup() {
        FeatureFlags.initializeFeatureFlags(Settings.builder().put(FeatureFlags.STAR_TREE_INDEX, true).build());
    }

    @After
    public void teardown() {
        FeatureFlags.initializeFeatureFlags(Settings.EMPTY);
    }

    public void testValidStarTree() throws IOException {
        MapperService mapperService = createMapperService(getExpandedMappingWithJustAvg("status", "size"));
        Set<CompositeMappedFieldType> compositeFieldTypes = mapperService.getCompositeFieldTypes();
        for (CompositeMappedFieldType type : compositeFieldTypes) {
            StarTreeMapper.StarTreeFieldType starTreeFieldType = (StarTreeMapper.StarTreeFieldType) type;
            assertEquals(2, starTreeFieldType.getDimensions().size());
            assertEquals("@timestamp", starTreeFieldType.getDimensions().get(0).getField());
            assertTrue(starTreeFieldType.getDimensions().get(0) instanceof DateDimension);
            DateDimension dateDim = (DateDimension) starTreeFieldType.getDimensions().get(0);
            List<DateTimeUnitRounding> expectedTimeUnits = Arrays.asList(
                new DateTimeUnitAdapter(Rounding.DateTimeUnit.DAY_OF_MONTH),
                new DateTimeUnitAdapter(Rounding.DateTimeUnit.MONTH_OF_YEAR)
            );
            for (int i = 0; i < expectedTimeUnits.size(); i++) {
                assertEquals(expectedTimeUnits.get(i).shortName(), dateDim.getIntervals().get(i).shortName());
            }
            assertEquals("status", starTreeFieldType.getDimensions().get(1).getField());
            assertEquals(2, starTreeFieldType.getMetrics().size());
            assertEquals("size", starTreeFieldType.getMetrics().get(0).getField());

            // Assert COUNT and SUM gets added when AVG is defined
            List<MetricStat> expectedMetrics = Arrays.asList(MetricStat.AVG, MetricStat.VALUE_COUNT, MetricStat.SUM);
            assertEquals(expectedMetrics, starTreeFieldType.getMetrics().get(0).getMetrics());
            assertEquals(100, starTreeFieldType.getStarTreeConfig().maxLeafDocs());
            assertEquals(StarTreeFieldConfiguration.StarTreeBuildMode.OFF_HEAP, starTreeFieldType.getStarTreeConfig().getBuildMode());
            assertEquals(
                new HashSet<>(Arrays.asList("@timestamp", "status")),
                starTreeFieldType.getStarTreeConfig().getSkipStarNodeCreationInDims()
            );
        }
    }

    public void testMetricsWithJustSum() throws IOException {
        MapperService mapperService = createMapperService(getExpandedMappingWithJustSum("status", "size"));
        Set<CompositeMappedFieldType> compositeFieldTypes = mapperService.getCompositeFieldTypes();
        for (CompositeMappedFieldType type : compositeFieldTypes) {
            StarTreeMapper.StarTreeFieldType starTreeFieldType = (StarTreeMapper.StarTreeFieldType) type;
            assertEquals("@timestamp", starTreeFieldType.getDimensions().get(0).getField());
            assertTrue(starTreeFieldType.getDimensions().get(0) instanceof DateDimension);
            DateDimension dateDim = (DateDimension) starTreeFieldType.getDimensions().get(0);
            List<Rounding.DateTimeUnit> expectedTimeUnits = Arrays.asList(
                Rounding.DateTimeUnit.DAY_OF_MONTH,
                Rounding.DateTimeUnit.MONTH_OF_YEAR
            );
            assertEquals(expectedTimeUnits, dateDim.getIntervals());
            assertEquals("status", starTreeFieldType.getDimensions().get(1).getField());
            assertEquals("size", starTreeFieldType.getMetrics().get(0).getField());

            // Assert AVG gets added when both of its base metrics is already present
            List<MetricStat> expectedMetrics = List.of(MetricStat.SUM);
            assertEquals(expectedMetrics, starTreeFieldType.getMetrics().get(0).getMetrics());
            assertEquals(100, starTreeFieldType.getStarTreeConfig().maxLeafDocs());
            assertEquals(StarTreeFieldConfiguration.StarTreeBuildMode.OFF_HEAP, starTreeFieldType.getStarTreeConfig().getBuildMode());
            assertEquals(
                new HashSet<>(Arrays.asList("@timestamp", "status")),
                starTreeFieldType.getStarTreeConfig().getSkipStarNodeCreationInDims()
            );
        }
    }

    public void testMetricsWithCountAndSum() throws IOException {
        MapperService mapperService = createMapperService(getExpandedMappingWithSumAndCount("status", "size"));
        Set<CompositeMappedFieldType> compositeFieldTypes = mapperService.getCompositeFieldTypes();
        for (CompositeMappedFieldType type : compositeFieldTypes) {
            StarTreeMapper.StarTreeFieldType starTreeFieldType = (StarTreeMapper.StarTreeFieldType) type;
            assertEquals("@timestamp", starTreeFieldType.getDimensions().get(0).getField());
            assertTrue(starTreeFieldType.getDimensions().get(0) instanceof DateDimension);
            DateDimension dateDim = (DateDimension) starTreeFieldType.getDimensions().get(0);
            List<Rounding.DateTimeUnit> expectedTimeUnits = Arrays.asList(
                Rounding.DateTimeUnit.DAY_OF_MONTH,
                Rounding.DateTimeUnit.MONTH_OF_YEAR
            );
            assertEquals(expectedTimeUnits, dateDim.getIntervals());
            assertEquals("status", starTreeFieldType.getDimensions().get(1).getField());
            assertEquals("size", starTreeFieldType.getMetrics().get(0).getField());

            // Assert AVG gets added when both of its base metrics is already present
            List<MetricStat> expectedMetrics = List.of(MetricStat.SUM, MetricStat.VALUE_COUNT, MetricStat.AVG);
            assertEquals(expectedMetrics, starTreeFieldType.getMetrics().get(0).getMetrics());

            Metric metric = starTreeFieldType.getMetrics().get(1);
            assertEquals("_doc_count", metric.getField());
            assertEquals(List.of(MetricStat.DOC_COUNT), metric.getMetrics());

            assertEquals(100, starTreeFieldType.getStarTreeConfig().maxLeafDocs());
            assertEquals(StarTreeFieldConfiguration.StarTreeBuildMode.OFF_HEAP, starTreeFieldType.getStarTreeConfig().getBuildMode());
            assertEquals(
                new HashSet<>(Arrays.asList("@timestamp", "status")),
                starTreeFieldType.getStarTreeConfig().getSkipStarNodeCreationInDims()
            );
        }
    }

    public void testValidStarTreeWithNoDateDim() throws IOException {
        MapperService mapperService = createMapperService(getMinMappingWithDateDims(false, true, true));
        Set<CompositeMappedFieldType> compositeFieldTypes = mapperService.getCompositeFieldTypes();
        for (CompositeMappedFieldType type : compositeFieldTypes) {
            StarTreeMapper.StarTreeFieldType starTreeFieldType = (StarTreeMapper.StarTreeFieldType) type;
            assertEquals("status", starTreeFieldType.getDimensions().get(0).getField());
            assertTrue(starTreeFieldType.getDimensions().get(0) instanceof NumericDimension);
            assertEquals("metric_field", starTreeFieldType.getDimensions().get(1).getField());
            assertTrue(starTreeFieldType.getDimensions().get(0) instanceof NumericDimension);
            assertEquals("status", starTreeFieldType.getMetrics().get(0).getField());
            List<MetricStat> expectedMetrics = Arrays.asList(
                MetricStat.AVG,
                MetricStat.VALUE_COUNT,
                MetricStat.SUM,
                MetricStat.MAX,
                MetricStat.MIN
            );
            assertEquals(expectedMetrics, starTreeFieldType.getMetrics().get(0).getMetrics());
            assertEquals(10000, starTreeFieldType.getStarTreeConfig().maxLeafDocs());
            assertEquals(StarTreeFieldConfiguration.StarTreeBuildMode.OFF_HEAP, starTreeFieldType.getStarTreeConfig().getBuildMode());
            assertEquals(new HashSet<>(), starTreeFieldType.getStarTreeConfig().getSkipStarNodeCreationInDims());
        }
    }

    public void testValidStarTreeDefaults() throws IOException {
        MapperService mapperService = createMapperService(getMinMapping());
        Set<CompositeMappedFieldType> compositeFieldTypes = mapperService.getCompositeFieldTypes();
        for (CompositeMappedFieldType type : compositeFieldTypes) {
            StarTreeMapper.StarTreeFieldType starTreeFieldType = (StarTreeMapper.StarTreeFieldType) type;
            assertEquals("@timestamp", starTreeFieldType.getDimensions().get(0).getField());
            assertTrue(starTreeFieldType.getDimensions().get(0) instanceof DateDimension);
            DateDimension dateDim = (DateDimension) starTreeFieldType.getDimensions().get(0);
            List<String> expectedDimensionFields = Arrays.asList("@timestamp_minute", "@timestamp_half-hour");
            assertEquals(expectedDimensionFields, dateDim.getDimensionFieldsNames());
            List<DateTimeUnitRounding> expectedTimeUnits = Arrays.asList(
                new DateTimeUnitAdapter(Rounding.DateTimeUnit.MINUTES_OF_HOUR),
                ExtendedDateTimeUnit.HALF_HOUR_OF_DAY
            );
            for (int i = 0; i < expectedTimeUnits.size(); i++) {
                assertEquals(expectedTimeUnits.get(i).shortName(), dateDim.getIntervals().get(i).shortName());
            }
            assertEquals("status", starTreeFieldType.getDimensions().get(1).getField());
            assertEquals("status", starTreeFieldType.getMetrics().get(0).getField());
            List<MetricStat> expectedMetrics = Arrays.asList(
                MetricStat.AVG,
                MetricStat.VALUE_COUNT,
                MetricStat.SUM,
                MetricStat.MAX,
                MetricStat.MIN
            );
            assertEquals(expectedMetrics, starTreeFieldType.getMetrics().get(0).getMetrics());
            assertEquals(10000, starTreeFieldType.getStarTreeConfig().maxLeafDocs());
            assertEquals(StarTreeFieldConfiguration.StarTreeBuildMode.OFF_HEAP, starTreeFieldType.getStarTreeConfig().getBuildMode());
            assertEquals(Collections.emptySet(), starTreeFieldType.getStarTreeConfig().getSkipStarNodeCreationInDims());
        }
    }

    public void testValidStarTreeDateDims() throws IOException {
        MapperService mapperService = createMapperService(getMinMappingWithDateDims(false, false, false));
        Set<CompositeMappedFieldType> compositeFieldTypes = mapperService.getCompositeFieldTypes();
        for (CompositeMappedFieldType type : compositeFieldTypes) {
            StarTreeMapper.StarTreeFieldType starTreeFieldType = (StarTreeMapper.StarTreeFieldType) type;
            assertEquals("@timestamp", starTreeFieldType.getDimensions().get(0).getField());
            assertTrue(starTreeFieldType.getDimensions().get(0) instanceof DateDimension);
            DateDimension dateDim = (DateDimension) starTreeFieldType.getDimensions().get(0);
            List<String> expectedDimensionFields = Arrays.asList("@timestamp_half-hour", "@timestamp_week", "@timestamp_month");
            assertEquals(expectedDimensionFields, dateDim.getDimensionFieldsNames());
            List<DateTimeUnitRounding> expectedTimeUnits = Arrays.asList(
                ExtendedDateTimeUnit.HALF_HOUR_OF_DAY,
                new DateTimeUnitAdapter(Rounding.DateTimeUnit.WEEK_OF_WEEKYEAR),
                new DateTimeUnitAdapter(Rounding.DateTimeUnit.MONTH_OF_YEAR)
            );
            for (int i = 0; i < expectedTimeUnits.size(); i++) {
                assertEquals(expectedTimeUnits.get(i).shortName(), dateDim.getSortedCalendarIntervals().get(i).shortName());
            }
            assertEquals("status", starTreeFieldType.getDimensions().get(1).getField());
            assertEquals(3, starTreeFieldType.getMetrics().size());
            assertEquals("status", starTreeFieldType.getMetrics().get(0).getField());
            List<MetricStat> expectedMetrics = Arrays.asList(MetricStat.VALUE_COUNT, MetricStat.SUM, MetricStat.AVG);
            assertEquals(expectedMetrics, starTreeFieldType.getMetrics().get(0).getMetrics());

            assertEquals("metric_field", starTreeFieldType.getMetrics().get(1).getField());
            expectedMetrics = Arrays.asList(MetricStat.VALUE_COUNT, MetricStat.SUM, MetricStat.AVG);
            assertEquals(expectedMetrics, starTreeFieldType.getMetrics().get(1).getMetrics());
            Metric metric = starTreeFieldType.getMetrics().get(2);
            assertEquals("_doc_count", metric.getField());
            assertEquals(List.of(MetricStat.DOC_COUNT), metric.getMetrics());
            assertEquals(10000, starTreeFieldType.getStarTreeConfig().maxLeafDocs());
            assertEquals(StarTreeFieldConfiguration.StarTreeBuildMode.OFF_HEAP, starTreeFieldType.getStarTreeConfig().getBuildMode());
            assertEquals(Collections.emptySet(), starTreeFieldType.getStarTreeConfig().getSkipStarNodeCreationInDims());
        }
    }

    public void testInValidStarTreeMinDims() throws IOException {
        MapperParsingException ex = expectThrows(
            MapperParsingException.class,
            () -> createMapperService(getMinMappingWithDateDims(false, true, false))
        );
        assertEquals(
            "Failed to parse mapping [_doc]: Atleast two dimensions are required to build star tree index field [startree]",
            ex.getMessage()
        );
    }

    public void testInvalidStarTreeDateDims() throws IOException {
        MapperParsingException ex = expectThrows(
            MapperParsingException.class,
            () -> createMapperService(getMinMappingWithDateDims(true, false, false))
        );
        assertEquals(
            "Failed to parse mapping [_doc]: At most [3] calendar intervals are allowed in dimension [@timestamp]",
            ex.getMessage()
        );
    }

    public void testInvalidDim() {
        MapperParsingException ex = expectThrows(
            MapperParsingException.class,
            () -> createMapperService(getExpandedMappingWithJustAvg("invalid", "size"))
        );
        assertEquals("Failed to parse mapping [_doc]: unknown dimension field [invalid]", ex.getMessage());
    }

    public void testInvalidMetric() {
        MapperParsingException ex = expectThrows(
            MapperParsingException.class,
            () -> createMapperService(getExpandedMappingWithJustAvg("status", "invalid"))
        );
        assertEquals("Failed to parse mapping [_doc]: unknown metric field [invalid]", ex.getMessage());
    }

    public void testNoMetrics() {
        MapperParsingException ex = expectThrows(
            MapperParsingException.class,
            () -> createMapperService(getMinMapping(false, true, false, false, false))
        );
        assertThat(
            ex.getMessage(),
            containsString("Failed to parse mapping [_doc]: metrics section is required for star tree field [startree]")
        );
    }

    public void testInvalidParam() {
        MapperParsingException ex = expectThrows(
            MapperParsingException.class,
            () -> createMapperService(getInvalidMapping(false, false, false, false, true, false))
        );
        assertEquals(
            "Failed to parse mapping [_doc]: Star tree mapping definition has unsupported parameters:  [invalid : {invalid=invalid}]",
            ex.getMessage()
        );
    }

    public void testNoDims() {
        MapperParsingException ex = expectThrows(
            MapperParsingException.class,
            () -> createMapperService(getMinMapping(true, false, false, false, false))
        );
        assertThat(
            ex.getMessage(),
            containsString("Failed to parse mapping [_doc]: ordered_dimensions is required for star tree field [startree]")
        );
    }

    public void testMissingDateDims() {
        MapperParsingException ex = expectThrows(
            MapperParsingException.class,
            () -> createMapperService(getMinMapping(false, false, false, false, true))
        );
        assertThat(ex.getMessage(), containsString("Failed to parse mapping [_doc]: unknown date dimension field [@timestamp]"));
    }

    public void testMissingDims() {
        MapperParsingException ex = expectThrows(
            MapperParsingException.class,
            () -> createMapperService(getMinMapping(false, false, true, false, false))
        );
        assertThat(ex.getMessage(), containsString("Failed to parse mapping [_doc]: unknown dimension field [status]"));
    }

    public void testMissingMetrics() {
        MapperParsingException ex = expectThrows(
            MapperParsingException.class,
            () -> createMapperService(getMinMapping(false, false, false, true, false))
        );
        assertThat(ex.getMessage(), containsString("Failed to parse mapping [_doc]: unknown metric field [metric_field]"));
    }

    public void testInvalidMetricType() {
        MapperParsingException ex = expectThrows(
            MapperParsingException.class,
            () -> createMapperService(getInvalidMapping(false, false, false, true))
        );
        assertEquals(
            "Failed to parse mapping [_doc]: non-numeric field type is associated with star tree metric [startree]",
            ex.getMessage()
        );
    }

    public void testInvalidMetricTypeWithDocCount() {
        MapperParsingException ex = expectThrows(
            MapperParsingException.class,
            () -> createMapperService(getInvalidMapping(false, false, false, false, false, true))
        );
        assertEquals("Failed to parse mapping [_doc]: Invalid metric stat: _doc_count", ex.getMessage());
    }

    public void testInvalidDimType() {
        MapperParsingException ex = expectThrows(
            MapperParsingException.class,
            () -> createMapperService(getInvalidMapping(false, false, true, false))
        );
        assertEquals(
            "Failed to parse mapping [_doc]: unsupported field type associated with dimension [status] as part of star tree field [startree]",
            ex.getMessage()
        );
    }

    public void testInvalidDateDimType() {
        MapperParsingException ex = expectThrows(
            MapperParsingException.class,
            () -> createMapperService(getInvalidMapping(false, false, true, false, false, true))
        );
        assertEquals(
            "Failed to parse mapping [_doc]: date_dimension [@timestamp] should be of type date for star tree field [startree]",
            ex.getMessage()
        );
    }

    public void testInvalidSkipDim() {
        MapperParsingException ex = expectThrows(
            MapperParsingException.class,
            () -> createMapperService(getInvalidMapping(false, true, false, false))
        );
        assertEquals(
            "Failed to parse mapping [_doc]: [invalid] in skip_star_node_creation_for_dimensions should be part of ordered_dimensions",
            ex.getMessage()
        );
    }

    public void testInvalidSingleDim() {
        MapperParsingException ex = expectThrows(
            MapperParsingException.class,
            () -> createMapperService(getInvalidMapping(true, false, false, false))
        );
        assertEquals(
            "Failed to parse mapping [_doc]: Atleast two dimensions are required to build star tree index field [startree]",
            ex.getMessage()
        );
    }

    public void testMetric() {
        List<MetricStat> m1 = new ArrayList<>();
        m1.add(MetricStat.MAX);
        Metric metric1 = new Metric("name", m1);
        Metric metric2 = new Metric("name", m1);
        assertEquals(metric1, metric2);
        List<MetricStat> m2 = new ArrayList<>();
        m2.add(MetricStat.MAX);
        m2.add(MetricStat.VALUE_COUNT);
        metric2 = new Metric("name", m2);
        assertNotEquals(metric1, metric2);

        assertEquals(MetricStat.VALUE_COUNT, MetricStat.fromTypeName("value_count"));
        assertEquals(MetricStat.MAX, MetricStat.fromTypeName("max"));
        assertEquals(MetricStat.MIN, MetricStat.fromTypeName("min"));
        assertEquals(MetricStat.SUM, MetricStat.fromTypeName("sum"));
        assertEquals(MetricStat.AVG, MetricStat.fromTypeName("avg"));

        assertEquals(List.of(MetricStat.VALUE_COUNT, MetricStat.SUM), MetricStat.AVG.getBaseMetrics());

        IllegalArgumentException ex = expectThrows(IllegalArgumentException.class, () -> MetricStat.fromTypeName("invalid"));
        assertEquals("Invalid metric stat: invalid", ex.getMessage());
    }

    public void testDimensions() {
        List<DateTimeUnitRounding> d1CalendarIntervals = new ArrayList<>();
        d1CalendarIntervals.add(new DateTimeUnitAdapter(Rounding.DateTimeUnit.HOUR_OF_DAY));
        DateDimension d1 = new DateDimension("name", d1CalendarIntervals, DateFieldMapper.Resolution.MILLISECONDS);
        DateDimension d2 = new DateDimension("name", d1CalendarIntervals, DateFieldMapper.Resolution.MILLISECONDS);
        assertEquals(d1, d2);
        d2 = new DateDimension("name1", d1CalendarIntervals, DateFieldMapper.Resolution.MILLISECONDS);
        assertNotEquals(d1, d2);
        List<DateTimeUnitRounding> d2CalendarIntervals = new ArrayList<>();
        d2CalendarIntervals.add(new DateTimeUnitAdapter(Rounding.DateTimeUnit.HOUR_OF_DAY));
        d2CalendarIntervals.add(new DateTimeUnitAdapter(Rounding.DateTimeUnit.HOUR_OF_DAY));
        d2 = new DateDimension("name", d2CalendarIntervals, DateFieldMapper.Resolution.MILLISECONDS);
        assertNotEquals(d1, d2);
        NumericDimension n1 = new NumericDimension("name");
        NumericDimension n2 = new NumericDimension("name");
        assertEquals(n1, n2);
        n2 = new NumericDimension("name1");
        assertNotEquals(n1, n2);
    }

    public void testReadDimensions() {
        ReadDimension r1 = new ReadDimension("name");
        ReadDimension r2 = new ReadDimension("name");
        assertEquals(r1, r2);
        r2 = new ReadDimension("name1");
        assertNotEquals(r1, r2);
    }

    public void testStarTreeField() {
        List<MetricStat> m1 = new ArrayList<>();
        m1.add(MetricStat.MAX);
        Metric metric1 = new Metric("name", m1);
        List<DateTimeUnitRounding> d1CalendarIntervals = new ArrayList<>();
        d1CalendarIntervals.add(new DateTimeUnitAdapter(Rounding.DateTimeUnit.HOUR_OF_DAY));
        DateDimension d1 = new DateDimension("name", d1CalendarIntervals, DateFieldMapper.Resolution.MILLISECONDS);
        NumericDimension n1 = new NumericDimension("numeric");
        NumericDimension n2 = new NumericDimension("name1");

        List<Metric> metrics = List.of(metric1);
        List<Dimension> dims = List.of(d1, n2);
        StarTreeFieldConfiguration config = new StarTreeFieldConfiguration(
            100,
            Set.of("name"),
            StarTreeFieldConfiguration.StarTreeBuildMode.OFF_HEAP
        );

        StarTreeField field1 = new StarTreeField("starTree", dims, metrics, config);
        StarTreeField field2 = new StarTreeField("starTree", dims, metrics, config);
        assertEquals(field1, field2);

        dims = List.of(d1, n2, n1);
        field2 = new StarTreeField("starTree", dims, metrics, config);
        assertNotEquals(field1, field2);

        dims = List.of(d1, n2);
        metrics = List.of(metric1, metric1);
        field2 = new StarTreeField("starTree", dims, metrics, config);
        assertNotEquals(field1, field2);

        dims = List.of(d1, n2);
        metrics = List.of(metric1);
        StarTreeFieldConfiguration config1 = new StarTreeFieldConfiguration(
            1000,
            Set.of("name"),
            StarTreeFieldConfiguration.StarTreeBuildMode.OFF_HEAP
        );
        field2 = new StarTreeField("starTree", dims, metrics, config1);
        assertNotEquals(field1, field2);

        config1 = new StarTreeFieldConfiguration(100, Set.of("name", "field2"), StarTreeFieldConfiguration.StarTreeBuildMode.OFF_HEAP);
        field2 = new StarTreeField("starTree", dims, metrics, config1);
        assertNotEquals(field1, field2);

        config1 = new StarTreeFieldConfiguration(100, Set.of("name"), StarTreeFieldConfiguration.StarTreeBuildMode.ON_HEAP);
        field2 = new StarTreeField("starTree", dims, metrics, config1);
        assertNotEquals(field1, field2);

        field2 = new StarTreeField("starTree", dims, metrics, config);
        assertEquals(field1, field2);
    }

    public void testValidations() throws IOException {
        MapperService mapperService = createMapperService(getExpandedMappingWithJustAvg("status", "size"));
        Settings settings = Settings.builder().put(CompositeIndexSettings.STAR_TREE_INDEX_ENABLED_SETTING.getKey(), true).build();
        CompositeIndexSettings enabledCompositeIndexSettings = new CompositeIndexSettings(
            settings,
            new ClusterSettings(Settings.EMPTY, ClusterSettings.BUILT_IN_CLUSTER_SETTINGS)
        );
        CompositeIndexValidator.validate(mapperService, enabledCompositeIndexSettings, mapperService.getIndexSettings());
        settings = Settings.builder().put(CompositeIndexSettings.STAR_TREE_INDEX_ENABLED_SETTING.getKey(), false).build();
        CompositeIndexSettings compositeIndexSettings = new CompositeIndexSettings(
            settings,
            new ClusterSettings(Settings.EMPTY, ClusterSettings.BUILT_IN_CLUSTER_SETTINGS)
        );
        MapperService finalMapperService = mapperService;
        IllegalArgumentException ex = expectThrows(
            IllegalArgumentException.class,
            () -> CompositeIndexValidator.validate(finalMapperService, compositeIndexSettings, finalMapperService.getIndexSettings())
        );
        assertEquals(
            "star tree index cannot be created, enable it using [indices.composite_index.star_tree.enabled] setting",
            ex.getMessage()
        );

        MapperService mapperServiceInvalid = createMapperService(getInvalidMappingWithDv(false, false, false, true));
        ex = expectThrows(
            IllegalArgumentException.class,
            () -> CompositeIndexValidator.validate(
                mapperServiceInvalid,
                enabledCompositeIndexSettings,
                mapperServiceInvalid.getIndexSettings()
            )
        );
        assertEquals(
            "Aggregations not supported for the metrics field [metric_field] with field type [integer] as part of star tree field",
            ex.getMessage()
        );

        MapperService mapperServiceInvalidDim = createMapperService(getInvalidMappingWithDv(false, false, true, false));
        ex = expectThrows(
            IllegalArgumentException.class,
            () -> CompositeIndexValidator.validate(
                mapperServiceInvalidDim,
                enabledCompositeIndexSettings,
                mapperServiceInvalidDim.getIndexSettings()
            )
        );
        assertEquals(
            "Aggregations not supported for the dimension field [@timestamp] with field type [date] as part of star tree field",
            ex.getMessage()
        );

        MapperParsingException mapperParsingExceptionex = expectThrows(
            MapperParsingException.class,
            () -> createMapperService(getMinMappingWith2StarTrees())
        );
        assertEquals(
            "Failed to parse mapping [_doc]: Composite fields cannot have more than [1] fields",
            mapperParsingExceptionex.getMessage()
        );
    }

    private XContentBuilder getExpandedMappingWithJustAvg(String dim, String metric) throws IOException {
        return topMapping(b -> {
            b.startObject("composite");
            b.startObject("startree");
            b.field("type", "star_tree");
            b.startObject("config");
            b.field("max_leaf_docs", 100);
            b.startArray("skip_star_node_creation_for_dimensions");
            {
                b.value("@timestamp");
                b.value("status");
            }
            b.endArray();
            b.startObject("date_dimension");
            b.field("name", "@timestamp");
            b.startArray("calendar_intervals");
            b.value("day");
            b.value("month");
            b.endArray();
            b.endObject();
            b.startArray("ordered_dimensions");
            b.startObject();
            b.field("name", dim);
            b.endObject();
            b.endArray();
            b.startArray("metrics");
            b.startObject();
            b.field("name", metric);
            b.startArray("stats");
            b.value("avg");
            b.endArray();
            b.endObject();
            b.endArray();
            b.endObject();
            b.endObject();
            b.endObject();
            b.startObject("properties");
            b.startObject("@timestamp");
            b.field("type", "date");
            b.endObject();
            b.startObject("status");
            b.field("type", "integer");
            b.endObject();
            b.startObject("size");
            b.field("type", "integer");
            b.endObject();
            b.endObject();
        });
    }

    private XContentBuilder getExpandedMappingWithJustSum(String dim, String metric) throws IOException {
        return topMapping(b -> {
            b.startObject("composite");
            b.startObject("startree");
            b.field("type", "star_tree");
            b.startObject("config");
            b.field("max_leaf_docs", 100);
            b.startArray("skip_star_node_creation_for_dimensions");
            {
                b.value("@timestamp");
                b.value("status");
            }
            b.endArray();
            b.startArray("ordered_dimensions");
            b.startObject();
            b.field("name", "@timestamp");
            b.startArray("calendar_intervals");
            b.value("day");
            b.value("month");
            b.endArray();
            b.endObject();
            b.startObject();
            b.field("name", dim);
            b.endObject();
            b.endArray();
            b.startArray("metrics");
            b.startObject();
            b.field("name", metric);
            b.startArray("stats");
            b.value("sum");
            b.endArray();
            b.endObject();
            b.endArray();
            b.endObject();
            b.endObject();
            b.endObject();
            b.startObject("properties");
            b.startObject("@timestamp");
            b.field("type", "date");
            b.endObject();
            b.startObject("status");
            b.field("type", "integer");
            b.endObject();
            b.startObject("size");
            b.field("type", "integer");
            b.endObject();
            b.endObject();
        });
    }

    private XContentBuilder getExpandedMappingWithSumAndCount(String dim, String metric) throws IOException {
        return topMapping(b -> {
            b.startObject("composite");
            b.startObject("startree");
            b.field("type", "star_tree");
            b.startObject("config");
            b.field("max_leaf_docs", 100);
            b.startArray("skip_star_node_creation_for_dimensions");
            {
                b.value("@timestamp");
                b.value("status");
            }
            b.endArray();
            b.startArray("ordered_dimensions");
            b.startObject();
            b.field("name", "@timestamp");
            b.startArray("calendar_intervals");
            b.value("day");
            b.value("month");
            b.endArray();
            b.endObject();
            b.startObject();
            b.field("name", dim);
            b.endObject();
            b.endArray();
            b.startArray("metrics");
            b.startObject();
            b.field("name", metric);
            b.startArray("stats");
            b.value("sum");
            b.value("value_count");
            b.endArray();
            b.endObject();
            b.endArray();
            b.endObject();
            b.endObject();
            b.endObject();
            b.startObject("properties");
            b.startObject("@timestamp");
            b.field("type", "date");
            b.endObject();
            b.startObject("status");
            b.field("type", "integer");
            b.endObject();
            b.startObject("size");
            b.field("type", "integer");
            b.endObject();
            b.endObject();
        });
    }

    private XContentBuilder getMinMapping() throws IOException {
        return getMinMapping(false, false, false, false, false);
    }

    private XContentBuilder getMinMappingWithDateDims(boolean calendarIntervalsExceeded, boolean dateDimsAbsent, boolean additionalDim)
        throws IOException {
        return topMapping(b -> {
            b.startObject("composite");
            b.startObject("startree");

            b.field("type", "star_tree");

            b.startObject("config");
            if (!dateDimsAbsent) {
                b.startObject("date_dimension");
                b.field("name", "@timestamp");
                b.startArray("calendar_intervals");
                b.value(getRandom().nextBoolean() ? "week" : "1w");
                if (calendarIntervalsExceeded) {
                    b.value(getRandom().nextBoolean() ? "day" : "1d");
                    b.value(getRandom().nextBoolean() ? "second" : "1s");
                    b.value(getRandom().nextBoolean() ? "hour" : "1h");
                    b.value(getRandom().nextBoolean() ? "minute" : "1m");
                    b.value(getRandom().nextBoolean() ? "year" : "1y");
                    b.value(getRandom().nextBoolean() ? "quarter-hour" : "15m");
                }
                b.value(getRandom().nextBoolean() ? "month" : "1M");
                b.value(getRandom().nextBoolean() ? "half-hour" : "30m");
                b.endArray();
                b.endObject();
            }
            b.startArray("ordered_dimensions");
            b.startObject();
            b.field("name", "status");
            b.endObject();
            if (additionalDim) {
                b.startObject();
                b.field("name", "metric_field");
                b.endObject();
            }
            b.endArray();

            b.startArray("metrics");
            b.startObject();
            b.field("name", "status");
            b.endObject();
            b.startObject();
            b.field("name", "metric_field");
            b.endObject();
            b.endArray();

            b.endObject();

            b.endObject();
            b.endObject();
            b.startObject("properties");

            b.startObject("@timestamp");
            b.field("type", "date");
            b.endObject();

            b.startObject("status");
            b.field("type", "integer");
            b.endObject();

            b.startObject("metric_field");
            b.field("type", "integer");
            b.endObject();

            b.endObject();
        });
    }

    private XContentBuilder getMinMapping(
        boolean isEmptyDims,
        boolean isEmptyMetrics,
        boolean missingDim,
        boolean missingMetric,
        boolean missingDateDim
    ) throws IOException {
        return topMapping(b -> {
            b.startObject("composite");
            b.startObject("startree");
            b.field("type", "star_tree");
            b.startObject("config");
            if (!isEmptyDims) {
                b.startObject("date_dimension");
                b.field("name", "@timestamp");
                b.endObject();
                b.startArray("ordered_dimensions");
                b.startObject();
                b.field("name", "status");
                b.endObject();
                b.endArray();
            }
            if (!isEmptyMetrics) {
                b.startArray("metrics");
                b.startObject();
                b.field("name", "status");
                b.endObject();
                b.startObject();
                b.field("name", "metric_field");
                b.endObject();
                b.endArray();
            }
            b.endObject();
            b.endObject();
            b.endObject();
            b.startObject("properties");
            if (!missingDateDim) {
                b.startObject("@timestamp");
                b.field("type", "date");
                b.endObject();
            }
            if (!missingDim) {
                b.startObject("status");
                b.field("type", "integer");
                b.endObject();
            }
            if (!missingMetric) {
                b.startObject("metric_field");
                b.field("type", "integer");
                b.endObject();
            }
            b.endObject();
        });
    }

    private XContentBuilder getMinMappingWith2StarTrees() throws IOException {
        return topMapping(b -> {
            b.startObject("composite");
            b.startObject("startree");
            b.field("type", "star_tree");
            b.startObject("config");

            b.startArray("ordered_dimensions");
            b.startObject();
            b.field("name", "@timestamp");
            b.endObject();
            b.startObject();
            b.field("name", "status");
            b.endObject();
            b.endArray();

            b.startArray("metrics");
            b.startObject();
            b.field("name", "status");
            b.endObject();
            b.startObject();
            b.field("name", "metric_field");
            b.endObject();
            b.endArray();

            b.endObject();
            b.endObject();

            b.startObject("startree1");
            b.field("type", "star_tree");
            b.startObject("config");

            b.startArray("ordered_dimensions");
            b.startObject();
            b.field("name", "@timestamp");
            b.endObject();
            b.startObject();
            b.field("name", "status");
            b.endObject();
            b.endArray();

            b.startArray("metrics");
            b.startObject();
            b.field("name", "status");
            b.endObject();
            b.startObject();
            b.field("name", "metric_field");
            b.endObject();
            b.endArray();

            b.endObject();
            b.endObject();
            b.endObject();
            b.startObject("properties");
            b.startObject("@timestamp");
            b.field("type", "date");
            b.endObject();
            b.startObject("status");
            b.field("type", "integer");
            b.endObject();
            b.startObject("metric_field");
            b.field("type", "integer");
            b.endObject();

            b.endObject();
        });
    }

    private XContentBuilder getInvalidMapping(
        boolean singleDim,
        boolean invalidSkipDims,
        boolean invalidDimType,
        boolean invalidMetricType,
        boolean invalidParam,
<<<<<<< HEAD
        boolean invalidDate
=======
        boolean invalidDocCountMetricType
>>>>>>> 9f814797
    ) throws IOException {
        return topMapping(b -> {
            b.startObject("composite");
            b.startObject("startree");
            b.field("type", "star_tree");
            b.startObject("config");
            b.startArray("skip_star_node_creation_for_dimensions");
            {
                if (invalidSkipDims) {
                    b.value("invalid");
                }
                b.value("status");
            }
            b.endArray();
            b.startObject("date_dimension");
            b.field("name", "@timestamp");
            b.endObject();
            if (invalidParam) {
                b.startObject("invalid");
                b.field("invalid", "invalid");
                b.endObject();
            }
            b.startArray("ordered_dimensions");
            if (!singleDim) {
                b.startObject();
                b.field("name", "status");
                b.endObject();
            }
            b.endArray();
            b.startArray("metrics");
            b.startObject();
            b.field("name", "status");
            b.endObject();
            b.startObject();
            b.field("name", "metric_field");
            if (invalidDocCountMetricType) {
                b.startArray("stats");
                b.value("_doc_count");
                b.value("avg");
                b.endArray();
            }
            b.endObject();
            b.endArray();
            b.endObject();
            b.endObject();
            b.endObject();
            b.startObject("properties");
            b.startObject("@timestamp");
            if (!invalidDate) {
                b.field("type", "date");
            } else {
                b.field("type", "keyword");
            }
            b.endObject();

            b.startObject("status");
            if (!invalidDimType) {
                b.field("type", "integer");
            } else {
                b.field("type", "keyword");
            }
            b.endObject();
            b.startObject("metric_field");
            if (invalidMetricType) {
                b.field("type", "date");
            } else {
                b.field("type", "integer");
            }
            b.endObject();
            b.endObject();
        });
    }

    private XContentBuilder getInvalidMappingWithDv(
        boolean singleDim,
        boolean invalidSkipDims,
        boolean invalidDimType,
        boolean invalidMetricType
    ) throws IOException {
        return topMapping(b -> {
            b.startObject("composite");
            b.startObject("startree");
            b.field("type", "star_tree");
            b.startObject("config");

            b.startArray("skip_star_node_creation_for_dimensions");
            {
                if (invalidSkipDims) {
                    b.value("invalid");
                }
                b.value("status");
            }
            b.endArray();
            b.startObject("date_dimension");
            b.field("name", "@timestamp");
            b.endObject();
            b.startArray("ordered_dimensions");
            if (!singleDim) {
                b.startObject();
                b.field("name", "status");
                b.endObject();
            }
            b.endArray();
            b.startArray("metrics");
            b.startObject();
            b.field("name", "status");
            b.endObject();
            b.startObject();
            b.field("name", "metric_field");
            b.endObject();
            b.endArray();
            b.endObject();
            b.endObject();
            b.endObject();
            b.startObject("properties");
            b.startObject("@timestamp");
            if (!invalidDimType) {
                b.field("type", "date");
                b.field("doc_values", "true");
            } else {
                b.field("type", "date");
                b.field("doc_values", "false");
            }
            b.endObject();

            b.startObject("status");
            b.field("type", "integer");
            b.endObject();
            b.startObject("metric_field");
            if (invalidMetricType) {
                b.field("type", "integer");
                b.field("doc_values", "false");
            } else {
                b.field("type", "integer");
                b.field("doc_values", "true");
            }
            b.endObject();
            b.endObject();
        });
    }

    private XContentBuilder getInvalidMapping(boolean singleDim, boolean invalidSkipDims, boolean invalidDimType, boolean invalidMetricType)
        throws IOException {
        return getInvalidMapping(singleDim, invalidSkipDims, invalidDimType, invalidMetricType, false, false);
    }

    protected boolean supportsOrIgnoresBoost() {
        return false;
    }

    protected boolean supportsMeta() {
        return false;
    }

    @Override
    protected void assertExistsQuery(MapperService mapperService) {}

    // Overriding fieldMapping to make it create composite mappings by default.
    // This way, the parent tests are checking the right behavior for this Mapper.
    @Override
    protected final XContentBuilder fieldMapping(CheckedConsumer<XContentBuilder, IOException> buildField) throws IOException {
        return topMapping(b -> {
            b.startObject("composite");
            b.startObject("startree");
            buildField.accept(b);
            b.endObject();
            b.endObject();
            b.startObject("properties");
            b.startObject("size");
            b.field("type", "integer");
            b.endObject();
            b.startObject("status");
            b.field("type", "integer");
            b.endObject();
            b.endObject();
        });
    }

    @Override
    public void testEmptyName() {
        MapperParsingException e = expectThrows(MapperParsingException.class, () -> createMapperService(topMapping(b -> {
            b.startObject("composite");
            b.startObject("");
            minimalMapping(b);
            b.endObject();
            b.endObject();
            b.startObject("properties");
            b.startObject("size");
            b.field("type", "integer");
            b.endObject();
            b.startObject("status");
            b.field("type", "integer");
            b.endObject();
            b.endObject();
        })));
        assertThat(e.getMessage(), containsString("name cannot be empty string"));
        assertParseMinimalWarnings();
    }

    @Override
    protected void minimalMapping(XContentBuilder b) throws IOException {
        b.field("type", "star_tree");
        b.startObject("config");
        b.startArray("ordered_dimensions");
        b.startObject();
        b.field("name", "size");
        b.endObject();
        b.startObject();
        b.field("name", "status");
        b.endObject();
        b.endArray();
        b.startArray("metrics");
        b.startObject();
        b.field("name", "status");
        b.endObject();
        b.endArray();
        b.endObject();
    }

    @Override
    protected void writeFieldValue(XContentBuilder builder) throws IOException {}

    @Override
    protected void registerParameters(ParameterChecker checker) throws IOException {

    }
}<|MERGE_RESOLUTION|>--- conflicted
+++ resolved
@@ -191,15 +191,17 @@
                 assertEquals(expectedTimeUnits.get(i).shortName(), dateDim.getIntervals().get(i).shortName());
             }
             assertEquals("status", starTreeFieldType.getDimensions().get(1).getField());
+            assertEquals(3, starTreeFieldType.getMetrics().size());
             assertEquals("status", starTreeFieldType.getMetrics().get(0).getField());
-            List<MetricStat> expectedMetrics = Arrays.asList(
-                MetricStat.AVG,
-                MetricStat.VALUE_COUNT,
-                MetricStat.SUM,
-                MetricStat.MAX,
-                MetricStat.MIN
-            );
+            List<MetricStat> expectedMetrics = Arrays.asList(MetricStat.VALUE_COUNT, MetricStat.SUM, MetricStat.AVG);
             assertEquals(expectedMetrics, starTreeFieldType.getMetrics().get(0).getMetrics());
+
+            assertEquals("metric_field", starTreeFieldType.getMetrics().get(1).getField());
+            expectedMetrics = Arrays.asList(MetricStat.VALUE_COUNT, MetricStat.SUM, MetricStat.AVG);
+            assertEquals(expectedMetrics, starTreeFieldType.getMetrics().get(1).getMetrics());
+            Metric metric = starTreeFieldType.getMetrics().get(2);
+            assertEquals("_doc_count", metric.getField());
+            assertEquals(List.of(MetricStat.DOC_COUNT), metric.getMetrics());
             assertEquals(10000, starTreeFieldType.getStarTreeConfig().maxLeafDocs());
             assertEquals(StarTreeFieldConfiguration.StarTreeBuildMode.OFF_HEAP, starTreeFieldType.getStarTreeConfig().getBuildMode());
             assertEquals(Collections.emptySet(), starTreeFieldType.getStarTreeConfig().getSkipStarNodeCreationInDims());
@@ -225,17 +227,15 @@
                 assertEquals(expectedTimeUnits.get(i).shortName(), dateDim.getSortedCalendarIntervals().get(i).shortName());
             }
             assertEquals("status", starTreeFieldType.getDimensions().get(1).getField());
-            assertEquals(3, starTreeFieldType.getMetrics().size());
             assertEquals("status", starTreeFieldType.getMetrics().get(0).getField());
-            List<MetricStat> expectedMetrics = Arrays.asList(MetricStat.VALUE_COUNT, MetricStat.SUM, MetricStat.AVG);
+            List<MetricStat> expectedMetrics = Arrays.asList(
+                MetricStat.AVG,
+                MetricStat.VALUE_COUNT,
+                MetricStat.SUM,
+                MetricStat.MAX,
+                MetricStat.MIN
+            );
             assertEquals(expectedMetrics, starTreeFieldType.getMetrics().get(0).getMetrics());
-
-            assertEquals("metric_field", starTreeFieldType.getMetrics().get(1).getField());
-            expectedMetrics = Arrays.asList(MetricStat.VALUE_COUNT, MetricStat.SUM, MetricStat.AVG);
-            assertEquals(expectedMetrics, starTreeFieldType.getMetrics().get(1).getMetrics());
-            Metric metric = starTreeFieldType.getMetrics().get(2);
-            assertEquals("_doc_count", metric.getField());
-            assertEquals(List.of(MetricStat.DOC_COUNT), metric.getMetrics());
             assertEquals(10000, starTreeFieldType.getStarTreeConfig().maxLeafDocs());
             assertEquals(StarTreeFieldConfiguration.StarTreeBuildMode.OFF_HEAP, starTreeFieldType.getStarTreeConfig().getBuildMode());
             assertEquals(Collections.emptySet(), starTreeFieldType.getStarTreeConfig().getSkipStarNodeCreationInDims());
@@ -919,11 +919,8 @@
         boolean invalidDimType,
         boolean invalidMetricType,
         boolean invalidParam,
-<<<<<<< HEAD
+        boolean invalidDocCountMetricType,
         boolean invalidDate
-=======
-        boolean invalidDocCountMetricType
->>>>>>> 9f814797
     ) throws IOException {
         return topMapping(b -> {
             b.startObject("composite");
