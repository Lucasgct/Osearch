/*
 * SPDX-License-Identifier: Apache-2.0
 *
 * The OpenSearch Contributors require contributions made to
 * this file be licensed under the Apache-2.0 license or a
 * compatible open source license.
 */

/*
 * Licensed to Elasticsearch under one or more contributor
 * license agreements. See the NOTICE file distributed with
 * this work for additional information regarding copyright
 * ownership. Elasticsearch licenses this file to you under
 * the Apache License, Version 2.0 (the "License"); you may
 * not use this file except in compliance with the License.
 * You may obtain a copy of the License at
 *
 *     http://www.apache.org/licenses/LICENSE-2.0
 *
 * Unless required by applicable law or agreed to in writing,
 * software distributed under the License is distributed on an
 * "AS IS" BASIS, WITHOUT WARRANTIES OR CONDITIONS OF ANY
 * KIND, either express or implied.  See the License for the
 * specific language governing permissions and limitations
 * under the License.
 */
/*
 * Modifications Copyright OpenSearch Contributors. See
 * GitHub history for details.
 */

package org.opensearch.index.mapper;

import org.apache.lucene.index.Term;
import org.apache.lucene.search.AutomatonQuery;
import org.apache.lucene.search.BooleanClause;
import org.apache.lucene.search.BooleanQuery;
import org.apache.lucene.search.ConstantScoreQuery;
import org.apache.lucene.search.FuzzyQuery;
import org.apache.lucene.search.PrefixQuery;
import org.apache.lucene.search.Query;
import org.apache.lucene.search.RegexpQuery;
import org.apache.lucene.search.TermInSetQuery;
import org.apache.lucene.search.TermQuery;
import org.apache.lucene.search.TermRangeQuery;
import org.apache.lucene.util.BytesRef;
import org.apache.lucene.util.automaton.Automata;
import org.apache.lucene.util.automaton.Automaton;
import org.apache.lucene.util.automaton.Operations;
import org.opensearch.OpenSearchException;
import org.opensearch.common.lucene.BytesRefs;
import org.opensearch.common.lucene.Lucene;
import org.opensearch.common.lucene.search.AutomatonQueries;
import org.opensearch.common.unit.Fuzziness;
import org.opensearch.index.mapper.TextFieldMapper.TextFieldType;

import java.io.IOException;
import java.util.ArrayList;
import java.util.Arrays;
import java.util.Collections;
import java.util.List;

import static org.hamcrest.Matchers.equalTo;
import static org.apache.lucene.search.MultiTermQuery.CONSTANT_SCORE_BLENDED_REWRITE;
import static org.apache.lucene.search.MultiTermQuery.CONSTANT_SCORE_REWRITE;

public class TextFieldTypeTests extends FieldTypeTestCase {

    TextFieldType createFieldType(boolean searchabe) {
        if (searchabe) {
            return new TextFieldType("field");
        } else {
            return new TextFieldType("field", false, false, Collections.emptyMap());
        }
    }

    public void testIsAggregatableDependsOnFieldData() {
        TextFieldType ft = createFieldType(true);
        assertFalse(ft.isAggregatable());
        ft.setFielddata(true);
        assertTrue(ft.isAggregatable());
    }

    public void testTermQuery() {
        MappedFieldType ft = createFieldType(true);
        assertEquals(new TermQuery(new Term("field", "foo")), ft.termQuery("foo", null));
        assertEquals(AutomatonQueries.caseInsensitiveTermQuery(new Term("field", "fOo")), ft.termQueryCaseInsensitive("fOo", null));

        MappedFieldType unsearchable = createFieldType(false);
        IllegalArgumentException e = expectThrows(IllegalArgumentException.class, () -> unsearchable.termQuery("bar", null));
        assertEquals("Cannot search on field [field] since it is not indexed.", e.getMessage());
    }

    public void testTermsQuery() {
        MappedFieldType ft = createFieldType(true);
        List<BytesRef> terms = new ArrayList<>();
        terms.add(new BytesRef("foo"));
        terms.add(new BytesRef("bar"));
        assertEquals(new TermInSetQuery("field", terms), ft.termsQuery(Arrays.asList("foo", "bar"), null));

        MappedFieldType unsearchable = createFieldType(false);
        IllegalArgumentException e = expectThrows(
            IllegalArgumentException.class,
            () -> unsearchable.termsQuery(Arrays.asList("foo", "bar"), null)
        );
        assertEquals("Cannot search on field [field] since it is not indexed.", e.getMessage());
    }

    public void testRangeQuery() {
        MappedFieldType ft = createFieldType(true);
        assertEquals(
            new TermRangeQuery("field", BytesRefs.toBytesRef("foo"), BytesRefs.toBytesRef("bar"), true, false),
            ft.rangeQuery("foo", "bar", true, false, null, null, null, MOCK_QSC)
        );

        OpenSearchException ee = expectThrows(
            OpenSearchException.class,
            () -> ft.rangeQuery("foo", "bar", true, false, null, null, null, MOCK_QSC_DISALLOW_EXPENSIVE)
        );
        assertEquals(
            "[range] queries on [text] or [keyword] fields cannot be executed when " + "'search.allow_expensive_queries' is set to false.",
            ee.getMessage()
        );
    }

    public void testRegexpQuery() {
        MappedFieldType ft = createFieldType(true);
        assertEquals(
            new RegexpQuery(new Term("field", "foo.*")),
            ft.regexpQuery("foo.*", 0, 0, 10, CONSTANT_SCORE_BLENDED_REWRITE, MOCK_QSC)
        );

        MappedFieldType unsearchable = createFieldType(false);
        IllegalArgumentException e = expectThrows(
            IllegalArgumentException.class,
            () -> unsearchable.regexpQuery("foo.*", 0, 0, 10, null, MOCK_QSC)
        );
        assertEquals("Cannot search on field [field] since it is not indexed.", e.getMessage());

        OpenSearchException ee = expectThrows(
            OpenSearchException.class,
            () -> ft.regexpQuery("foo.*", randomInt(10), 0, randomInt(10) + 1, null, MOCK_QSC_DISALLOW_EXPENSIVE)
        );
        assertEquals("[regexp] queries cannot be executed when 'search.allow_expensive_queries' is set to false.", ee.getMessage());
    }

    public void testFuzzyQuery() {
        MappedFieldType ft = createFieldType(true);
        assertEquals(
            new FuzzyQuery(new Term("field", "foo"), 2, 1, 50, true),
            ft.fuzzyQuery("foo", Fuzziness.fromEdits(2), 1, 50, true, MOCK_QSC)
        );

        MappedFieldType unsearchable = createFieldType(false);
        IllegalArgumentException e = expectThrows(
            IllegalArgumentException.class,
            () -> unsearchable.fuzzyQuery("foo", Fuzziness.fromEdits(2), 1, 50, true, MOCK_QSC)
        );
        assertEquals("Cannot search on field [field] since it is not indexed.", e.getMessage());

        OpenSearchException ee = expectThrows(
            OpenSearchException.class,
            () -> ft.fuzzyQuery("foo", Fuzziness.AUTO, randomInt(10) + 1, randomInt(10) + 1, randomBoolean(), MOCK_QSC_DISALLOW_EXPENSIVE)
        );
        assertEquals("[fuzzy] queries cannot be executed when 'search.allow_expensive_queries' is set to false.", ee.getMessage());
    }

    public void testIndexPrefixes() {
<<<<<<< HEAD
        TextFieldType ft = createFieldType();
        ft.setIndexAnalyzer(Lucene.STANDARD_ANALYZER);
=======
        TextFieldType ft = createFieldType(true);
>>>>>>> 16d457d3
        ft.setPrefixFieldType(new TextFieldMapper.PrefixFieldType(ft, "field._index_prefix", 2, 10));

        Query q = ft.prefixQuery("goin", CONSTANT_SCORE_REWRITE, false, randomMockShardContext());
        assertEquals(new ConstantScoreQuery(new TermQuery(new Term("field._index_prefix", "goin"))), q);

        q = ft.prefixQuery("internationalisatio", CONSTANT_SCORE_REWRITE, false, MOCK_QSC);
        assertEquals(new PrefixQuery(new Term("field", "internationalisatio"), CONSTANT_SCORE_REWRITE), q);

        q = ft.prefixQuery("Internationalisatio", CONSTANT_SCORE_REWRITE, true, MOCK_QSC);
        assertEquals(AutomatonQueries.caseInsensitivePrefixQuery(new Term("field", "Internationalisatio")), q);

        OpenSearchException ee = expectThrows(
            OpenSearchException.class,
            () -> ft.prefixQuery("internationalisatio", null, false, MOCK_QSC_DISALLOW_EXPENSIVE)
        );
        assertEquals(
            "[prefix] queries cannot be executed when 'search.allow_expensive_queries' is set to false. "
                + "For optimised prefix queries on text fields please enable [index_prefixes].",
            ee.getMessage()
        );

        q = ft.prefixQuery("g", CONSTANT_SCORE_REWRITE, false, randomMockShardContext());
        Automaton automaton = Operations.concatenate(Arrays.asList(Automata.makeChar('g'), Automata.makeAnyChar()));

        Query expected = new ConstantScoreQuery(
            new BooleanQuery.Builder().add(
                new AutomatonQuery(
                    new Term("field._index_prefix", "g*"),
                    automaton,
                    Operations.DEFAULT_DETERMINIZE_WORK_LIMIT,
                    false,
                    CONSTANT_SCORE_REWRITE
                ),
                BooleanClause.Occur.SHOULD
            ).add(new TermQuery(new Term("field", "g")), BooleanClause.Occur.SHOULD).build()
        );

        assertThat(q, equalTo(expected));

        q = ft.prefixQuery("g", null, false, randomMockShardContext());
        automaton = Operations.concatenate(Arrays.asList(Automata.makeChar('g'), Automata.makeAnyChar()));

        expected = new ConstantScoreQuery(
            new BooleanQuery.Builder().add(
                new AutomatonQuery(
                    new Term("field._index_prefix", "g*"),
                    automaton,
                    Operations.DEFAULT_DETERMINIZE_WORK_LIMIT,
                    false,
                    CONSTANT_SCORE_REWRITE
                ),
                BooleanClause.Occur.SHOULD
            ).add(new TermQuery(new Term("field", "g")), BooleanClause.Occur.SHOULD).build()
        );

        assertThat(q, equalTo(expected));
    }

    public void testFetchSourceValue() throws IOException {
        TextFieldType fieldType = createFieldType(true);
        fieldType.setIndexAnalyzer(Lucene.STANDARD_ANALYZER);

        assertEquals(List.of("value"), fetchSourceValue(fieldType, "value"));
        assertEquals(List.of("42"), fetchSourceValue(fieldType, 42L));
        assertEquals(List.of("true"), fetchSourceValue(fieldType, true));

        TextFieldMapper.PrefixFieldType prefixFieldType = new TextFieldMapper.PrefixFieldType(fieldType, "field._index_prefix", 2, 10);
        assertEquals(List.of("value"), fetchSourceValue(prefixFieldType, "value"));
        assertEquals(List.of("42"), fetchSourceValue(prefixFieldType, 42L));
        assertEquals(List.of("true"), fetchSourceValue(prefixFieldType, true));

        TextFieldMapper.PhraseFieldType phraseFieldType = new TextFieldMapper.PhraseFieldType(fieldType);
        assertEquals(List.of("value"), fetchSourceValue(phraseFieldType, "value"));
        assertEquals(List.of("42"), fetchSourceValue(phraseFieldType, 42L));
        assertEquals(List.of("true"), fetchSourceValue(phraseFieldType, true));
    }
}<|MERGE_RESOLUTION|>--- conflicted
+++ resolved
@@ -166,12 +166,7 @@
     }
 
     public void testIndexPrefixes() {
-<<<<<<< HEAD
-        TextFieldType ft = createFieldType();
-        ft.setIndexAnalyzer(Lucene.STANDARD_ANALYZER);
-=======
         TextFieldType ft = createFieldType(true);
->>>>>>> 16d457d3
         ft.setPrefixFieldType(new TextFieldMapper.PrefixFieldType(ft, "field._index_prefix", 2, 10));
 
         Query q = ft.prefixQuery("goin", CONSTANT_SCORE_REWRITE, false, randomMockShardContext());
