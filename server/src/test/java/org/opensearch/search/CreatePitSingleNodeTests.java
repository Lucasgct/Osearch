--- conflicted
+++ resolved
@@ -82,12 +82,9 @@
         validatePitStats("index", 1, 0, 0);
         validatePitStats("index", 1, 0, 1);
         service.doClose(); // this kills the keep-alive reaper we have to reset the node after this test
-<<<<<<< HEAD
-        assertSegments(true, client());
-=======
+        assertSegments(true, client());
         validatePitStats("index", 0, 1, 0);
         validatePitStats("index", 0, 1, 1);
->>>>>>> 65e28dcf
     }
 
     public void testCreatePITWithMultipleIndicesSuccess() throws ExecutionException, InterruptedException {
@@ -109,12 +106,9 @@
         validatePitStats("index", 1, 0, 0);
         validatePitStats("index1", 1, 0, 0);
         service.doClose();
-<<<<<<< HEAD
-        assertSegments(true, client());
-=======
+        assertSegments(true, client());
         validatePitStats("index", 0, 1, 0);
         validatePitStats("index1", 0, 1, 0);
->>>>>>> 65e28dcf
     }
 
     public void testCreatePITWithShardReplicasSuccess() throws ExecutionException, InterruptedException {
@@ -139,12 +133,9 @@
         validatePitStats("index", 1, 0, 0);
         validatePitStats("index", 1, 0, 1);
         service.doClose();
-<<<<<<< HEAD
-        assertSegments(true, client());
-=======
+        assertSegments(true, client());
         validatePitStats("index", 0, 1, 0);
         validatePitStats("index", 0, 1, 1);
->>>>>>> 65e28dcf
     }
 
     public void testCreatePITWithNonExistentIndex() {
