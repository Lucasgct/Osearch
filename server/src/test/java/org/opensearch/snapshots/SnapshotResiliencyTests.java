/*
 * SPDX-License-Identifier: Apache-2.0
 *
 * The OpenSearch Contributors require contributions made to
 * this file be licensed under the Apache-2.0 license or a
 * compatible open source license.
 */

/*
 * Licensed to Elasticsearch under one or more contributor
 * license agreements. See the NOTICE file distributed with
 * this work for additional information regarding copyright
 * ownership. Elasticsearch licenses this file to you under
 * the Apache License, Version 2.0 (the "License"); you may
 * not use this file except in compliance with the License.
 * You may obtain a copy of the License at
 *
 *    http://www.apache.org/licenses/LICENSE-2.0
 *
 * Unless required by applicable law or agreed to in writing,
 * software distributed under the License is distributed on an
 * "AS IS" BASIS, WITHOUT WARRANTIES OR CONDITIONS OF ANY
 * KIND, either express or implied.  See the License for the
 * specific language governing permissions and limitations
 * under the License.
 */

/*
 * Modifications Copyright OpenSearch Contributors. See
 * GitHub history for details.
 */

package org.opensearch.snapshots;

import org.apache.logging.log4j.LogManager;
import org.apache.logging.log4j.Logger;
import org.opensearch.ExceptionsHelper;
import org.opensearch.Version;
import org.opensearch.action.ActionListener;
import org.opensearch.action.ActionModule.DynamicActionRegistry;
import org.opensearch.action.ActionType;
import org.opensearch.action.RequestValidators;
import org.opensearch.action.StepListener;
import org.opensearch.action.admin.cluster.repositories.cleanup.CleanupRepositoryAction;
import org.opensearch.action.admin.cluster.repositories.cleanup.CleanupRepositoryRequest;
import org.opensearch.action.admin.cluster.repositories.cleanup.CleanupRepositoryResponse;
import org.opensearch.action.admin.cluster.repositories.cleanup.TransportCleanupRepositoryAction;
import org.opensearch.action.admin.cluster.repositories.put.PutRepositoryAction;
import org.opensearch.action.admin.cluster.repositories.put.TransportPutRepositoryAction;
import org.opensearch.action.admin.cluster.reroute.ClusterRerouteAction;
import org.opensearch.action.admin.cluster.reroute.ClusterRerouteRequest;
import org.opensearch.action.admin.cluster.reroute.TransportClusterRerouteAction;
import org.opensearch.action.admin.cluster.snapshots.create.CreateSnapshotAction;
import org.opensearch.action.admin.cluster.snapshots.create.CreateSnapshotResponse;
import org.opensearch.action.admin.cluster.snapshots.create.TransportCreateSnapshotAction;
import org.opensearch.action.admin.cluster.snapshots.delete.DeleteSnapshotAction;
import org.opensearch.action.admin.cluster.snapshots.delete.DeleteSnapshotRequest;
import org.opensearch.action.admin.cluster.snapshots.delete.TransportDeleteSnapshotAction;
import org.opensearch.action.admin.cluster.snapshots.restore.RestoreSnapshotAction;
import org.opensearch.action.admin.cluster.snapshots.restore.RestoreSnapshotRequest;
import org.opensearch.action.admin.cluster.snapshots.restore.RestoreSnapshotResponse;
import org.opensearch.action.admin.cluster.snapshots.restore.TransportRestoreSnapshotAction;
import org.opensearch.action.admin.cluster.state.ClusterStateAction;
import org.opensearch.action.admin.cluster.state.ClusterStateRequest;
import org.opensearch.action.admin.cluster.state.ClusterStateResponse;
import org.opensearch.action.admin.cluster.state.TransportClusterStateAction;
import org.opensearch.action.admin.indices.create.CreateIndexAction;
import org.opensearch.action.admin.indices.create.CreateIndexRequest;
import org.opensearch.action.admin.indices.create.CreateIndexResponse;
import org.opensearch.action.admin.indices.create.TransportCreateIndexAction;
import org.opensearch.action.admin.indices.delete.DeleteIndexAction;
import org.opensearch.action.admin.indices.delete.DeleteIndexRequest;
import org.opensearch.action.admin.indices.delete.TransportDeleteIndexAction;
import org.opensearch.action.admin.indices.mapping.put.AutoPutMappingAction;
import org.opensearch.action.admin.indices.mapping.put.PutMappingAction;
import org.opensearch.action.admin.indices.mapping.put.TransportAutoPutMappingAction;
import org.opensearch.action.admin.indices.mapping.put.TransportPutMappingAction;
import org.opensearch.action.admin.indices.shards.IndicesShardStoresAction;
import org.opensearch.action.admin.indices.shards.TransportIndicesShardStoresAction;
import org.opensearch.action.bulk.BulkAction;
import org.opensearch.action.bulk.BulkRequest;
import org.opensearch.action.bulk.BulkResponse;
import org.opensearch.action.bulk.TransportBulkAction;
import org.opensearch.action.bulk.TransportShardBulkAction;
import org.opensearch.action.index.IndexRequest;
import org.opensearch.action.resync.TransportResyncReplicationAction;
import org.opensearch.action.search.SearchAction;
import org.opensearch.action.search.SearchExecutionStatsCollector;
import org.opensearch.action.search.SearchPhaseController;
import org.opensearch.action.search.SearchRequest;
import org.opensearch.action.search.SearchResponse;
import org.opensearch.action.search.SearchTransportService;
import org.opensearch.action.search.TransportSearchAction;
import org.opensearch.action.support.ActionFilters;
import org.opensearch.action.support.ActionTestUtils;
import org.opensearch.action.support.ActiveShardCount;
import org.opensearch.action.support.AutoCreateIndex;
import org.opensearch.action.support.DestructiveOperations;
import org.opensearch.action.support.GroupedActionListener;
import org.opensearch.action.support.PlainActionFuture;
import org.opensearch.action.support.TransportAction;
import org.opensearch.action.support.WriteRequest;
import org.opensearch.action.support.master.AcknowledgedResponse;
import org.opensearch.action.update.UpdateHelper;
import org.opensearch.client.AdminClient;
import org.opensearch.client.node.NodeClient;
import org.opensearch.cluster.ClusterChangedEvent;
import org.opensearch.cluster.ClusterModule;
import org.opensearch.cluster.ClusterName;
import org.opensearch.cluster.ClusterState;
import org.opensearch.cluster.ClusterStateListener;
import org.opensearch.cluster.OpenSearchAllocationTestCase;
import org.opensearch.cluster.NodeConnectionsService;
import org.opensearch.cluster.SnapshotDeletionsInProgress;
import org.opensearch.cluster.SnapshotsInProgress;
import org.opensearch.cluster.action.index.MappingUpdatedAction;
import org.opensearch.cluster.action.index.NodeMappingRefreshAction;
import org.opensearch.cluster.action.shard.ShardStateAction;
import org.opensearch.cluster.coordination.AbstractCoordinatorTestCase;
import org.opensearch.cluster.coordination.ClusterBootstrapService;
import org.opensearch.cluster.coordination.CoordinationMetadata.VotingConfiguration;
import org.opensearch.cluster.coordination.CoordinationState;
import org.opensearch.cluster.coordination.Coordinator;
import org.opensearch.cluster.coordination.CoordinatorTests;
import org.opensearch.cluster.coordination.DeterministicTaskQueue;
import org.opensearch.cluster.coordination.ElectionStrategy;
import org.opensearch.cluster.coordination.InMemoryPersistedState;
import org.opensearch.cluster.coordination.MockSinglePrioritizingExecutor;
import org.opensearch.cluster.metadata.AliasValidator;
import org.opensearch.cluster.metadata.IndexMetadata;
import org.opensearch.cluster.metadata.IndexNameExpressionResolver;
import org.opensearch.cluster.metadata.MetadataCreateIndexService;
import org.opensearch.cluster.metadata.MetadataDeleteIndexService;
import org.opensearch.cluster.metadata.MetadataIndexUpgradeService;
import org.opensearch.cluster.metadata.MetadataMappingService;
import org.opensearch.cluster.node.DiscoveryNode;
import org.opensearch.cluster.node.DiscoveryNodeRole;
import org.opensearch.cluster.node.DiscoveryNodes;
import org.opensearch.cluster.routing.BatchedRerouteService;
import org.opensearch.cluster.routing.RerouteService;
import org.opensearch.cluster.routing.ShardRouting;
import org.opensearch.cluster.routing.UnassignedInfo;
import org.opensearch.cluster.routing.allocation.AllocationService;
import org.opensearch.cluster.routing.allocation.AwarenessReplicaBalance;
import org.opensearch.cluster.routing.allocation.command.AllocateEmptyPrimaryAllocationCommand;
import org.opensearch.cluster.service.ClusterApplierService;
import org.opensearch.cluster.service.ClusterManagerService;
import org.opensearch.cluster.service.ClusterService;
import org.opensearch.cluster.service.FakeThreadPoolClusterManagerService;
import org.opensearch.common.CheckedConsumer;
import org.opensearch.common.Nullable;
import org.opensearch.common.SetOnce;
import org.opensearch.common.io.stream.NamedWriteableRegistry;
import org.opensearch.common.network.NetworkModule;
import org.opensearch.common.settings.ClusterSettings;
import org.opensearch.common.settings.IndexScopedSettings;
import org.opensearch.common.settings.Settings;
import org.opensearch.common.transport.TransportAddress;
import org.opensearch.common.util.BigArrays;
import org.opensearch.common.util.PageCacheRecycler;
import org.opensearch.common.util.concurrent.AbstractRunnable;
import org.opensearch.common.util.concurrent.PrioritizedOpenSearchThreadPoolExecutor;
import org.opensearch.common.util.concurrent.ThreadContext;
import org.opensearch.core.xcontent.NamedXContentRegistry;
import org.opensearch.env.Environment;
import org.opensearch.env.NodeEnvironment;
import org.opensearch.env.TestEnvironment;
import org.opensearch.gateway.MetaStateService;
import org.opensearch.gateway.TransportNodesListGatewayStartedShards;
import org.opensearch.identity.IdentityService;
import org.opensearch.index.Index;
import org.opensearch.index.IndexingPressureService;
import org.opensearch.index.SegmentReplicationPressureService;
import org.opensearch.index.analysis.AnalysisRegistry;
import org.opensearch.index.seqno.GlobalCheckpointSyncAction;
import org.opensearch.index.seqno.RetentionLeaseSyncer;
import org.opensearch.index.shard.PrimaryReplicaSyncer;
import org.opensearch.index.store.RemoteSegmentStoreDirectoryFactory;
import org.opensearch.index.store.remote.filecache.FileCacheCleaner;
import org.opensearch.indices.IndicesModule;
import org.opensearch.indices.IndicesService;
import org.opensearch.indices.ShardLimitValidator;
import org.opensearch.indices.SystemIndices;
import org.opensearch.indices.analysis.AnalysisModule;
import org.opensearch.indices.breaker.NoneCircuitBreakerService;
import org.opensearch.indices.cluster.IndicesClusterStateService;
import org.opensearch.indices.mapper.MapperRegistry;
import org.opensearch.indices.recovery.PeerRecoverySourceService;
import org.opensearch.indices.recovery.PeerRecoveryTargetService;
import org.opensearch.indices.recovery.RecoverySettings;
import org.opensearch.indices.replication.SegmentReplicationSourceFactory;
import org.opensearch.indices.replication.SegmentReplicationSourceService;
import org.opensearch.indices.replication.SegmentReplicationTargetService;
import org.opensearch.indices.replication.checkpoint.SegmentReplicationCheckpointPublisher;
import org.opensearch.ingest.IngestService;
import org.opensearch.monitor.StatusInfo;
import org.opensearch.node.ResponseCollectorService;
import org.opensearch.extensions.ExtensionsManager;
import org.opensearch.plugins.PluginsService;
import org.opensearch.repositories.RepositoriesService;
import org.opensearch.repositories.Repository;
import org.opensearch.repositories.RepositoryData;
import org.opensearch.repositories.blobstore.BlobStoreRepository;
import org.opensearch.repositories.blobstore.BlobStoreTestUtil;
import org.opensearch.repositories.fs.FsRepository;
import org.opensearch.script.ScriptService;
import org.opensearch.search.SearchService;
import org.opensearch.search.builder.SearchSourceBuilder;
import org.opensearch.search.fetch.FetchPhase;
import org.opensearch.search.pipeline.SearchPipelineService;
import org.opensearch.search.query.QueryPhase;
import org.opensearch.snapshots.mockstore.MockEventuallyConsistentRepository;
import org.opensearch.tasks.TaskResourceTrackingService;
import org.opensearch.test.OpenSearchTestCase;
import org.opensearch.test.disruption.DisruptableMockTransport;
import org.opensearch.threadpool.ThreadPool;
import org.opensearch.transport.TransportException;
import org.opensearch.transport.TransportInterceptor;
import org.opensearch.transport.TransportRequest;
import org.opensearch.transport.TransportRequestHandler;
import org.opensearch.transport.TransportService;
import org.junit.After;
import org.junit.Before;

import java.io.IOException;
import java.nio.file.Path;
import java.util.Arrays;
import java.util.Collection;
import java.util.Collections;
import java.util.Comparator;
import java.util.HashMap;
import java.util.HashSet;
import java.util.LinkedHashMap;
import java.util.List;
import java.util.Map;
import java.util.Objects;
import java.util.Optional;
import java.util.Set;
import java.util.concurrent.TimeUnit;
import java.util.concurrent.atomic.AtomicBoolean;
import java.util.concurrent.atomic.AtomicInteger;
import java.util.function.Supplier;
import java.util.stream.Collectors;
import java.util.stream.IntStream;
import java.util.stream.Stream;

import static java.util.Collections.emptyMap;
import static java.util.Collections.emptySet;
import static org.opensearch.action.support.ActionTestUtils.assertNoFailureListener;
import static org.opensearch.env.Environment.PATH_HOME_SETTING;
import static org.opensearch.monitor.StatusInfo.Status.HEALTHY;
import static org.opensearch.node.Node.NODE_NAME_SETTING;
import static org.hamcrest.Matchers.contains;
import static org.hamcrest.Matchers.containsInAnyOrder;
import static org.hamcrest.Matchers.either;
import static org.hamcrest.Matchers.empty;
import static org.hamcrest.Matchers.endsWith;
import static org.hamcrest.Matchers.hasSize;
import static org.hamcrest.Matchers.is;
import static org.hamcrest.Matchers.iterableWithSize;
import static org.hamcrest.Matchers.lessThanOrEqualTo;
import static org.hamcrest.Matchers.notNullValue;
import static org.mockito.Mockito.mock;

public class SnapshotResiliencyTests extends OpenSearchTestCase {

    private DeterministicTaskQueue deterministicTaskQueue;

    private TestClusterNodes testClusterNodes;

    private Path tempDir;

    /**
     * Context shared by all the node's {@link Repository} instances if the eventually consistent blobstore is to be used.
     * {@code null} if not using the eventually consistent blobstore.
     */
    @Nullable
    private MockEventuallyConsistentRepository.Context blobStoreContext;

    @Before
    public void createServices() {
        tempDir = createTempDir();
        if (randomBoolean()) {
            blobStoreContext = new MockEventuallyConsistentRepository.Context();
        }
        deterministicTaskQueue = new DeterministicTaskQueue(Settings.builder().put(NODE_NAME_SETTING.getKey(), "shared").build(), random());
    }

    @After
    public void verifyReposThenStopServices() {
        try {
            clearDisruptionsAndAwaitSync();

            final StepListener<CleanupRepositoryResponse> cleanupResponse = new StepListener<>();
            final StepListener<CreateSnapshotResponse> createSnapshotResponse = new StepListener<>();
            // Create another snapshot and then clean up the repository to verify that the repository works correctly no matter the
            // failures seen during the previous test.
            client().admin()
                .cluster()
                .prepareCreateSnapshot("repo", "last-snapshot")
                .setWaitForCompletion(true)
                .setPartial(true)
                .execute(createSnapshotResponse);
            continueOrDie(createSnapshotResponse, r -> {
                final SnapshotInfo snapshotInfo = r.getSnapshotInfo();
                // Snapshot can be partial because some tests leave indices in a red state because data nodes were stopped
                assertThat(snapshotInfo.state(), either(is(SnapshotState.SUCCESS)).or(is(SnapshotState.PARTIAL)));
                assertThat(snapshotInfo.shardFailures(), iterableWithSize(snapshotInfo.failedShards()));
                assertThat(snapshotInfo.successfulShards(), is(snapshotInfo.totalShards() - snapshotInfo.failedShards()));
                client().admin().cluster().cleanupRepository(new CleanupRepositoryRequest("repo"), cleanupResponse);
            });
            final AtomicBoolean cleanedUp = new AtomicBoolean(false);
            continueOrDie(cleanupResponse, r -> cleanedUp.set(true));

            runUntil(cleanedUp::get, TimeUnit.MINUTES.toMillis(1L));

            if (blobStoreContext != null) {
                blobStoreContext.forceConsistent();
            }
            BlobStoreTestUtil.assertConsistency(
                (BlobStoreRepository) testClusterNodes.randomClusterManagerNodeSafe().repositoriesService.repository("repo"),
                Runnable::run
            );
        } finally {
            testClusterNodes.nodes.values().forEach(TestClusterNodes.TestClusterNode::stop);
        }
    }

    public void testSuccessfulSnapshotAndRestore() {
        setupTestCluster(randomFrom(1, 3, 5), randomIntBetween(2, 10));

        String repoName = "repo";
        String snapshotName = "snapshot";
        final String index = "test";
        final int shards = randomIntBetween(1, 10);
        final int documents = randomIntBetween(0, 100);

        final TestClusterNodes.TestClusterNode clusterManagerNode = testClusterNodes.currentClusterManager(
            testClusterNodes.nodes.values().iterator().next().clusterService.state()
        );

        final StepListener<CreateSnapshotResponse> createSnapshotResponseListener = new StepListener<>();

        continueOrDie(createRepoAndIndex(repoName, index, shards), createIndexResponse -> {
            final Runnable afterIndexing = () -> client().admin()
                .cluster()
                .prepareCreateSnapshot(repoName, snapshotName)
                .setWaitForCompletion(true)
                .execute(createSnapshotResponseListener);
            if (documents == 0) {
                afterIndexing.run();
            } else {
                final BulkRequest bulkRequest = new BulkRequest().setRefreshPolicy(WriteRequest.RefreshPolicy.IMMEDIATE);
                for (int i = 0; i < documents; ++i) {
                    bulkRequest.add(new IndexRequest(index).source(Collections.singletonMap("foo", "bar" + i)));
                }
                final StepListener<BulkResponse> bulkResponseStepListener = new StepListener<>();
                client().bulk(bulkRequest, bulkResponseStepListener);
                continueOrDie(bulkResponseStepListener, bulkResponse -> {
                    assertFalse("Failures in bulk response: " + bulkResponse.buildFailureMessage(), bulkResponse.hasFailures());
                    assertEquals(documents, bulkResponse.getItems().length);
                    afterIndexing.run();
                });
            }
        });

        final StepListener<AcknowledgedResponse> deleteIndexListener = new StepListener<>();

        continueOrDie(
            createSnapshotResponseListener,
            createSnapshotResponse -> client().admin().indices().delete(new DeleteIndexRequest(index), deleteIndexListener)
        );

        final StepListener<RestoreSnapshotResponse> restoreSnapshotResponseListener = new StepListener<>();
        continueOrDie(
            deleteIndexListener,
            ignored -> client().admin()
                .cluster()
                .restoreSnapshot(
                    new RestoreSnapshotRequest(repoName, snapshotName).waitForCompletion(true),
                    restoreSnapshotResponseListener
                )
        );

        final StepListener<SearchResponse> searchResponseListener = new StepListener<>();
        continueOrDie(restoreSnapshotResponseListener, restoreSnapshotResponse -> {
            assertEquals(shards, restoreSnapshotResponse.getRestoreInfo().totalShards());
            client().search(
                new SearchRequest(index).source(new SearchSourceBuilder().size(0).trackTotalHits(true)),
                searchResponseListener
            );
        });

        final AtomicBoolean documentCountVerified = new AtomicBoolean();
        continueOrDie(searchResponseListener, r -> {
            assertEquals(documents, Objects.requireNonNull(r.getHits().getTotalHits()).value);
            documentCountVerified.set(true);
        });

        runUntil(documentCountVerified::get, TimeUnit.MINUTES.toMillis(5L));
        assertNotNull(createSnapshotResponseListener.result());
        assertNotNull(restoreSnapshotResponseListener.result());
        assertTrue(documentCountVerified.get());
        SnapshotsInProgress finalSnapshotsInProgress = clusterManagerNode.clusterService.state().custom(SnapshotsInProgress.TYPE);
        assertFalse(finalSnapshotsInProgress.entries().stream().anyMatch(entry -> entry.state().completed() == false));
        final Repository repository = clusterManagerNode.repositoriesService.repository(repoName);
        Collection<SnapshotId> snapshotIds = getRepositoryData(repository).getSnapshotIds();
        assertThat(snapshotIds, hasSize(1));

        final SnapshotInfo snapshotInfo = repository.getSnapshotInfo(snapshotIds.iterator().next());
        assertEquals(SnapshotState.SUCCESS, snapshotInfo.state());
        assertThat(snapshotInfo.indices(), containsInAnyOrder(index));
        assertEquals(shards, snapshotInfo.successfulShards());
        assertEquals(0, snapshotInfo.failedShards());
    }

    public void testSnapshotWithNodeDisconnects() {
        final int dataNodes = randomIntBetween(2, 10);
        final int clusterManagerNodes = randomFrom(1, 3, 5);
        setupTestCluster(clusterManagerNodes, dataNodes);

        String repoName = "repo";
        String snapshotName = "snapshot";
        final String index = "test";
        final int shards = randomIntBetween(1, 10);

        final StepListener<CreateSnapshotResponse> createSnapshotResponseStepListener = new StepListener<>();

        final boolean partial = randomBoolean();
        continueOrDie(createRepoAndIndex(repoName, index, shards), createIndexResponse -> {
            for (int i = 0; i < randomIntBetween(0, dataNodes); ++i) {
                scheduleNow(this::disconnectRandomDataNode);
            }
            if (randomBoolean()) {
                scheduleNow(() -> testClusterNodes.clearNetworkDisruptions());
            }
            testClusterNodes.randomClusterManagerNodeSafe().client.admin()
                .cluster()
                .prepareCreateSnapshot(repoName, snapshotName)
                .setPartial(partial)
                .execute(createSnapshotResponseStepListener);
        });

        final AtomicBoolean snapshotNeverStarted = new AtomicBoolean(false);

        createSnapshotResponseStepListener.whenComplete(createSnapshotResponse -> {
            for (int i = 0; i < randomIntBetween(0, dataNodes); ++i) {
                scheduleNow(this::disconnectOrRestartDataNode);
            }
            // Only disconnect cluster-manager if we have more than a single cluster-manager and can simulate a failover
            final boolean disconnectedClusterManager = randomBoolean() && clusterManagerNodes > 1;
            if (disconnectedClusterManager) {
                scheduleNow(this::disconnectOrRestartClusterManagerNode);
            }
            if (disconnectedClusterManager || randomBoolean()) {
                scheduleSoon(() -> testClusterNodes.clearNetworkDisruptions());
            } else if (randomBoolean()) {
                scheduleNow(() -> testClusterNodes.clearNetworkDisruptions());
            }
        }, e -> {
            if (partial == false) {
                final SnapshotException unwrapped = (SnapshotException) ExceptionsHelper.unwrap(e, SnapshotException.class);
                assertNotNull(unwrapped);
                assertThat(unwrapped.getMessage(), endsWith("Indices don't have primary shards [test]"));
                snapshotNeverStarted.set(true);
            } else {
                throw new AssertionError(e);
            }
        });

        runUntil(() -> testClusterNodes.randomClusterManagerNode().map(clusterManager -> {
            if (snapshotNeverStarted.get()) {
                return true;
            }
            final SnapshotsInProgress snapshotsInProgress = clusterManager.clusterService.state().custom(SnapshotsInProgress.TYPE);
            return snapshotsInProgress != null && snapshotsInProgress.entries().isEmpty();
        }).orElse(false), TimeUnit.MINUTES.toMillis(1L));

        clearDisruptionsAndAwaitSync();

        final TestClusterNodes.TestClusterNode randomClusterManager = testClusterNodes.randomClusterManagerNode()
            .orElseThrow(() -> new AssertionError("expected to find at least one active cluster-manager node"));
        SnapshotsInProgress finalSnapshotsInProgress = randomClusterManager.clusterService.state()
            .custom(SnapshotsInProgress.TYPE, SnapshotsInProgress.EMPTY);
        assertThat(finalSnapshotsInProgress.entries(), empty());
        final Repository repository = randomClusterManager.repositoriesService.repository(repoName);
        Collection<SnapshotId> snapshotIds = getRepositoryData(repository).getSnapshotIds();
        if (snapshotNeverStarted.get()) {
            assertThat(snapshotIds, empty());
        } else {
            assertThat(snapshotIds, hasSize(1));
        }
    }

    public void testSnapshotDeleteWithClusterManagerFailover() {
        final int dataNodes = randomIntBetween(2, 10);
        final int clusterManagerNodes = randomFrom(3, 5);
        setupTestCluster(clusterManagerNodes, dataNodes);

        String repoName = "repo";
        String snapshotName = "snapshot";
        final String index = "test";
        final int shards = randomIntBetween(1, 10);

        final boolean waitForSnapshot = randomBoolean();
        final StepListener<CreateSnapshotResponse> createSnapshotResponseStepListener = new StepListener<>();
        continueOrDie(
            createRepoAndIndex(repoName, index, shards),
            createIndexResponse -> testClusterNodes.randomClusterManagerNodeSafe().client.admin()
                .cluster()
                .prepareCreateSnapshot(repoName, snapshotName)
                .setWaitForCompletion(waitForSnapshot)
                .execute(createSnapshotResponseStepListener)
        );

        final AtomicBoolean snapshotDeleteResponded = new AtomicBoolean(false);
        continueOrDie(createSnapshotResponseStepListener, createSnapshotResponse -> {
            scheduleNow(this::disconnectOrRestartClusterManagerNode);
            testClusterNodes.randomDataNodeSafe().client.admin()
                .cluster()
                .prepareDeleteSnapshot(repoName, snapshotName)
                .execute(ActionListener.wrap(() -> snapshotDeleteResponded.set(true)));
        });

        runUntil(
            () -> testClusterNodes.randomClusterManagerNode()
                .map(
                    clusterManager -> snapshotDeleteResponded.get()
                        && clusterManager.clusterService.state()
                            .custom(SnapshotDeletionsInProgress.TYPE, SnapshotDeletionsInProgress.EMPTY)
                            .getEntries()
                            .isEmpty()
                )
                .orElse(false),
            TimeUnit.MINUTES.toMillis(1L)
        );

        clearDisruptionsAndAwaitSync();

        final TestClusterNodes.TestClusterNode randomClusterManager = testClusterNodes.randomClusterManagerNode()
            .orElseThrow(() -> new AssertionError("expected to find at least one active cluster-manager node"));
        SnapshotsInProgress finalSnapshotsInProgress = randomClusterManager.clusterService.state().custom(SnapshotsInProgress.TYPE);
        assertThat(finalSnapshotsInProgress.entries(), empty());
        final Repository repository = randomClusterManager.repositoriesService.repository(repoName);
        Collection<SnapshotId> snapshotIds = getRepositoryData(repository).getSnapshotIds();
        assertThat(snapshotIds, hasSize(0));
    }

    public void testConcurrentSnapshotCreateAndDelete() {
        setupTestCluster(randomFrom(1, 3, 5), randomIntBetween(2, 10));

        String repoName = "repo";
        String snapshotName = "snapshot";
        final String index = "test";
        final int shards = randomIntBetween(1, 10);

        TestClusterNodes.TestClusterNode clusterManagerNode = testClusterNodes.currentClusterManager(
            testClusterNodes.nodes.values().iterator().next().clusterService.state()
        );

        final StepListener<CreateSnapshotResponse> createSnapshotResponseStepListener = new StepListener<>();

        continueOrDie(
            createRepoAndIndex(repoName, index, shards),
            createIndexResponse -> client().admin()
                .cluster()
                .prepareCreateSnapshot(repoName, snapshotName)
                .execute(createSnapshotResponseStepListener)
        );

        final StepListener<AcknowledgedResponse> deleteSnapshotStepListener = new StepListener<>();

        clusterManagerNode.clusterService.addListener(new ClusterStateListener() {
            @Override
            public void clusterChanged(ClusterChangedEvent event) {
                if (event.state().custom(SnapshotsInProgress.TYPE, SnapshotsInProgress.EMPTY).entries().isEmpty() == false) {
                    client().admin().cluster().prepareDeleteSnapshot(repoName, snapshotName).execute(deleteSnapshotStepListener);
                    clusterManagerNode.clusterService.removeListener(this);
                }
            }
        });

        final StepListener<CreateSnapshotResponse> createAnotherSnapshotResponseStepListener = new StepListener<>();

        continueOrDie(
            deleteSnapshotStepListener,
            acknowledgedResponse -> client().admin()
                .cluster()
                .prepareCreateSnapshot(repoName, snapshotName)
                .setWaitForCompletion(true)
                .execute(createAnotherSnapshotResponseStepListener)
        );
        continueOrDie(
            createAnotherSnapshotResponseStepListener,
            createSnapshotResponse -> assertEquals(createSnapshotResponse.getSnapshotInfo().state(), SnapshotState.SUCCESS)
        );

        deterministicTaskQueue.runAllRunnableTasks();

        assertNotNull(createSnapshotResponseStepListener.result());
        assertNotNull(createAnotherSnapshotResponseStepListener.result());
        SnapshotsInProgress finalSnapshotsInProgress = clusterManagerNode.clusterService.state().custom(SnapshotsInProgress.TYPE);
        assertFalse(finalSnapshotsInProgress.entries().stream().anyMatch(entry -> entry.state().completed() == false));
        final Repository repository = clusterManagerNode.repositoriesService.repository(repoName);
        Collection<SnapshotId> snapshotIds = getRepositoryData(repository).getSnapshotIds();
        assertThat(snapshotIds, hasSize(1));

        final SnapshotInfo snapshotInfo = repository.getSnapshotInfo(snapshotIds.iterator().next());
        assertEquals(SnapshotState.SUCCESS, snapshotInfo.state());
        assertThat(snapshotInfo.indices(), containsInAnyOrder(index));
        assertEquals(shards, snapshotInfo.successfulShards());
        assertEquals(0, snapshotInfo.failedShards());
    }

    public void testConcurrentSnapshotCreateAndDeleteOther() {
        setupTestCluster(randomFrom(1, 3, 5), randomIntBetween(2, 10));

        String repoName = "repo";
        String snapshotName = "snapshot";
        final String index = "test";
        final int shards = randomIntBetween(1, 10);

        TestClusterNodes.TestClusterNode clusterManagerNode = testClusterNodes.currentClusterManager(
            testClusterNodes.nodes.values().iterator().next().clusterService.state()
        );

        final StepListener<CreateSnapshotResponse> createSnapshotResponseStepListener = new StepListener<>();

        continueOrDie(
            createRepoAndIndex(repoName, index, shards),
            createIndexResponse -> client().admin()
                .cluster()
                .prepareCreateSnapshot(repoName, snapshotName)
                .setWaitForCompletion(true)
                .execute(createSnapshotResponseStepListener)
        );

        final StepListener<CreateSnapshotResponse> createOtherSnapshotResponseStepListener = new StepListener<>();

        continueOrDie(
            createSnapshotResponseStepListener,
            createSnapshotResponse -> client().admin()
                .cluster()
                .prepareCreateSnapshot(repoName, "snapshot-2")
                .execute(createOtherSnapshotResponseStepListener)
        );

        final StepListener<AcknowledgedResponse> deleteSnapshotStepListener = new StepListener<>();

        continueOrDie(
            createOtherSnapshotResponseStepListener,
            createSnapshotResponse -> client().admin()
                .cluster()
                .prepareDeleteSnapshot(repoName, snapshotName)
                .execute(deleteSnapshotStepListener)
        );

        final StepListener<CreateSnapshotResponse> createAnotherSnapshotResponseStepListener = new StepListener<>();

        continueOrDie(deleteSnapshotStepListener, deleted -> {
            client().admin()
                .cluster()
                .prepareCreateSnapshot(repoName, snapshotName)
                .setWaitForCompletion(true)
                .execute(createAnotherSnapshotResponseStepListener);
            continueOrDie(
                createAnotherSnapshotResponseStepListener,
                createSnapshotResponse -> assertEquals(createSnapshotResponse.getSnapshotInfo().state(), SnapshotState.SUCCESS)
            );
        });

        deterministicTaskQueue.runAllRunnableTasks();

        SnapshotsInProgress finalSnapshotsInProgress = clusterManagerNode.clusterService.state().custom(SnapshotsInProgress.TYPE);
        assertFalse(finalSnapshotsInProgress.entries().stream().anyMatch(entry -> entry.state().completed() == false));
        final Repository repository = clusterManagerNode.repositoriesService.repository(repoName);
        Collection<SnapshotId> snapshotIds = getRepositoryData(repository).getSnapshotIds();
        // We end up with two snapshots no matter if the delete worked out or not
        assertThat(snapshotIds, hasSize(2));

        for (SnapshotId snapshotId : snapshotIds) {
            final SnapshotInfo snapshotInfo = repository.getSnapshotInfo(snapshotId);
            assertEquals(SnapshotState.SUCCESS, snapshotInfo.state());
            assertThat(snapshotInfo.indices(), containsInAnyOrder(index));
            assertEquals(shards, snapshotInfo.successfulShards());
            assertEquals(0, snapshotInfo.failedShards());
        }
    }

    public void testBulkSnapshotDeleteWithAbort() {
        setupTestCluster(randomFrom(1, 3, 5), randomIntBetween(2, 10));

        String repoName = "repo";
        String snapshotName = "snapshot";
        final String index = "test";
        final int shards = randomIntBetween(1, 10);

        TestClusterNodes.TestClusterNode clusterManagerNode = testClusterNodes.currentClusterManager(
            testClusterNodes.nodes.values().iterator().next().clusterService.state()
        );

        final StepListener<CreateSnapshotResponse> createSnapshotResponseStepListener = new StepListener<>();

        continueOrDie(
            createRepoAndIndex(repoName, index, shards),
            createIndexResponse -> client().admin()
                .cluster()
                .prepareCreateSnapshot(repoName, snapshotName)
                .setWaitForCompletion(true)
                .execute(createSnapshotResponseStepListener)
        );

        final int inProgressSnapshots = randomIntBetween(1, 5);
        final StepListener<Collection<CreateSnapshotResponse>> createOtherSnapshotResponseStepListener = new StepListener<>();
        final ActionListener<CreateSnapshotResponse> createSnapshotListener = new GroupedActionListener<>(
            createOtherSnapshotResponseStepListener,
            inProgressSnapshots
        );

        continueOrDie(createSnapshotResponseStepListener, createSnapshotResponse -> {
            for (int i = 0; i < inProgressSnapshots; i++) {
                client().admin().cluster().prepareCreateSnapshot(repoName, "other-" + i).execute(createSnapshotListener);
            }
        });

        final StepListener<AcknowledgedResponse> deleteSnapshotStepListener = new StepListener<>();

        continueOrDie(
            createOtherSnapshotResponseStepListener,
            createSnapshotResponse -> client().admin()
                .cluster()
                .deleteSnapshot(new DeleteSnapshotRequest(repoName, "*"), deleteSnapshotStepListener)
        );

        deterministicTaskQueue.runAllRunnableTasks();

        SnapshotsInProgress finalSnapshotsInProgress = clusterManagerNode.clusterService.state().custom(SnapshotsInProgress.TYPE);
        assertFalse(finalSnapshotsInProgress.entries().stream().anyMatch(entry -> entry.state().completed() == false));
        final Repository repository = clusterManagerNode.repositoriesService.repository(repoName);
        Collection<SnapshotId> snapshotIds = getRepositoryData(repository).getSnapshotIds();
        // No snapshots should be left in the repository
        assertThat(snapshotIds, empty());
    }

    public void testConcurrentSnapshotRestoreAndDeleteOther() {
        setupTestCluster(randomFrom(1, 3, 5), randomIntBetween(2, 10));

        String repoName = "repo";
        String snapshotName = "snapshot";
        final String index = "test";
        final int shards = randomIntBetween(1, 10);

        TestClusterNodes.TestClusterNode clusterManagerNode = testClusterNodes.currentClusterManager(
            testClusterNodes.nodes.values().iterator().next().clusterService.state()
        );

        final StepListener<CreateSnapshotResponse> createSnapshotResponseStepListener = new StepListener<>();

        final int documentsFirstSnapshot = randomIntBetween(0, 100);

        continueOrDie(
            createRepoAndIndex(repoName, index, shards),
            createIndexResponse -> indexNDocuments(
                documentsFirstSnapshot,
                index,
                () -> client().admin()
                    .cluster()
                    .prepareCreateSnapshot(repoName, snapshotName)
                    .setWaitForCompletion(true)
                    .execute(createSnapshotResponseStepListener)
            )
        );

        final int documentsSecondSnapshot = randomIntBetween(0, 100);

        final StepListener<CreateSnapshotResponse> createOtherSnapshotResponseStepListener = new StepListener<>();

        final String secondSnapshotName = "snapshot-2";
        continueOrDie(
            createSnapshotResponseStepListener,
            createSnapshotResponse -> indexNDocuments(
                documentsSecondSnapshot,
                index,
                () -> client().admin()
                    .cluster()
                    .prepareCreateSnapshot(repoName, secondSnapshotName)
                    .setWaitForCompletion(true)
                    .execute(createOtherSnapshotResponseStepListener)
            )
        );

        final StepListener<AcknowledgedResponse> deleteSnapshotStepListener = new StepListener<>();
        final StepListener<RestoreSnapshotResponse> restoreSnapshotResponseListener = new StepListener<>();

        continueOrDie(createOtherSnapshotResponseStepListener, createSnapshotResponse -> {
            scheduleNow(() -> client().admin().cluster().prepareDeleteSnapshot(repoName, snapshotName).execute(deleteSnapshotStepListener));
            scheduleNow(
                () -> client().admin()
                    .cluster()
                    .restoreSnapshot(
                        new RestoreSnapshotRequest(repoName, secondSnapshotName).waitForCompletion(true)
                            .renamePattern("(.+)")
                            .renameReplacement("restored_$1"),
                        restoreSnapshotResponseListener
                    )
            );
        });

        final StepListener<SearchResponse> searchResponseListener = new StepListener<>();
        continueOrDie(restoreSnapshotResponseListener, restoreSnapshotResponse -> {
            assertEquals(shards, restoreSnapshotResponse.getRestoreInfo().totalShards());
            client().search(
                new SearchRequest("restored_" + index).source(new SearchSourceBuilder().size(0).trackTotalHits(true)),
                searchResponseListener
            );
        });

        deterministicTaskQueue.runAllRunnableTasks();

        assertEquals(
            documentsFirstSnapshot + documentsSecondSnapshot,
            Objects.requireNonNull(searchResponseListener.result().getHits().getTotalHits()).value
        );
        assertThat(deleteSnapshotStepListener.result().isAcknowledged(), is(true));
        assertThat(restoreSnapshotResponseListener.result().getRestoreInfo().failedShards(), is(0));

        final Repository repository = clusterManagerNode.repositoriesService.repository(repoName);
        Collection<SnapshotId> snapshotIds = getRepositoryData(repository).getSnapshotIds();
        assertThat(snapshotIds, contains(createOtherSnapshotResponseStepListener.result().getSnapshotInfo().snapshotId()));

        for (SnapshotId snapshotId : snapshotIds) {
            final SnapshotInfo snapshotInfo = repository.getSnapshotInfo(snapshotId);
            assertEquals(SnapshotState.SUCCESS, snapshotInfo.state());
            assertThat(snapshotInfo.indices(), containsInAnyOrder(index));
            assertEquals(shards, snapshotInfo.successfulShards());
            assertEquals(0, snapshotInfo.failedShards());
        }
    }

    private void indexNDocuments(int documents, String index, Runnable afterIndexing) {
        if (documents == 0) {
            afterIndexing.run();
            return;
        }
        final BulkRequest bulkRequest = new BulkRequest().setRefreshPolicy(WriteRequest.RefreshPolicy.IMMEDIATE);
        for (int i = 0; i < documents; ++i) {
            bulkRequest.add(new IndexRequest(index).source(Collections.singletonMap("foo", "bar" + i)));
        }
        final StepListener<BulkResponse> bulkResponseStepListener = new StepListener<>();
        client().bulk(bulkRequest, bulkResponseStepListener);
        continueOrDie(bulkResponseStepListener, bulkResponse -> {
            assertFalse("Failures in bulk response: " + bulkResponse.buildFailureMessage(), bulkResponse.hasFailures());
            assertEquals(documents, bulkResponse.getItems().length);
            afterIndexing.run();
        });
    }

    public void testConcurrentSnapshotDeleteAndDeleteIndex() throws IOException {
        setupTestCluster(randomFrom(1, 3, 5), randomIntBetween(2, 10));

        String repoName = "repo";
        String snapshotName = "snapshot";
        final String index = "test";

        TestClusterNodes.TestClusterNode clusterManagerNode = testClusterNodes.currentClusterManager(
            testClusterNodes.nodes.values().iterator().next().clusterService.state()
        );

        final StepListener<Collection<CreateIndexResponse>> createIndicesListener = new StepListener<>();
        final int indices = randomIntBetween(5, 20);

        final SetOnce<Index> firstIndex = new SetOnce<>();
        continueOrDie(createRepoAndIndex(repoName, index, 1), createIndexResponse -> {
            firstIndex.set(clusterManagerNode.clusterService.state().metadata().index(index).getIndex());
            // create a few more indices to make it more likely that the subsequent index delete operation happens before snapshot
            // finalization
            final GroupedActionListener<CreateIndexResponse> listener = new GroupedActionListener<>(createIndicesListener, indices);
            for (int i = 0; i < indices; ++i) {
                client().admin().indices().create(new CreateIndexRequest("index-" + i), listener);
            }
        });

        final StepListener<CreateSnapshotResponse> createSnapshotResponseStepListener = new StepListener<>();

        final boolean partialSnapshot = randomBoolean();

        continueOrDie(
            createIndicesListener,
            createIndexResponses -> client().admin()
                .cluster()
                .prepareCreateSnapshot(repoName, snapshotName)
                .setWaitForCompletion(false)
                .setPartial(partialSnapshot)
                .setIncludeGlobalState(randomBoolean())
                .execute(createSnapshotResponseStepListener)
        );

        continueOrDie(
            createSnapshotResponseStepListener,
            createSnapshotResponse -> client().admin()
                .indices()
                .delete(new DeleteIndexRequest(index), new ActionListener<AcknowledgedResponse>() {
                    @Override
                    public void onResponse(AcknowledgedResponse acknowledgedResponse) {
                        if (partialSnapshot) {
                            // Recreate index by the same name to test that we don't snapshot conflicting metadata in this scenario
                            client().admin().indices().create(new CreateIndexRequest(index), noopListener());
                        }
                    }

                    @Override
                    public void onFailure(Exception e) {
                        if (partialSnapshot) {
                            throw new AssertionError("Delete index should always work during partial snapshots", e);
                        }
                    }
                })
        );

        deterministicTaskQueue.runAllRunnableTasks();

        SnapshotsInProgress finalSnapshotsInProgress = clusterManagerNode.clusterService.state().custom(SnapshotsInProgress.TYPE);
        assertFalse(finalSnapshotsInProgress.entries().stream().anyMatch(entry -> entry.state().completed() == false));
        final Repository repository = clusterManagerNode.repositoriesService.repository(repoName);
        final RepositoryData repositoryData = getRepositoryData(repository);
        Collection<SnapshotId> snapshotIds = repositoryData.getSnapshotIds();
        assertThat(snapshotIds, hasSize(1));

        final SnapshotInfo snapshotInfo = repository.getSnapshotInfo(snapshotIds.iterator().next());
        if (partialSnapshot) {
            assertThat(snapshotInfo.state(), either(is(SnapshotState.SUCCESS)).or(is(SnapshotState.PARTIAL)));
            // Single shard for each index so we either get all indices or all except for the deleted index
            assertThat(snapshotInfo.successfulShards(), either(is(indices + 1)).or(is(indices)));
            if (snapshotInfo.successfulShards() == indices + 1) {
                final IndexMetadata indexMetadata = repository.getSnapshotIndexMetaData(
                    repositoryData,
                    snapshotInfo.snapshotId(),
                    repositoryData.resolveIndexId(index)
                );
                // Make sure we snapshotted the metadata of this index and not the recreated version
                assertEquals(indexMetadata.getIndex(), firstIndex.get());
            }
        } else {
            assertEquals(snapshotInfo.state(), SnapshotState.SUCCESS);
            // Index delete must be blocked for non-partial snapshots and we get a snapshot for every index
            assertEquals(snapshotInfo.successfulShards(), indices + 1);
        }
        assertEquals(0, snapshotInfo.failedShards());
    }

    public void testConcurrentDeletes() {
        setupTestCluster(randomFrom(1, 3, 5), randomIntBetween(2, 10));

        String repoName = "repo";
        String snapshotName = "snapshot";
        final String index = "test";
        final int shards = randomIntBetween(1, 10);

        TestClusterNodes.TestClusterNode clusterManagerNode = testClusterNodes.currentClusterManager(
            testClusterNodes.nodes.values().iterator().next().clusterService.state()
        );

        final StepListener<CreateSnapshotResponse> createSnapshotResponseStepListener = new StepListener<>();

        continueOrDie(
            createRepoAndIndex(repoName, index, shards),
            createIndexResponse -> client().admin()
                .cluster()
                .prepareCreateSnapshot(repoName, snapshotName)
                .setWaitForCompletion(true)
                .execute(createSnapshotResponseStepListener)
        );

        final Collection<StepListener<Boolean>> deleteSnapshotStepListeners = Arrays.asList(new StepListener<>(), new StepListener<>());

        final AtomicInteger successfulDeletes = new AtomicInteger(0);

        continueOrDie(createSnapshotResponseStepListener, createSnapshotResponse -> {
            for (StepListener<Boolean> deleteListener : deleteSnapshotStepListeners) {
                client().admin()
                    .cluster()
                    .prepareDeleteSnapshot(repoName, snapshotName)
                    .execute(ActionListener.wrap(resp -> deleteListener.onResponse(true), e -> {
                        final Throwable unwrapped = ExceptionsHelper.unwrap(
                            e,
                            ConcurrentSnapshotExecutionException.class,
                            SnapshotMissingException.class
                        );
                        assertThat(unwrapped, notNullValue());
                        deleteListener.onResponse(false);
                    }));
            }
        });

        for (StepListener<Boolean> deleteListener : deleteSnapshotStepListeners) {
            continueOrDie(deleteListener, deleted -> {
                if (deleted) {
                    successfulDeletes.incrementAndGet();
                }
            });
        }

        deterministicTaskQueue.runAllRunnableTasks();

        SnapshotDeletionsInProgress deletionsInProgress = clusterManagerNode.clusterService.state()
            .custom(SnapshotDeletionsInProgress.TYPE);
        assertFalse(deletionsInProgress.hasDeletionsInProgress());
        final Repository repository = clusterManagerNode.repositoriesService.repository(repoName);
        final RepositoryData repositoryData = getRepositoryData(repository);
        Collection<SnapshotId> snapshotIds = repositoryData.getSnapshotIds();
        // We end up with no snapshots since at least one of the deletes worked out
        assertThat(snapshotIds, empty());
        assertThat(successfulDeletes.get(), either(is(1)).or(is(2)));
        // We did one snapshot and one delete so we went two steps from the empty generation (-1) to 1
        assertThat(repositoryData.getGenId(), is(1L));
    }

    /**
     * Simulates concurrent restarts of data and cluster-manager nodes as well as relocating a primary shard, while starting and subsequently
     * deleting a snapshot.
     */
    public void testSnapshotPrimaryRelocations() {
        final int clusterManagerNodeCount = randomFrom(1, 3, 5);
        setupTestCluster(clusterManagerNodeCount, randomIntBetween(2, 5));

        String repoName = "repo";
        String snapshotName = "snapshot";
        final String index = "test";

        final int shards = randomIntBetween(1, 5);

        final TestClusterNodes.TestClusterNode clusterManagerNode = testClusterNodes.currentClusterManager(
            testClusterNodes.nodes.values().iterator().next().clusterService.state()
        );
        final AtomicBoolean createdSnapshot = new AtomicBoolean();
        final AdminClient clusterManagerAdminClient = clusterManagerNode.client.admin();

        final StepListener<ClusterStateResponse> clusterStateResponseStepListener = new StepListener<>();

        continueOrDie(
            createRepoAndIndex(repoName, index, shards),
            createIndexResponse -> client().admin().cluster().state(new ClusterStateRequest(), clusterStateResponseStepListener)
        );

        continueOrDie(clusterStateResponseStepListener, clusterStateResponse -> {
            final ShardRouting shardToRelocate = clusterStateResponse.getState().routingTable().allShards(index).get(0);
            final TestClusterNodes.TestClusterNode currentPrimaryNode = testClusterNodes.nodeById(shardToRelocate.currentNodeId());
            final TestClusterNodes.TestClusterNode otherNode = testClusterNodes.randomDataNodeSafe(currentPrimaryNode.node.getName());
            scheduleNow(() -> testClusterNodes.stopNode(currentPrimaryNode));
            scheduleNow(new Runnable() {
                @Override
                public void run() {
                    final StepListener<ClusterStateResponse> updatedClusterStateResponseStepListener = new StepListener<>();
                    clusterManagerAdminClient.cluster().state(new ClusterStateRequest(), updatedClusterStateResponseStepListener);
                    continueOrDie(updatedClusterStateResponseStepListener, updatedClusterState -> {
                        final ShardRouting shardRouting = updatedClusterState.getState()
                            .routingTable()
                            .shardRoutingTable(shardToRelocate.shardId())
                            .primaryShard();
                        if (shardRouting.unassigned() && shardRouting.unassignedInfo().getReason() == UnassignedInfo.Reason.NODE_LEFT) {
                            if (clusterManagerNodeCount > 1) {
                                scheduleNow(() -> testClusterNodes.stopNode(clusterManagerNode));
                            }
                            testClusterNodes.randomDataNodeSafe().client.admin()
                                .cluster()
                                .prepareCreateSnapshot(repoName, snapshotName)
                                .execute(ActionListener.wrap(() -> {
                                    createdSnapshot.set(true);
                                    testClusterNodes.randomDataNodeSafe().client.admin()
                                        .cluster()
                                        .deleteSnapshot(new DeleteSnapshotRequest(repoName, snapshotName), noopListener());
                                }));
                            scheduleNow(
                                () -> testClusterNodes.randomClusterManagerNodeSafe().client.admin()
                                    .cluster()
                                    .reroute(
                                        new ClusterRerouteRequest().add(
                                            new AllocateEmptyPrimaryAllocationCommand(
                                                index,
                                                shardRouting.shardId().id(),
                                                otherNode.node.getName(),
                                                true
                                            )
                                        ),
                                        noopListener()
                                    )
                            );
                        } else {
                            scheduleSoon(this);
                        }
                    });
                }
            });
        });

        runUntil(() -> testClusterNodes.randomClusterManagerNode().map(clusterManager -> {
            if (createdSnapshot.get() == false) {
                return false;
            }
            return clusterManager.clusterService.state().custom(SnapshotsInProgress.TYPE, SnapshotsInProgress.EMPTY).entries().isEmpty();
        }).orElse(false), TimeUnit.MINUTES.toMillis(1L));

        clearDisruptionsAndAwaitSync();

        assertTrue(createdSnapshot.get());
        assertThat(
            testClusterNodes.randomDataNodeSafe().clusterService.state()
                .custom(SnapshotsInProgress.TYPE, SnapshotsInProgress.EMPTY)
                .entries(),
            empty()
        );
        final Repository repository = testClusterNodes.randomClusterManagerNodeSafe().repositoriesService.repository(repoName);
        Collection<SnapshotId> snapshotIds = getRepositoryData(repository).getSnapshotIds();
        assertThat(snapshotIds, either(hasSize(1)).or(hasSize(0)));
    }

    public void testSuccessfulSnapshotWithConcurrentDynamicMappingUpdates() {
        setupTestCluster(randomFrom(1, 3, 5), randomIntBetween(2, 10));

        String repoName = "repo";
        String snapshotName = "snapshot";
        final String index = "test";

        final int shards = randomIntBetween(1, 10);
        final int documents = randomIntBetween(2, 100);
        TestClusterNodes.TestClusterNode clusterManagerNode = testClusterNodes.currentClusterManager(
            testClusterNodes.nodes.values().iterator().next().clusterService.state()
        );

        final StepListener<CreateSnapshotResponse> createSnapshotResponseStepListener = new StepListener<>();

        continueOrDie(createRepoAndIndex(repoName, index, shards), createIndexResponse -> {
            final AtomicBoolean initiatedSnapshot = new AtomicBoolean(false);
            for (int i = 0; i < documents; ++i) {
                // Index a few documents with different field names so we trigger a dynamic mapping update for each of them
                client().bulk(
                    new BulkRequest().add(new IndexRequest(index).source(Collections.singletonMap("foo" + i, "bar")))
                        .setRefreshPolicy(WriteRequest.RefreshPolicy.IMMEDIATE),
                    assertNoFailureListener(bulkResponse -> {
                        assertFalse("Failures in bulkresponse: " + bulkResponse.buildFailureMessage(), bulkResponse.hasFailures());
                        if (initiatedSnapshot.compareAndSet(false, true)) {
                            client().admin()
                                .cluster()
                                .prepareCreateSnapshot(repoName, snapshotName)
                                .setWaitForCompletion(true)
                                .execute(createSnapshotResponseStepListener);
                        }
                    })
                );
            }
        });

        final String restoredIndex = "restored";

        final StepListener<RestoreSnapshotResponse> restoreSnapshotResponseStepListener = new StepListener<>();

        continueOrDie(
            createSnapshotResponseStepListener,
            createSnapshotResponse -> client().admin()
                .cluster()
                .restoreSnapshot(
                    new RestoreSnapshotRequest(repoName, snapshotName).renamePattern(index)
                        .renameReplacement(restoredIndex)
                        .waitForCompletion(true),
                    restoreSnapshotResponseStepListener
                )
        );

        final StepListener<SearchResponse> searchResponseStepListener = new StepListener<>();

        continueOrDie(restoreSnapshotResponseStepListener, restoreSnapshotResponse -> {
            assertEquals(shards, restoreSnapshotResponse.getRestoreInfo().totalShards());
            client().search(
                new SearchRequest(restoredIndex).source(new SearchSourceBuilder().size(documents).trackTotalHits(true)),
                searchResponseStepListener
            );
        });

        final AtomicBoolean documentCountVerified = new AtomicBoolean();

        continueOrDie(searchResponseStepListener, r -> {
            final long hitCount = r.getHits().getTotalHits().value;
            assertThat(
                "Documents were restored but the restored index mapping was older than some documents and misses some of their fields",
                (int) hitCount,
                lessThanOrEqualTo(
                    ((Map<?, ?>) clusterManagerNode.clusterService.state()
                        .metadata()
                        .index(restoredIndex)
                        .mapping()
                        .sourceAsMap()
                        .get("properties")).size()
                )
            );
            documentCountVerified.set(true);
        });

        runUntil(documentCountVerified::get, TimeUnit.MINUTES.toMillis(5L));

        assertNotNull(createSnapshotResponseStepListener.result());
        assertNotNull(restoreSnapshotResponseStepListener.result());
        SnapshotsInProgress finalSnapshotsInProgress = clusterManagerNode.clusterService.state().custom(SnapshotsInProgress.TYPE);
        assertFalse(finalSnapshotsInProgress.entries().stream().anyMatch(entry -> entry.state().completed() == false));
        final Repository repository = clusterManagerNode.repositoriesService.repository(repoName);
        Collection<SnapshotId> snapshotIds = getRepositoryData(repository).getSnapshotIds();
        assertThat(snapshotIds, hasSize(1));

        final SnapshotInfo snapshotInfo = repository.getSnapshotInfo(snapshotIds.iterator().next());
        assertEquals(SnapshotState.SUCCESS, snapshotInfo.state());
        assertThat(snapshotInfo.indices(), containsInAnyOrder(index));
        assertEquals(shards, snapshotInfo.successfulShards());
        assertEquals(0, snapshotInfo.failedShards());
    }

    public void testRunConcurrentSnapshots() {
        setupTestCluster(randomFrom(1, 3, 5), randomIntBetween(2, 10));

        final String repoName = "repo";
        final List<String> snapshotNames = IntStream.range(1, randomIntBetween(2, 4))
            .mapToObj(i -> "snapshot-" + i)
            .collect(Collectors.toList());
        final String index = "test";
        final int shards = randomIntBetween(1, 10);
        final int documents = randomIntBetween(1, 100);

        final TestClusterNodes.TestClusterNode clusterManagerNode = testClusterNodes.currentClusterManager(
            testClusterNodes.nodes.values().iterator().next().clusterService.state()
        );

        final StepListener<Collection<CreateSnapshotResponse>> allSnapshotsListener = new StepListener<>();
        final ActionListener<CreateSnapshotResponse> snapshotListener = new GroupedActionListener<>(
            allSnapshotsListener,
            snapshotNames.size()
        );
        final AtomicBoolean doneIndexing = new AtomicBoolean(false);
        continueOrDie(createRepoAndIndex(repoName, index, shards), createIndexResponse -> {
            for (String snapshotName : snapshotNames) {
                scheduleNow(
                    () -> client().admin()
                        .cluster()
                        .prepareCreateSnapshot(repoName, snapshotName)
                        .setWaitForCompletion(true)
                        .execute(snapshotListener)
                );
            }
            final BulkRequest bulkRequest = new BulkRequest().setRefreshPolicy(WriteRequest.RefreshPolicy.IMMEDIATE);
            for (int i = 0; i < documents; ++i) {
                bulkRequest.add(new IndexRequest(index).source(Collections.singletonMap("foo", "bar" + i)));
            }
            final StepListener<BulkResponse> bulkResponseStepListener = new StepListener<>();
            client().bulk(bulkRequest, bulkResponseStepListener);
            continueOrDie(bulkResponseStepListener, bulkResponse -> {
                assertFalse("Failures in bulk response: " + bulkResponse.buildFailureMessage(), bulkResponse.hasFailures());
                assertEquals(documents, bulkResponse.getItems().length);
                doneIndexing.set(true);
            });
        });

        final AtomicBoolean doneSnapshotting = new AtomicBoolean(false);
        continueOrDie(allSnapshotsListener, createSnapshotResponses -> {
            for (CreateSnapshotResponse createSnapshotResponse : createSnapshotResponses) {
                final SnapshotInfo snapshotInfo = createSnapshotResponse.getSnapshotInfo();
                assertThat(snapshotInfo.state(), is(SnapshotState.SUCCESS));
            }
            doneSnapshotting.set(true);
        });

        runUntil(() -> doneIndexing.get() && doneSnapshotting.get(), TimeUnit.MINUTES.toMillis(5L));
        SnapshotsInProgress finalSnapshotsInProgress = clusterManagerNode.clusterService.state().custom(SnapshotsInProgress.TYPE);
        assertFalse(finalSnapshotsInProgress.entries().stream().anyMatch(entry -> entry.state().completed() == false));
        final Repository repository = clusterManagerNode.repositoriesService.repository(repoName);
        Collection<SnapshotId> snapshotIds = getRepositoryData(repository).getSnapshotIds();
        assertThat(snapshotIds, hasSize(snapshotNames.size()));

        for (SnapshotId snapshotId : snapshotIds) {
            final SnapshotInfo snapshotInfo = repository.getSnapshotInfo(snapshotId);
            assertEquals(SnapshotState.SUCCESS, snapshotInfo.state());
            assertThat(snapshotInfo.indices(), containsInAnyOrder(index));
            assertEquals(shards, snapshotInfo.successfulShards());
            assertEquals(0, snapshotInfo.failedShards());
        }
    }

    private RepositoryData getRepositoryData(Repository repository) {
        final PlainActionFuture<RepositoryData> res = PlainActionFuture.newFuture();
        repository.getRepositoryData(res);
        deterministicTaskQueue.runAllRunnableTasks();
        assertTrue(res.isDone());
        return res.actionGet();
    }

    private StepListener<CreateIndexResponse> createRepoAndIndex(String repoName, String index, int shards) {
        final StepListener<AcknowledgedResponse> createRepositoryListener = new StepListener<>();

        client().admin()
            .cluster()
            .preparePutRepository(repoName)
            .setType(FsRepository.TYPE)
            .setSettings(Settings.builder().put("location", randomAlphaOfLength(10)))
            .execute(createRepositoryListener);

        final StepListener<CreateIndexResponse> createIndexResponseStepListener = new StepListener<>();

        continueOrDie(
            createRepositoryListener,
            acknowledgedResponse -> client().admin()
                .indices()
                .create(
                    new CreateIndexRequest(index).waitForActiveShards(ActiveShardCount.ALL).settings(defaultIndexSettings(shards)),
                    createIndexResponseStepListener
                )
        );

        return createIndexResponseStepListener;
    }

    private void clearDisruptionsAndAwaitSync() {
        testClusterNodes.clearNetworkDisruptions();
        stabilize();
    }

    private void disconnectOrRestartDataNode() {
        if (randomBoolean()) {
            disconnectRandomDataNode();
        } else {
            testClusterNodes.randomDataNode().ifPresent(TestClusterNodes.TestClusterNode::restart);
        }
    }

    private void disconnectOrRestartClusterManagerNode() {
        testClusterNodes.randomClusterManagerNode().ifPresent(clusterManagerNode -> {
            if (randomBoolean()) {
                testClusterNodes.disconnectNode(clusterManagerNode);
            } else {
                clusterManagerNode.restart();
            }
        });
    }

    private void disconnectRandomDataNode() {
        testClusterNodes.randomDataNode().ifPresent(n -> testClusterNodes.disconnectNode(n));
    }

    private void startCluster() {
        final ClusterState initialClusterState = new ClusterState.Builder(ClusterName.DEFAULT).nodes(testClusterNodes.discoveryNodes())
            .build();
        testClusterNodes.nodes.values().forEach(testClusterNode -> testClusterNode.start(initialClusterState));

        deterministicTaskQueue.advanceTime();
        deterministicTaskQueue.runAllRunnableTasks();

        final VotingConfiguration votingConfiguration = new VotingConfiguration(
            testClusterNodes.nodes.values()
                .stream()
                .map(n -> n.node)
                .filter(DiscoveryNode::isClusterManagerNode)
                .map(DiscoveryNode::getId)
                .collect(Collectors.toSet())
        );
        testClusterNodes.nodes.values()
            .stream()
            .filter(n -> n.node.isClusterManagerNode())
            .forEach(testClusterNode -> testClusterNode.coordinator.setInitialConfiguration(votingConfiguration));
        // Connect all nodes to each other
        testClusterNodes.nodes.values()
            .forEach(
                node -> testClusterNodes.nodes.values()
                    .forEach(
                        n -> n.transportService.connectToNode(
                            node.node,
                            null,
                            ActionTestUtils.assertNoFailureListener(c -> logger.info("--> Connected [{}] to [{}]", n.node, node.node))
                        )
                    )
            );
        stabilize();
    }

    private void stabilize() {
        final long endTime = deterministicTaskQueue.getCurrentTimeMillis() + AbstractCoordinatorTestCase.DEFAULT_STABILISATION_TIME;
        while (deterministicTaskQueue.getCurrentTimeMillis() < endTime) {
            deterministicTaskQueue.advanceTime();
            deterministicTaskQueue.runAllRunnableTasks();
        }
        runUntil(() -> {
            final Collection<ClusterState> clusterStates = testClusterNodes.nodes.values()
                .stream()
                .map(node -> node.clusterService.state())
                .collect(Collectors.toList());
            final Set<String> clusterManagerNodeIds = clusterStates.stream()
                .map(clusterState -> clusterState.nodes().getClusterManagerNodeId())
                .collect(Collectors.toSet());
            final Set<Long> terms = clusterStates.stream().map(ClusterState::term).collect(Collectors.toSet());
            final List<Long> versions = clusterStates.stream().map(ClusterState::version).distinct().collect(Collectors.toList());
            return versions.size() == 1
                && clusterManagerNodeIds.size() == 1
                && clusterManagerNodeIds.contains(null) == false
                && terms.size() == 1;
        }, TimeUnit.MINUTES.toMillis(1L));
    }

    private void runUntil(Supplier<Boolean> fulfilled, long timeout) {
        final long start = deterministicTaskQueue.getCurrentTimeMillis();
        while (timeout > deterministicTaskQueue.getCurrentTimeMillis() - start) {
            if (fulfilled.get()) {
                return;
            }
            deterministicTaskQueue.runAllRunnableTasks();
            deterministicTaskQueue.advanceTime();
        }
        fail("Condition wasn't fulfilled.");
    }

    private void setupTestCluster(int clusterManagerNodes, int dataNodes) {
        testClusterNodes = new TestClusterNodes(clusterManagerNodes, dataNodes);
        startCluster();
    }

    private void scheduleSoon(Runnable runnable) {
        deterministicTaskQueue.scheduleAt(deterministicTaskQueue.getCurrentTimeMillis() + randomLongBetween(0, 100L), runnable);
    }

    private void scheduleNow(Runnable runnable) {
        deterministicTaskQueue.scheduleNow(runnable);
    }

    private static Settings defaultIndexSettings(int shards) {
        // TODO: randomize replica count settings once recovery operations aren't blocking anymore
        return Settings.builder()
            .put(IndexMetadata.INDEX_NUMBER_OF_SHARDS_SETTING.getKey(), shards)
            .put(IndexMetadata.INDEX_NUMBER_OF_REPLICAS_SETTING.getKey(), 0)
            .build();
    }

    private static <T> void continueOrDie(StepListener<T> listener, CheckedConsumer<T, Exception> onResponse) {
        listener.whenComplete(onResponse, e -> { throw new AssertionError(e); });
    }

    private static <T> ActionListener<T> noopListener() {
        return ActionListener.wrap(() -> {});
    }

    public NodeClient client() {
        // Select from sorted list of nodes
        final List<TestClusterNodes.TestClusterNode> nodes = testClusterNodes.nodes.values()
            .stream()
            .filter(n -> testClusterNodes.disconnectedNodes.contains(n.node.getName()) == false)
            .sorted(Comparator.comparing(n -> n.node.getName()))
            .collect(Collectors.toList());
        if (nodes.isEmpty()) {
            throw new AssertionError("No nodes available");
        }
        return randomFrom(nodes).client;
    }

    /**
     * Create a {@link Environment} with random path.home and path.repo
     **/
    private Environment createEnvironment(String nodeName) {
        return TestEnvironment.newEnvironment(
            Settings.builder()
                .put(NODE_NAME_SETTING.getKey(), nodeName)
                .put(PATH_HOME_SETTING.getKey(), tempDir.resolve(nodeName).toAbsolutePath())
                .put(Environment.PATH_REPO_SETTING.getKey(), tempDir.resolve("repo").toAbsolutePath())
                .putList(
                    ClusterBootstrapService.INITIAL_CLUSTER_MANAGER_NODES_SETTING.getKey(),
                    ClusterBootstrapService.INITIAL_CLUSTER_MANAGER_NODES_SETTING.get(Settings.EMPTY)
                )
                .put(MappingUpdatedAction.INDICES_MAX_IN_FLIGHT_UPDATES_SETTING.getKey(), 1000) // o.w. some tests might block
                .build()
        );
    }

    private static ClusterState stateForNode(ClusterState state, DiscoveryNode node) {
        // Remove and add back local node to update ephemeral id on restarts
        return ClusterState.builder(state)
            .nodes(DiscoveryNodes.builder(state.nodes()).remove(node.getId()).add(node).localNodeId(node.getId()))
            .build();
    }

    private final class TestClusterNodes {

        // LinkedHashMap so we have deterministic ordering when iterating over the map in tests
        private final Map<String, TestClusterNode> nodes = new LinkedHashMap<>();

        /**
         * Node names that are disconnected from all other nodes.
         */
        private final Set<String> disconnectedNodes = new HashSet<>();

        TestClusterNodes(int clusterManagerNodes, int dataNodes) {
            for (int i = 0; i < clusterManagerNodes; ++i) {
                nodes.computeIfAbsent("node" + i, nodeName -> {
                    try {
                        return newClusterManagerNode(nodeName);
                    } catch (IOException e) {
                        throw new AssertionError(e);
                    }
                });
            }
            for (int i = 0; i < dataNodes; ++i) {
                nodes.computeIfAbsent("data-node" + i, nodeName -> {
                    try {
                        return newDataNode(nodeName);
                    } catch (IOException e) {
                        throw new AssertionError(e);
                    }
                });
            }
        }

        public TestClusterNode nodeById(final String nodeId) {
            return nodes.values()
                .stream()
                .filter(n -> n.node.getId().equals(nodeId))
                .findFirst()
                .orElseThrow(() -> new AssertionError("Could not find node by id [" + nodeId + ']'));
        }

        private TestClusterNode newClusterManagerNode(String nodeName) throws IOException {
            return newNode(nodeName, DiscoveryNodeRole.CLUSTER_MANAGER_ROLE);
        }

        private TestClusterNode newDataNode(String nodeName) throws IOException {
            return newNode(nodeName, DiscoveryNodeRole.DATA_ROLE);
        }

        private TestClusterNode newNode(String nodeName, DiscoveryNodeRole role) throws IOException {
            return new TestClusterNode(
                new DiscoveryNode(
                    nodeName,
                    randomAlphaOfLength(10),
                    buildNewFakeTransportAddress(),
                    emptyMap(),
                    Collections.singleton(role),
                    Version.CURRENT
                )
            );
        }

        public TestClusterNode randomClusterManagerNodeSafe() {
            return randomClusterManagerNode().orElseThrow(
                () -> new AssertionError("Expected to find at least one connected cluster-manager node")
            );
        }

        public Optional<TestClusterNode> randomClusterManagerNode() {
            // Select from sorted list of data-nodes here to not have deterministic behaviour
            final List<TestClusterNode> clusterManagerNodes = testClusterNodes.nodes.values()
                .stream()
                .filter(n -> n.node.isClusterManagerNode())
                .filter(n -> disconnectedNodes.contains(n.node.getName()) == false)
                .sorted(Comparator.comparing(n -> n.node.getName()))
                .collect(Collectors.toList());
            return clusterManagerNodes.isEmpty() ? Optional.empty() : Optional.of(randomFrom(clusterManagerNodes));
        }

        public void stopNode(TestClusterNode node) {
            node.stop();
            nodes.remove(node.node.getName());
        }

        public TestClusterNode randomDataNodeSafe(String... excludedNames) {
            return randomDataNode(excludedNames).orElseThrow(() -> new AssertionError("Could not find another data node."));
        }

        public Optional<TestClusterNode> randomDataNode(String... excludedNames) {
            // Select from sorted list of data-nodes here to not have deterministic behaviour
            final List<TestClusterNode> dataNodes = testClusterNodes.nodes.values().stream().filter(n -> n.node.isDataNode()).filter(n -> {
                for (final String nodeName : excludedNames) {
                    if (n.node.getName().equals(nodeName)) {
                        return false;
                    }
                }
                return true;
            }).sorted(Comparator.comparing(n -> n.node.getName())).collect(Collectors.toList());
            return dataNodes.isEmpty() ? Optional.empty() : Optional.ofNullable(randomFrom(dataNodes));
        }

        public void disconnectNode(TestClusterNode node) {
            if (disconnectedNodes.contains(node.node.getName())) {
                return;
            }
            testClusterNodes.nodes.values().forEach(n -> n.transportService.getConnectionManager().disconnectFromNode(node.node));
            disconnectedNodes.add(node.node.getName());
        }

        public void clearNetworkDisruptions() {
            final Set<String> disconnectedNodes = new HashSet<>(this.disconnectedNodes);
            this.disconnectedNodes.clear();
            disconnectedNodes.forEach(nodeName -> {
                if (testClusterNodes.nodes.containsKey(nodeName)) {
                    final DiscoveryNode node = testClusterNodes.nodes.get(nodeName).node;
                    testClusterNodes.nodes.values()
                        .forEach(
                            n -> n.transportService.openConnection(
                                node,
                                null,
                                ActionTestUtils.assertNoFailureListener(c -> logger.debug("--> Connected [{}] to [{}]", n.node, node))
                            )
                        );
                }
            });
        }

        /**
         * Builds a {@link DiscoveryNodes} instance that holds the nodes in this test cluster.
         * @return DiscoveryNodes
         */
        public DiscoveryNodes discoveryNodes() {
            DiscoveryNodes.Builder builder = DiscoveryNodes.builder();
            nodes.values().forEach(node -> builder.add(node.node));
            return builder.build();
        }

        /**
         * Returns the {@link TestClusterNode} for the cluster-manager node in the given {@link ClusterState}.
         * @param state ClusterState
         * @return Cluster Manager Node
         */
        public TestClusterNode currentClusterManager(ClusterState state) {
            TestClusterNode clusterManager = nodes.get(state.nodes().getClusterManagerNode().getName());
            assertNotNull(clusterManager);
            assertTrue(clusterManager.node.isClusterManagerNode());
            return clusterManager;
        }

        private final class TestClusterNode {

            private final Logger logger = LogManager.getLogger(TestClusterNode.class);

            private final NamedWriteableRegistry namedWriteableRegistry = new NamedWriteableRegistry(
                Stream.concat(ClusterModule.getNamedWriteables().stream(), NetworkModule.getNamedWriteables().stream())
                    .collect(Collectors.toList())
            );

            private final TransportService transportService;

            private final ClusterService clusterService;

            private final RecoverySettings recoverySettings;

            private final NodeConnectionsService nodeConnectionsService;

            private final RepositoriesService repositoriesService;

            private final SnapshotsService snapshotsService;

            private final SnapshotShardsService snapshotShardsService;

            private final IndicesService indicesService;

            private final IndicesClusterStateService indicesClusterStateService;

            private final DiscoveryNode node;

            private final ClusterManagerService clusterManagerService;

            private final AllocationService allocationService;

            private final RerouteService rerouteService;

            private final NodeClient client;

            private final NodeEnvironment nodeEnv;

            private final DisruptableMockTransport mockTransport;

            private final ThreadPool threadPool;

            private Coordinator coordinator;

            TestClusterNode(DiscoveryNode node) throws IOException {
                this.node = node;
                final Environment environment = createEnvironment(node.getName());
                threadPool = deterministicTaskQueue.getThreadPool(runnable -> CoordinatorTests.onNodeLog(node, runnable));
                clusterManagerService = new FakeThreadPoolClusterManagerService(
                    node.getName(),
                    "test",
                    threadPool,
                    deterministicTaskQueue::scheduleNow
                );
                final Settings settings = environment.settings();
                final ClusterSettings clusterSettings = new ClusterSettings(settings, ClusterSettings.BUILT_IN_CLUSTER_SETTINGS);
                clusterService = new ClusterService(
                    settings,
                    clusterSettings,
                    clusterManagerService,
                    new ClusterApplierService(node.getName(), settings, clusterSettings, threadPool) {
                        @Override
                        protected PrioritizedOpenSearchThreadPoolExecutor createThreadPoolExecutor() {
                            return new MockSinglePrioritizingExecutor(node.getName(), deterministicTaskQueue, threadPool);
                        }

                        @Override
                        protected void connectToNodesAndWait(ClusterState newClusterState) {
                            // don't do anything, and don't block
                        }
                    }
                );
                recoverySettings = new RecoverySettings(settings, clusterSettings);
                mockTransport = new DisruptableMockTransport(node, logger, deterministicTaskQueue) {
                    @Override
                    protected ConnectionStatus getConnectionStatus(DiscoveryNode destination) {
                        if (node.equals(destination)) {
                            return ConnectionStatus.CONNECTED;
                        }
                        // Check if both nodes are still part of the cluster
                        if (nodes.containsKey(node.getName()) == false || nodes.containsKey(destination.getName()) == false) {
                            return ConnectionStatus.DISCONNECTED;
                        }
                        return disconnectedNodes.contains(node.getName()) || disconnectedNodes.contains(destination.getName())
                            ? ConnectionStatus.DISCONNECTED
                            : ConnectionStatus.CONNECTED;
                    }

                    @Override
                    protected Optional<DisruptableMockTransport> getDisruptableMockTransport(TransportAddress address) {
                        return nodes.values()
                            .stream()
                            .map(cn -> cn.mockTransport)
                            .filter(transport -> transport.getLocalNode().getAddress().equals(address))
                            .findAny();
                    }

                    @Override
                    protected void execute(Runnable runnable) {
                        scheduleNow(CoordinatorTests.onNodeLog(getLocalNode(), runnable));
                    }

                    @Override
                    protected NamedWriteableRegistry writeableRegistry() {
                        return namedWriteableRegistry;
                    }
                };
                transportService = mockTransport.createTransportService(settings, threadPool, new TransportInterceptor() {
                    @Override
                    public <T extends TransportRequest> TransportRequestHandler<T> interceptHandler(
                        String action,
                        String executor,
                        boolean forceExecution,
                        TransportRequestHandler<T> actualHandler
                    ) {
                        // TODO: Remove this hack once recoveries are async and can be used in these tests
                        if (action.startsWith("internal:index/shard/recovery")) {
                            return (request, channel, task) -> scheduleSoon(new AbstractRunnable() {
                                @Override
                                protected void doRun() throws Exception {
                                    channel.sendResponse(new TransportException(new IOException("failed to recover shard")));
                                }

                                @Override
                                public void onFailure(final Exception e) {
                                    throw new AssertionError(e);
                                }
                            });
                        } else {
                            return actualHandler;
                        }
                    }
                }, a -> node, null, emptySet());
                final IndexNameExpressionResolver indexNameExpressionResolver = new IndexNameExpressionResolver(
                    new ThreadContext(Settings.EMPTY)
                );
                transportService.getTaskManager()
                    .setTaskResourceTrackingService(new TaskResourceTrackingService(settings, clusterSettings, threadPool));
                repositoriesService = new RepositoriesService(
                    settings,
                    clusterService,
                    transportService,
                    Collections.singletonMap(FsRepository.TYPE, getRepoFactory(environment)),
                    emptyMap(),
                    threadPool
                );
                final ActionFilters actionFilters = new ActionFilters(emptySet());
                snapshotsService = new SnapshotsService(
                    settings,
                    clusterService,
                    indexNameExpressionResolver,
                    repositoriesService,
                    transportService,
                    actionFilters
                );
                nodeEnv = new NodeEnvironment(settings, environment);
                final NamedXContentRegistry namedXContentRegistry = new NamedXContentRegistry(Collections.emptyList());
                final ScriptService scriptService = new ScriptService(settings, emptyMap(), emptyMap());
                client = new NodeClient(settings, threadPool);
                final SetOnce<RerouteService> rerouteServiceSetOnce = new SetOnce<>();
                final SnapshotsInfoService snapshotsInfoService = new InternalSnapshotsInfoService(
                    settings,
                    clusterService,
                    () -> repositoriesService,
                    rerouteServiceSetOnce::get
                );
                allocationService = OpenSearchAllocationTestCase.createAllocationService(settings, snapshotsInfoService);
                rerouteService = new BatchedRerouteService(clusterService, allocationService::reroute);
                rerouteServiceSetOnce.set(rerouteService);
                final IndexScopedSettings indexScopedSettings = new IndexScopedSettings(
                    settings,
                    IndexScopedSettings.BUILT_IN_INDEX_SETTINGS
                );
                final BigArrays bigArrays = new BigArrays(new PageCacheRecycler(settings), null, "test");
                final MapperRegistry mapperRegistry = new IndicesModule(Collections.emptyList()).getMapperRegistry();
                final SetOnce<RepositoriesService> repositoriesServiceReference = new SetOnce<>();
                repositoriesServiceReference.set(repositoriesService);
                FileCacheCleaner fileCacheCleaner = new FileCacheCleaner(nodeEnv, null);
<<<<<<< HEAD
                if (FeatureFlags.isEnabled(FeatureFlags.EXTENSIONS)) {
                    indicesService = new IndicesService(
                        settings,
                        mock(PluginsService.class),
                        mock(ExtensionsManager.class),
                        mock(IdentityService.class),
                        nodeEnv,
                        namedXContentRegistry,
                        new AnalysisRegistry(
                            environment,
                            emptyMap(),
                            emptyMap(),
                            emptyMap(),
                            emptyMap(),
                            emptyMap(),
                            emptyMap(),
                            emptyMap(),
                            emptyMap(),
                            emptyMap()
                        ),
                        indexNameExpressionResolver,
                        mapperRegistry,
                        namedWriteableRegistry,
                        threadPool,
                        indexScopedSettings,
                        new NoneCircuitBreakerService(),
                        bigArrays,
                        scriptService,
                        clusterService,
                        client,
                        new MetaStateService(nodeEnv, namedXContentRegistry),
                        Collections.emptyList(),
=======
                indicesService = new IndicesService(
                    settings,
                    mock(PluginsService.class),
                    mock(ExtensionsManager.class),
                    nodeEnv,
                    namedXContentRegistry,
                    new AnalysisRegistry(
                        environment,
>>>>>>> 01e5c294
                        emptyMap(),
                        emptyMap(),
                        emptyMap(),
                        emptyMap(),
                        emptyMap(),
                        emptyMap(),
                        emptyMap(),
                        emptyMap(),
                        emptyMap()
                    ),
                    indexNameExpressionResolver,
                    mapperRegistry,
                    namedWriteableRegistry,
                    threadPool,
                    indexScopedSettings,
                    new NoneCircuitBreakerService(),
                    bigArrays,
                    scriptService,
                    clusterService,
                    client,
                    new MetaStateService(nodeEnv, namedXContentRegistry),
                    Collections.emptyList(),
                    emptyMap(),
                    null,
                    emptyMap(),
                    new RemoteSegmentStoreDirectoryFactory(() -> repositoriesService),
                    repositoriesServiceReference::get,
                    fileCacheCleaner
                );
                final RecoverySettings recoverySettings = new RecoverySettings(settings, clusterSettings);
                snapshotShardsService = new SnapshotShardsService(
                    settings,
                    clusterService,
                    repositoriesService,
                    transportService,
                    indicesService
                );
                final ShardStateAction shardStateAction = new ShardStateAction(
                    clusterService,
                    transportService,
                    allocationService,
                    rerouteService,
                    threadPool
                );
                nodeConnectionsService = new NodeConnectionsService(clusterService.getSettings(), threadPool, transportService);
                final MetadataMappingService metadataMappingService = new MetadataMappingService(clusterService, indicesService);
                indicesClusterStateService = new IndicesClusterStateService(
                    settings,
                    indicesService,
                    clusterService,
                    threadPool,
                    new PeerRecoveryTargetService(threadPool, transportService, recoverySettings, clusterService),
                    new SegmentReplicationTargetService(
                        threadPool,
                        recoverySettings,
                        transportService,
                        new SegmentReplicationSourceFactory(transportService, recoverySettings, clusterService),
                        indicesService
                    ),
                    SegmentReplicationSourceService.NO_OP,
                    shardStateAction,
                    new NodeMappingRefreshAction(transportService, metadataMappingService),
                    repositoriesService,
                    mock(SearchService.class),
                    new PeerRecoverySourceService(transportService, indicesService, recoverySettings),
                    snapshotShardsService,
                    new PrimaryReplicaSyncer(
                        transportService,
                        new TransportResyncReplicationAction(
                            settings,
                            transportService,
                            clusterService,
                            indicesService,
                            threadPool,
                            shardStateAction,
                            actionFilters,
                            new IndexingPressureService(settings, clusterService),
                            new SystemIndices(emptyMap())
                        )
                    ),
                    new GlobalCheckpointSyncAction(
                        settings,
                        transportService,
                        clusterService,
                        indicesService,
                        threadPool,
                        shardStateAction,
                        actionFilters
                    ),
                    RetentionLeaseSyncer.EMPTY,
                    SegmentReplicationCheckpointPublisher.EMPTY
                );
                Map<ActionType, TransportAction> actions = new HashMap<>();
                final SystemIndices systemIndices = new SystemIndices(emptyMap());
                final ShardLimitValidator shardLimitValidator = new ShardLimitValidator(settings, clusterService, systemIndices);
                final MetadataCreateIndexService metadataCreateIndexService = new MetadataCreateIndexService(
                    settings,
                    clusterService,
                    indicesService,
                    allocationService,
                    new AliasValidator(),
                    shardLimitValidator,
                    environment,
                    indexScopedSettings,
                    threadPool,
                    namedXContentRegistry,
                    systemIndices,
                    false,
                    new AwarenessReplicaBalance(Settings.EMPTY, clusterService.getClusterSettings())
                );
                actions.put(
                    CreateIndexAction.INSTANCE,
                    new TransportCreateIndexAction(
                        transportService,
                        clusterService,
                        threadPool,
                        metadataCreateIndexService,
                        actionFilters,
                        indexNameExpressionResolver
                    )
                );
                final MappingUpdatedAction mappingUpdatedAction = new MappingUpdatedAction(settings, clusterSettings, clusterService);
                mappingUpdatedAction.setClient(client);
                final TransportShardBulkAction transportShardBulkAction = new TransportShardBulkAction(
                    settings,
                    transportService,
                    clusterService,
                    indicesService,
                    threadPool,
                    shardStateAction,
                    mappingUpdatedAction,
                    new UpdateHelper(scriptService),
                    actionFilters,
                    new IndexingPressureService(settings, clusterService),
                    new SegmentReplicationPressureService(
                        settings,
                        clusterService,
                        mock(IndicesService.class),
                        mock(ShardStateAction.class),
                        mock(ThreadPool.class)
                    ),
                    new SystemIndices(emptyMap())
                );
                actions.put(
                    BulkAction.INSTANCE,
                    new TransportBulkAction(
                        threadPool,
                        transportService,
                        clusterService,
                        new IngestService(
                            clusterService,
                            threadPool,
                            environment,
                            scriptService,
                            new AnalysisModule(environment, Collections.emptyList()).getAnalysisRegistry(),
                            Collections.emptyList(),
                            client
                        ),
                        transportShardBulkAction,
                        client,
                        actionFilters,
                        indexNameExpressionResolver,
                        new AutoCreateIndex(settings, clusterSettings, indexNameExpressionResolver, new SystemIndices(emptyMap())),
                        new IndexingPressureService(settings, clusterService),
                        new SystemIndices(emptyMap())
                    )
                );
                final RestoreService restoreService = new RestoreService(
                    clusterService,
                    repositoriesService,
                    allocationService,
                    metadataCreateIndexService,
                    new MetadataIndexUpgradeService(
                        settings,
                        namedXContentRegistry,
                        mapperRegistry,
                        indexScopedSettings,
                        new SystemIndices(emptyMap()),
                        null
                    ),
                    clusterSettings,
                    shardLimitValidator
                );
                actions.put(
                    PutMappingAction.INSTANCE,
                    new TransportPutMappingAction(
                        transportService,
                        clusterService,
                        threadPool,
                        metadataMappingService,
                        actionFilters,
                        indexNameExpressionResolver,
                        new RequestValidators<>(Collections.emptyList())
                    )
                );
                actions.put(
                    AutoPutMappingAction.INSTANCE,
                    new TransportAutoPutMappingAction(
                        transportService,
                        clusterService,
                        threadPool,
                        metadataMappingService,
                        actionFilters,
                        indexNameExpressionResolver
                    )
                );
                final ResponseCollectorService responseCollectorService = new ResponseCollectorService(clusterService);
                final SearchTransportService searchTransportService = new SearchTransportService(
                    transportService,
                    SearchExecutionStatsCollector.makeWrapper(responseCollectorService)
                );
                final SearchService searchService = new SearchService(
                    clusterService,
                    indicesService,
                    threadPool,
                    scriptService,
                    bigArrays,
                    new QueryPhase(),
                    new FetchPhase(Collections.emptyList()),
                    responseCollectorService,
                    new NoneCircuitBreakerService(),
                    null
                );
                SearchPhaseController searchPhaseController = new SearchPhaseController(
                    writableRegistry(),
                    searchService::aggReduceContextBuilder
                );
                actions.put(
                    SearchAction.INSTANCE,
                    new TransportSearchAction(
                        client,
                        threadPool,
                        new NoneCircuitBreakerService(),
                        transportService,
                        searchService,
                        searchTransportService,
                        searchPhaseController,
                        clusterService,
                        actionFilters,
                        indexNameExpressionResolver,
                        namedWriteableRegistry,
                        new SearchPipelineService(
                            clusterService,
                            threadPool,
                            environment,
                            scriptService,
                            new AnalysisModule(environment, Collections.emptyList()).getAnalysisRegistry(),
                            namedXContentRegistry,
                            namedWriteableRegistry,
                            List.of(),
                            client,
                            false
                        )
                    )
                );
                actions.put(
                    RestoreSnapshotAction.INSTANCE,
                    new TransportRestoreSnapshotAction(
                        transportService,
                        clusterService,
                        threadPool,
                        restoreService,
                        actionFilters,
                        indexNameExpressionResolver
                    )
                );
                actions.put(
                    DeleteIndexAction.INSTANCE,
                    new TransportDeleteIndexAction(
                        transportService,
                        clusterService,
                        threadPool,
                        new MetadataDeleteIndexService(settings, clusterService, allocationService),
                        actionFilters,
                        indexNameExpressionResolver,
                        new DestructiveOperations(settings, clusterSettings)
                    )
                );
                actions.put(
                    PutRepositoryAction.INSTANCE,
                    new TransportPutRepositoryAction(
                        transportService,
                        clusterService,
                        repositoriesService,
                        threadPool,
                        actionFilters,
                        indexNameExpressionResolver
                    )
                );
                actions.put(
                    CleanupRepositoryAction.INSTANCE,
                    new TransportCleanupRepositoryAction(
                        transportService,
                        clusterService,
                        repositoriesService,
                        snapshotsService,
                        threadPool,
                        actionFilters,
                        indexNameExpressionResolver
                    )
                );
                actions.put(
                    CreateSnapshotAction.INSTANCE,
                    new TransportCreateSnapshotAction(
                        transportService,
                        clusterService,
                        threadPool,
                        snapshotsService,
                        actionFilters,
                        indexNameExpressionResolver
                    )
                );
                actions.put(
                    ClusterRerouteAction.INSTANCE,
                    new TransportClusterRerouteAction(
                        transportService,
                        clusterService,
                        threadPool,
                        allocationService,
                        actionFilters,
                        indexNameExpressionResolver
                    )
                );
                actions.put(
                    ClusterStateAction.INSTANCE,
                    new TransportClusterStateAction(
                        transportService,
                        clusterService,
                        threadPool,
                        actionFilters,
                        indexNameExpressionResolver
                    )
                );
                actions.put(
                    IndicesShardStoresAction.INSTANCE,
                    new TransportIndicesShardStoresAction(
                        transportService,
                        clusterService,
                        threadPool,
                        actionFilters,
                        indexNameExpressionResolver,
                        new TransportNodesListGatewayStartedShards(
                            settings,
                            threadPool,
                            clusterService,
                            transportService,
                            actionFilters,
                            nodeEnv,
                            indicesService,
                            namedXContentRegistry
                        )
                    )
                );
                actions.put(
                    DeleteSnapshotAction.INSTANCE,
                    new TransportDeleteSnapshotAction(
                        transportService,
                        clusterService,
                        threadPool,
                        snapshotsService,
                        actionFilters,
                        indexNameExpressionResolver
                    )
                );
                DynamicActionRegistry dynamicActionRegistry = new DynamicActionRegistry();
                dynamicActionRegistry.registerUnmodifiableActionMap(actions);
                client.initialize(
                    dynamicActionRegistry,
                    () -> clusterService.localNode().getId(),
                    transportService.getRemoteClusterService(),
                    new NamedWriteableRegistry(Collections.emptyList())
                );
            }

            private Repository.Factory getRepoFactory(Environment environment) {
                // Run half the tests with the eventually consistent repository
                if (blobStoreContext == null) {
                    return metadata -> new FsRepository(metadata, environment, xContentRegistry(), clusterService, recoverySettings) {
                        @Override
                        protected void assertSnapshotOrGenericThread() {
                            // eliminate thread name check as we create repo in the test thread
                        }
                    };
                } else {
                    return metadata -> new MockEventuallyConsistentRepository(
                        metadata,
                        xContentRegistry(),
                        clusterService,
                        recoverySettings,
                        blobStoreContext,
                        random()
                    );
                }
            }

            public void restart() {
                testClusterNodes.disconnectNode(this);
                final ClusterState oldState = this.clusterService.state();
                stop();
                nodes.remove(node.getName());
                scheduleSoon(() -> {
                    try {
                        final TestClusterNode restartedNode = new TestClusterNode(
                            new DiscoveryNode(node.getName(), node.getId(), node.getAddress(), emptyMap(), node.getRoles(), Version.CURRENT)
                        );
                        nodes.put(node.getName(), restartedNode);
                        restartedNode.start(oldState);
                    } catch (IOException e) {
                        throw new AssertionError(e);
                    }
                });
            }

            public void stop() {
                testClusterNodes.disconnectNode(this);
                indicesService.close();
                clusterService.close();
                nodeConnectionsService.stop();
                indicesClusterStateService.close();
                if (coordinator != null) {
                    coordinator.close();
                }
                nodeEnv.close();
            }

            public void start(ClusterState initialState) {
                transportService.start();
                transportService.acceptIncomingRequests();
                snapshotsService.start();
                snapshotShardsService.start();
                repositoriesService.start();
                final CoordinationState.PersistedState persistedState = new InMemoryPersistedState(
                    initialState.term(),
                    stateForNode(initialState, node)
                );
                coordinator = new Coordinator(
                    node.getName(),
                    clusterService.getSettings(),
                    clusterService.getClusterSettings(),
                    transportService,
                    namedWriteableRegistry,
                    allocationService,
                    clusterManagerService,
                    () -> persistedState,
                    hostsResolver -> nodes.values()
                        .stream()
                        .filter(n -> n.node.isClusterManagerNode())
                        .map(n -> n.node.getAddress())
                        .collect(Collectors.toList()),
                    clusterService.getClusterApplierService(),
                    Collections.emptyList(),
                    random(),
                    rerouteService,
                    ElectionStrategy.DEFAULT_INSTANCE,
                    () -> new StatusInfo(HEALTHY, "healthy-info")
                );
                clusterManagerService.setClusterStatePublisher(coordinator);
                coordinator.start();
                clusterService.getClusterApplierService().setNodeConnectionsService(nodeConnectionsService);
                nodeConnectionsService.start();
                clusterService.start();
                indicesService.start();
                indicesClusterStateService.start();
                coordinator.startInitialJoin();
            }
        }
    }
}<|MERGE_RESOLUTION|>--- conflicted
+++ resolved
@@ -1804,49 +1804,15 @@
                 final SetOnce<RepositoriesService> repositoriesServiceReference = new SetOnce<>();
                 repositoriesServiceReference.set(repositoriesService);
                 FileCacheCleaner fileCacheCleaner = new FileCacheCleaner(nodeEnv, null);
-<<<<<<< HEAD
-                if (FeatureFlags.isEnabled(FeatureFlags.EXTENSIONS)) {
-                    indicesService = new IndicesService(
-                        settings,
-                        mock(PluginsService.class),
-                        mock(ExtensionsManager.class),
-                        mock(IdentityService.class),
-                        nodeEnv,
-                        namedXContentRegistry,
-                        new AnalysisRegistry(
-                            environment,
-                            emptyMap(),
-                            emptyMap(),
-                            emptyMap(),
-                            emptyMap(),
-                            emptyMap(),
-                            emptyMap(),
-                            emptyMap(),
-                            emptyMap(),
-                            emptyMap()
-                        ),
-                        indexNameExpressionResolver,
-                        mapperRegistry,
-                        namedWriteableRegistry,
-                        threadPool,
-                        indexScopedSettings,
-                        new NoneCircuitBreakerService(),
-                        bigArrays,
-                        scriptService,
-                        clusterService,
-                        client,
-                        new MetaStateService(nodeEnv, namedXContentRegistry),
-                        Collections.emptyList(),
-=======
                 indicesService = new IndicesService(
                     settings,
                     mock(PluginsService.class),
                     mock(ExtensionsManager.class),
+                    mock(IdentityService.class),
                     nodeEnv,
                     namedXContentRegistry,
                     new AnalysisRegistry(
                         environment,
->>>>>>> 01e5c294
                         emptyMap(),
                         emptyMap(),
                         emptyMap(),
