/*
 * SPDX-License-Identifier: Apache-2.0
 *
 * The OpenSearch Contributors require contributions made to
 * this file be licensed under the Apache-2.0 license or a
 * compatible open source license.
 */

/*
 * Licensed to Elasticsearch under one or more contributor
 * license agreements. See the NOTICE file distributed with
 * this work for additional information regarding copyright
 * ownership. Elasticsearch licenses this file to you under
 * the Apache License, Version 2.0 (the "License"); you may
 * not use this file except in compliance with the License.
 * You may obtain a copy of the License at
 *
 *     http://www.apache.org/licenses/LICENSE-2.0
 *
 * Unless required by applicable law or agreed to in writing,
 * software distributed under the License is distributed on an
 * "AS IS" BASIS, WITHOUT WARRANTIES OR CONDITIONS OF ANY
 * KIND, either express or implied.  See the License for the
 * specific language governing permissions and limitations
 * under the License.
 */

/*
 * Modifications Copyright OpenSearch Contributors. See
 * GitHub history for details.
 */

package org.opensearch;

import org.opensearch.cluster.metadata.IndexMetadata;
import org.opensearch.common.Strings;
import org.opensearch.common.SuppressForbidden;
import org.opensearch.common.io.stream.StreamInput;
import org.opensearch.common.io.stream.StreamOutput;
import org.opensearch.common.settings.Settings;
import org.opensearch.common.xcontent.ToXContentFragment;
import org.opensearch.common.xcontent.XContentBuilder;
import org.opensearch.monitor.jvm.JvmInfo;

import java.io.IOException;
import java.lang.reflect.Field;
import java.lang.reflect.Modifier;
import java.util.ArrayList;
import java.util.Collections;
import java.util.List;
import java.util.Locale;
import java.util.Objects;

/**
 * OpenSearch Version Class
 *
 * @opensearch.api
 */
public class Version implements Comparable<Version>, ToXContentFragment {
    /*
     * The logic for ID is: XXYYZZAA, where XX is major version, YY is minor version, ZZ is revision, and AA is alpha/beta/rc indicator AA
     * values below 25 are for alpha builder (since 5.0), and above 25 and below 50 are beta builds, and below 99 are RC builds, with 99
     * indicating a release the (internal) format of the id is there so we can easily do after/before checks on the id
     *
     * IMPORTANT: Unreleased vs. Released Versions
     *
     * All listed versions MUST be released versions, except the last major, the last minor and the last revison. ONLY those are required
     * as unreleased versions.
     *
     * Example: assume the last release is 7.3.0
     * The unreleased last major is the next major release, e.g. _8_.0.0
     * The unreleased last minor is the current major with a upped minor: 7._4_.0
     * The unreleased revision is the very release with a upped revision 7.3._1_
     */
    public static final int V_EMPTY_ID = 0;
    public static final Version V_EMPTY = new Version(V_EMPTY_ID, org.apache.lucene.util.Version.LATEST);

    public static final Version V_1_0_0 = new Version(1000099, org.apache.lucene.util.Version.LUCENE_8_8_2);
    public static final Version V_1_1_0 = new Version(1010099, org.apache.lucene.util.Version.LUCENE_8_9_0);
    public static final Version V_1_2_0 = new Version(1020099, org.apache.lucene.util.Version.LUCENE_8_10_1);
    public static final Version V_1_2_1 = new Version(1020199, org.apache.lucene.util.Version.LUCENE_8_10_1);
    public static final Version V_1_2_2 = new Version(1020299, org.apache.lucene.util.Version.LUCENE_8_10_1);
    public static final Version V_1_2_3 = new Version(1020399, org.apache.lucene.util.Version.LUCENE_8_10_1);
    public static final Version V_1_2_4 = new Version(1020499, org.apache.lucene.util.Version.LUCENE_8_10_1);
    public static final Version V_1_2_5 = new Version(1020599, org.apache.lucene.util.Version.LUCENE_8_10_1);
    public static final Version V_1_3_0 = new Version(1030099, org.apache.lucene.util.Version.LUCENE_8_10_1);
    public static final Version V_1_3_1 = new Version(1030199, org.apache.lucene.util.Version.LUCENE_8_10_1);
    public static final Version V_1_3_2 = new Version(1030299, org.apache.lucene.util.Version.LUCENE_8_10_1);
    public static final Version V_1_3_3 = new Version(1030399, org.apache.lucene.util.Version.LUCENE_8_10_1);
    public static final Version V_1_3_4 = new Version(1030499, org.apache.lucene.util.Version.LUCENE_8_10_1);
    public static final Version V_1_3_5 = new Version(1030599, org.apache.lucene.util.Version.LUCENE_8_10_1);
    public static final Version V_2_0_0 = new Version(2000099, org.apache.lucene.util.Version.LUCENE_9_1_0);
    public static final Version V_2_0_1 = new Version(2000199, org.apache.lucene.util.Version.LUCENE_9_1_0);
    public static final Version V_2_0_2 = new Version(2000299, org.apache.lucene.util.Version.LUCENE_9_1_0);
    public static final Version V_2_1_0 = new Version(2010099, org.apache.lucene.util.Version.LUCENE_9_2_0);
    public static final Version V_2_1_1 = new Version(2010199, org.apache.lucene.util.Version.LUCENE_9_2_0);
    public static final Version V_2_2_0 = new Version(2020099, org.apache.lucene.util.Version.LUCENE_9_3_0);
    public static final Version V_2_2_1 = new Version(2020199, org.apache.lucene.util.Version.LUCENE_9_3_0);
    public static final Version V_2_2_2 = new Version(2020299, org.apache.lucene.util.Version.LUCENE_9_3_0);
    public static final Version V_2_3_0 = new Version(2030099, org.apache.lucene.util.Version.LUCENE_9_3_0);
    public static final Version V_2_3_1 = new Version(2030199, org.apache.lucene.util.Version.LUCENE_9_3_0);
<<<<<<< HEAD
    public static final Version V_2_4_0 = new Version(2040099, org.apache.lucene.util.Version.LUCENE_9_3_0);
=======
    public static final Version V_2_4_0 = new Version(2040099, org.apache.lucene.util.Version.LUCENE_9_4_0);
>>>>>>> 77cff55b
    public static final Version V_3_0_0 = new Version(3000099, org.apache.lucene.util.Version.LUCENE_9_4_0);
    public static final Version CURRENT = V_3_0_0;

    public static Version readVersion(StreamInput in) throws IOException {
        return fromId(in.readVInt());
    }

    public static Version fromId(int id) {
        final Version known = LegacyESVersion.idToVersion.get(id);
        if (known != null) {
            return known;
        }
        return fromIdSlow(id);
    }

    private static Version fromIdSlow(int id) {
        // We need at least the major of the Lucene version to be correct.
        // Our best guess is to use the same Lucene version as the previous
        // version in the list, assuming that it didn't change. This is at
        // least correct for patch versions of known minors since we never
        // update the Lucene dependency for patch versions.
        List<Version> versions = DeclaredVersionsHolder.DECLARED_VERSIONS;
        Version tmp = id < MASK
            ? new LegacyESVersion(id, org.apache.lucene.util.Version.LATEST)
            : new Version(id ^ MASK, org.apache.lucene.util.Version.LATEST);
        int index = Collections.binarySearch(versions, tmp);
        if (index < 0) {
            index = -2 - index;
        } else {
            assert false : "Version [" + tmp + "] is declared but absent from the switch statement in Version#fromId";
        }
        final org.apache.lucene.util.Version luceneVersion;
        if (index == -1) {
            // this version is older than any supported version, so we
            // assume it is the previous major to the oldest Lucene version
            // that we know about
            luceneVersion = org.apache.lucene.util.Version.fromBits(versions.get(0).luceneVersion.major - 1, 0, 0);
        } else {
            luceneVersion = versions.get(index).luceneVersion;
        }
        return id < MASK ? new LegacyESVersion(id, luceneVersion) : new Version(id ^ MASK, luceneVersion);
    }

    /**
     * Return the {@link Version} of OpenSearch that has been used to create an index given its settings.
     *
     * @throws IllegalStateException if the given index settings doesn't contain a value for the key
     *         {@value IndexMetadata#SETTING_VERSION_CREATED}
     */
    public static Version indexCreated(Settings indexSettings) {
        final Version indexVersion = IndexMetadata.SETTING_INDEX_VERSION_CREATED.get(indexSettings);
        if (indexVersion.equals(V_EMPTY)) {
            final String message = String.format(
                Locale.ROOT,
                "[%s] is not present in the index settings for index with UUID [%s]",
                IndexMetadata.SETTING_INDEX_VERSION_CREATED.getKey(),
                indexSettings.get(IndexMetadata.SETTING_INDEX_UUID)
            );
            throw new IllegalStateException(message);
        }
        return indexVersion;
    }

    public static void writeVersion(Version version, StreamOutput out) throws IOException {
        out.writeVInt(version.id);
    }

    public static int computeLegacyID(int major, int minor, int revision, int build) {
        return major * 1000000 + minor * 10000 + revision * 100 + build;
    }

    public static int computeID(int major, int minor, int revision, int build) {
        return computeLegacyID(major, minor, revision, build) ^ MASK;
    }

    /**
     * Returns the minimum version between the 2.
     */
    public static Version min(Version version1, Version version2) {
        return version1.id < version2.id ? version1 : version2;
    }

    /**
     * Returns the maximum version between the 2
     */
    public static Version max(Version version1, Version version2) {
        return version1.id > version2.id ? version1 : version2;
    }

    /**
     * Returns the version given its string representation, current version if the argument is null or empty
     */
    public static Version fromString(String version) {
        if (!Strings.hasLength(version)) {
            return Version.CURRENT;
        }
        final Version cached = LegacyESVersion.stringToVersion.get(version);
        if (cached != null) {
            return cached;
        }
        {
            // get major string; remove when creating OpenSearch 3.0
            String[] parts = version.split("[.-]");
            if (parts.length < 3 || parts.length > 4) {
                throw new IllegalArgumentException(
                    "the version needs to contain major, minor, and revision, and optionally the build: " + version
                );
            }
            int major = Integer.parseInt(parts[0]);
            if (major > 3) {
                return LegacyESVersion.fromStringSlow(version);
            }
        }
        return fromStringSlow(version);
    }

    private static Version fromStringSlow(String version) {
        if (version.endsWith("-SNAPSHOT")) {
            throw new IllegalArgumentException("illegal version format - snapshot labels are not supported");
        }
        String[] parts = version.split("[.-]");
        if (parts.length < 3 || parts.length > 4) {
            throw new IllegalArgumentException(
                "the version needs to contain major, minor, and revision, and optionally the build: " + version
            );
        }

        try {
            final int rawMajor = Integer.parseInt(parts[0]);
            final int betaOffset = 25; // 0 - 24 is taking by alpha builds

            // we reverse the version id calculation based on some assumption as we can't reliably reverse the modulo
            final int major = rawMajor * 1000000;
            final int minor = Integer.parseInt(parts[1]) * 10000;
            final int revision = Integer.parseInt(parts[2]) * 100;
            int build = 99;
            if (parts.length == 4) {
                String buildStr = parts[3];
                if (buildStr.startsWith("alpha")) {
                    build = Integer.parseInt(buildStr.substring(5));
                    assert build < 25 : "expected a alpha build but " + build + " >= 25";
                } else if (buildStr.startsWith("Beta") || buildStr.startsWith("beta")) {
                    build = betaOffset + Integer.parseInt(buildStr.substring(4));
                    assert build < 50 : "expected a beta build but " + build + " >= 50";
                } else if (buildStr.startsWith("RC") || buildStr.startsWith("rc")) {
                    build = Integer.parseInt(buildStr.substring(2)) + 50;
                } else {
                    throw new IllegalArgumentException("unable to parse version " + version);
                }
            }

            return fromId((major + minor + revision + build) ^ MASK);
        } catch (NumberFormatException e) {
            throw new IllegalArgumentException("unable to parse version " + version, e);
        }
    }

    public static final int MASK = 0x08000000;
    public final int id;
    public final byte major;
    public final byte minor;
    public final byte revision;
    public final byte build;
    public final org.apache.lucene.util.Version luceneVersion;

    Version(int id, org.apache.lucene.util.Version luceneVersion) {
        // flip the 28th bit of the ID; identify as an opensearch vs legacy system:
        // we start from version 1 for opensearch, so ignore the 0 (empty) version
        if (id != 0) {
            this.id = id ^ MASK;
            id &= 0xF7FFFFFF;
        } else {
            this.id = id;
        }
        this.major = (byte) ((id / 1000000) % 100);
        this.minor = (byte) ((id / 10000) % 100);
        this.revision = (byte) ((id / 100) % 100);
        this.build = (byte) (id % 100);
        this.luceneVersion = Objects.requireNonNull(luceneVersion);
        this.minCompatVersion = null;
        this.minIndexCompatVersion = null;
    }

    public boolean after(Version version) {
        return version.id < id;
    }

    public boolean onOrAfter(Version version) {
        return version.id <= id;
    }

    public boolean before(Version version) {
        return version.id > id;
    }

    public boolean onOrBefore(Version version) {
        return version.id >= id;
    }

    public int compareMajor(Version other) {
        // comparing Legacy 7x for bwc
        // todo: remove the following when removing legacy support in 3.0.0
        if (major == 7 || other.major == 7 || major == 6 || other.major == 6) {
            // opensearch v1.x and v2.x need major translation to compare w/ legacy versions
            int m = major == 1 ? 7 : major == 2 ? 8 : major;
            int om = other.major == 1 ? 7 : other.major == 2 ? 8 : other.major;
            return Integer.compare(m, om);
        }
        return Integer.compare(major, other.major);
    }

    @Override
    public int compareTo(Version other) {
        return Integer.compare(this.id, other.id);
    }

    @Override
    public XContentBuilder toXContent(XContentBuilder builder, Params params) throws IOException {
        return builder.value(toString());
    }

    /*
     * We need the declared versions when computing the minimum compatibility version. As computing the declared versions uses reflection it
     * is not cheap. Since computing the minimum compatibility version can occur often, we use this holder to compute the declared versions
     * lazily once.
     */
    static class DeclaredVersionsHolder {
        // use LegacyESVersion.class since it inherits Version fields
        protected static final List<Version> DECLARED_VERSIONS = Collections.unmodifiableList(getDeclaredVersions(LegacyESVersion.class));
    }

    // lazy initialized because we don't yet have the declared versions ready when instantiating the cached Version
    // instances
    protected Version minCompatVersion = null;

    // lazy initialized because we don't yet have the declared versions ready when instantiating the cached Version
    // instances
    protected Version minIndexCompatVersion = null;

    /**
     * Returns the minimum compatible version based on the current
     * version. Ie a node needs to have at least the return version in order
     * to communicate with a node running the current version. The returned version
     * is in most of the cases the smallest major version release unless the current version
     * is a beta or RC release then the version itself is returned.
     */
    public Version minimumCompatibilityVersion() {
        Version res = minCompatVersion;
        if (res == null) {
            res = computeMinCompatVersion();
            minCompatVersion = res;
        }
        return res;
    }

    protected Version computeMinCompatVersion() {
        if (major == 1 || major == 7) {
            // we don't have LegacyESVersion.V_6 constants, so set it to its last minor
            return LegacyESVersion.fromId(6080099);
        } else if (major == 2) {
            return LegacyESVersion.V_7_10_0;
        } else if (major == 6) {
            // force the minimum compatibility for version 6 to 5.6 since we don't reference version 5 anymore
            return LegacyESVersion.fromId(5060099);
        } else if (major >= 3 && major < 5) {
            // all major versions from 3 onwards are compatible with last minor series of the previous major
            // todo: remove 5 check when removing LegacyESVersionTests
            Version bwcVersion = null;

            for (int i = DeclaredVersionsHolder.DECLARED_VERSIONS.size() - 1; i >= 0; i--) {
                final Version candidateVersion = DeclaredVersionsHolder.DECLARED_VERSIONS.get(i);
                if (candidateVersion.major == major - 1 && candidateVersion.isRelease() && after(candidateVersion)) {
                    if (bwcVersion != null && candidateVersion.minor < bwcVersion.minor) {
                        break;
                    }
                    bwcVersion = candidateVersion;
                }
            }
            return bwcVersion == null ? this : bwcVersion;
        }

        return Version.min(this, fromId(maskId((int) major * 1000000 + 0 * 10000 + 99)));
    }

    /**
     * this is used to ensure the version id for new versions of OpenSearch are always less than the predecessor versions
     */
    protected int maskId(final int id) {
        return MASK ^ id;
    }

    /**
     * Returns the minimum created index version that this version supports. Indices created with lower versions
     * can't be used with this version. This should also be used for file based serialization backwards compatibility ie. on serialization
     * code that is used to read / write file formats like transaction logs, cluster state, and index metadata.
     */
    public Version minimumIndexCompatibilityVersion() {
        Version res = minIndexCompatVersion;
        if (res == null) {
            res = computeMinIndexCompatVersion();
            minIndexCompatVersion = res;
        }
        return res;
    }

    private Version computeMinIndexCompatVersion() {
        final int bwcMajor;
        if (major == 5) {
            bwcMajor = 2; // we jumped from 2 to 5
        } else if (major == 7 || major == 1) {
            return LegacyESVersion.fromId(6000026);
        } else if (major == 2) {
            return LegacyESVersion.fromId(7000099);
        } else {
            bwcMajor = major - 1;
        }
        final int bwcMinor = 0;
        if (major == 3) {
            return Version.min(this, fromId((bwcMajor * 1000000 + bwcMinor * 10000 + 99) ^ MASK));
        }
        // todo remove below when LegacyESVersion is removed in 3.0
        return Version.min(this, fromId((bwcMajor * 1000000 + bwcMinor * 10000 + 99)));
    }

    /**
     * Returns <code>true</code> iff both version are compatible. Otherwise <code>false</code>
     */
    public boolean isCompatible(Version version) {
        boolean compatible = onOrAfter(version.minimumCompatibilityVersion()) && version.onOrAfter(minimumCompatibilityVersion());

        // OpenSearch version 1 is the functional equivalent of predecessor version 7
        // OpenSearch version 2 is the functional equivalent of predecessor version 8
        // todo refactor this logic after removing deprecated features
        int a = major;
        int b = version.major;

        if (a == 7 || b == 7 || a == 6 || b == 6) {
            if (major <= 2) {
                a += 6; // for legacy compatibility up to version 2.x (to compare minCompat)
            }
            if (version.major <= 2) {
                b += 6; // for legacy compatibility up to version 2.x (to compare minCompat)
            }
        }

        assert compatible == false || Math.max(a, b) - Math.min(a, b) <= 1;
        return compatible;
    }

    @SuppressForbidden(reason = "System.out.*")
    public static void main(String[] args) {
        final String versionOutput = String.format(
            Locale.ROOT,
            "Version: %s, Build: %s/%s/%s/%s, JVM: %s",
            Build.CURRENT.getQualifiedVersion(),
            Build.CURRENT.type().displayName(),
            Build.CURRENT.hash(),
            Build.CURRENT.date(),
            JvmInfo.jvmInfo().version()
        );
        System.out.println(versionOutput);
    }

    @Override
    public String toString() {
        StringBuilder sb = new StringBuilder();
        sb.append(major).append('.').append(minor).append('.').append(revision);
        if (isAlpha()) {
            sb.append("-alpha");
            sb.append(build);
        } else if (isBeta()) {
            sb.append("-beta");
            sb.append(build - 25);
        } else if (build < 99) {
            sb.append("-rc");
            sb.append(build - 50);
        }
        return sb.toString();
    }

    @Override
    public boolean equals(Object o) {
        if (this == o) {
            return true;
        }
        if (o == null || getClass() != o.getClass()) {
            return false;
        }

        Version version = (Version) o;

        if (id != version.id) {
            return false;
        }

        return true;
    }

    @Override
    public int hashCode() {
        return id;
    }

    public boolean isBeta() {
        return build >= 25 && build < 50;
    }

    /**
     * Returns true iff this version is an alpha version
     * Note: This has been introduced in version 5 of the OpenSearch predecessor. Previous versions will never
     * have an alpha version.
     */
    public boolean isAlpha() {
        return build < 25;
    }

    public boolean isRC() {
        return build > 50 && build < 99;
    }

    public boolean isRelease() {
        return build == 99;
    }

    /**
     * Extracts a sorted list of declared version constants from a class.
     * The argument would normally be Version.class but is exposed for
     * testing with other classes-containing-version-constants.
     */
    public static List<Version> getDeclaredVersions(final Class<?> versionClass) {
        final Field[] fields = versionClass.getFields();
        final List<Version> versions = new ArrayList<>(fields.length);
        for (final Field field : fields) {
            final int mod = field.getModifiers();
            if (false == Modifier.isStatic(mod) && Modifier.isFinal(mod) && Modifier.isPublic(mod)) {
                continue;
            }
            if (field.getType() != Version.class && field.getType() != LegacyESVersion.class) {
                continue;
            }
            switch (field.getName()) {
                case "CURRENT":
                case "V_EMPTY":
                    continue;
            }
            assert field.getName().matches("V(_\\d+)+(_(alpha|beta|rc)\\d+)?") : field.getName();
            try {
                versions.add(((Version) field.get(null)));
            } catch (final IllegalAccessException e) {
                throw new RuntimeException(e);
            }
        }
        Collections.sort(versions);
        return versions;
    }
}<|MERGE_RESOLUTION|>--- conflicted
+++ resolved
@@ -99,11 +99,7 @@
     public static final Version V_2_2_2 = new Version(2020299, org.apache.lucene.util.Version.LUCENE_9_3_0);
     public static final Version V_2_3_0 = new Version(2030099, org.apache.lucene.util.Version.LUCENE_9_3_0);
     public static final Version V_2_3_1 = new Version(2030199, org.apache.lucene.util.Version.LUCENE_9_3_0);
-<<<<<<< HEAD
-    public static final Version V_2_4_0 = new Version(2040099, org.apache.lucene.util.Version.LUCENE_9_3_0);
-=======
     public static final Version V_2_4_0 = new Version(2040099, org.apache.lucene.util.Version.LUCENE_9_4_0);
->>>>>>> 77cff55b
     public static final Version V_3_0_0 = new Version(3000099, org.apache.lucene.util.Version.LUCENE_9_4_0);
     public static final Version CURRENT = V_3_0_0;
 
