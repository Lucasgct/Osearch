/*
 * SPDX-License-Identifier: Apache-2.0
 *
 * The OpenSearch Contributors require contributions made to
 * this file be licensed under the Apache-2.0 license or a
 * compatible open source license.
 */

/*
 * Licensed to Elasticsearch under one or more contributor
 * license agreements. See the NOTICE file distributed with
 * this work for additional information regarding copyright
 * ownership. Elasticsearch licenses this file to you under
 * the Apache License, Version 2.0 (the "License"); you may
 * not use this file except in compliance with the License.
 * You may obtain a copy of the License at
 *
 *     http://www.apache.org/licenses/LICENSE-2.0
 *
 * Unless required by applicable law or agreed to in writing,
 * software distributed under the License is distributed on an
 * "AS IS" BASIS, WITHOUT WARRANTIES OR CONDITIONS OF ANY
 * KIND, either express or implied.  See the License for the
 * specific language governing permissions and limitations
 * under the License.
 */

/*
 * Modifications Copyright OpenSearch Contributors. See
 * GitHub history for details.
 */

package org.opensearch;

import org.opensearch.cluster.metadata.IndexMetadata;
import org.opensearch.common.Strings;
import org.opensearch.common.SuppressForbidden;
import org.opensearch.common.io.stream.StreamInput;
import org.opensearch.common.io.stream.StreamOutput;
import org.opensearch.common.settings.Settings;
import org.opensearch.common.xcontent.ToXContentFragment;
import org.opensearch.common.xcontent.XContentBuilder;
import org.opensearch.monitor.jvm.JvmInfo;

import java.io.IOException;
import java.lang.reflect.Field;
import java.lang.reflect.Modifier;
import java.util.ArrayList;
import java.util.Collections;
import java.util.List;
import java.util.Locale;
import java.util.Objects;

public class Version implements Comparable<Version>, ToXContentFragment {
    /*
     * The logic for ID is: XXYYZZAA, where XX is major version, YY is minor version, ZZ is revision, and AA is alpha/beta/rc indicator AA
     * values below 25 are for alpha builder (since 5.0), and above 25 and below 50 are beta builds, and below 99 are RC builds, with 99
     * indicating a release the (internal) format of the id is there so we can easily do after/before checks on the id
     *
     * IMPORTANT: Unreleased vs. Released Versions
     *
     * All listed versions MUST be released versions, except the last major, the last minor and the last revison. ONLY those are required
     * as unreleased versions.
     *
     * Example: assume the last release is 7.3.0
     * The unreleased last major is the next major release, e.g. _8_.0.0
     * The unreleased last minor is the current major with a upped minor: 7._4_.0
     * The unreleased revision is the very release with a upped revision 7.3._1_
     */
    public static final int V_EMPTY_ID = 0;
    public static final Version V_EMPTY = new Version(V_EMPTY_ID, org.apache.lucene.util.Version.LATEST);

<<<<<<< HEAD
    public static final Version V_1_0_0 = new Version(1000099, org.apache.lucene.util.Version.LUCENE_8_7_0);
    public static final Version CURRENT = V_1_0_0;

    private static final ImmutableOpenIntMap<Version> idToVersion;
    private static final ImmutableOpenMap<String, Version> stringToVersion;

    static {
        final ImmutableOpenIntMap.Builder<Version> builder = ImmutableOpenIntMap.builder();
        final ImmutableOpenMap.Builder<String, Version> builderByString = ImmutableOpenMap.builder();

        for (final Field declaredField : LegacyESVersion.class.getFields()) {
            if (declaredField.getType().equals(Version.class) || declaredField.getType().equals(LegacyESVersion.class)) {
                final String fieldName = declaredField.getName();
                if (fieldName.equals("CURRENT") || fieldName.equals("V_EMPTY")) {
                    continue;
                }
                assert fieldName.matches("V_\\d+_\\d+_\\d+(_alpha[1,2]|_beta[1,2]|_rc[1,2])?")
                    : "expected Version field [" + fieldName + "] to match V_\\d+_\\d+_\\d+";
                try {
                    final Version version = (Version) declaredField.get(null);
                    if (Assertions.ENABLED) {
                        final String[] fields = fieldName.split("_");
                        if (fields.length == 5) {
                            assert (fields[1].equals("1") || fields[1].equals("6")) && fields[2].equals("0") :
                                "field " + fieldName + " should not have a build qualifier";
                        } else {
                            final int major = Integer.valueOf(fields[1]) * 1000000;
                            final int minor = Integer.valueOf(fields[2]) * 10000;
                            final int revision = Integer.valueOf(fields[3]) * 100;
                            final int expectedId;
                            if (fields[1].equals("1")) {
                                expectedId = 0x08000000 ^ (major + minor + revision + 99);
                            } else {
                                expectedId = (major + minor + revision + 99);
                            }
                            assert version.id == expectedId :
                                "expected version [" + fieldName + "] to have id [" + expectedId + "] but was [" + version.id + "]";
                        }
                    }
                    final Version maybePrevious = builder.put(version.id, version);
                    builderByString.put(version.toString(), version);
                    assert maybePrevious == null :
                        "expected [" + version.id + "] to be uniquely mapped but saw [" + maybePrevious + "] and [" + version + "]";
                } catch (final IllegalAccessException e) {
                    assert false : "Version field [" + fieldName + "] should be public";
                }
            }
        }
        assert CURRENT.luceneVersion.equals(org.apache.lucene.util.Version.LATEST) : "Version must be upgraded to ["
            + org.apache.lucene.util.Version.LATEST + "] is still set to [" + CURRENT.luceneVersion + "]";

        builder.put(V_EMPTY_ID, V_EMPTY);
        builderByString.put(V_EMPTY.toString(), V_EMPTY);
        idToVersion = builder.build();
        stringToVersion = builderByString.build();
    }
=======
    public static final Version V_1_0_0 = new Version(1000099, org.apache.lucene.util.Version.LUCENE_8_8_2);
    public static final Version CURRENT = V_1_0_0;
>>>>>>> 46cdfbec

    public static Version readVersion(StreamInput in) throws IOException {
        return fromId(in.readVInt());
    }

    public static Version fromId(int id) {
        final Version known = LegacyESVersion.idToVersion.get(id);
        if (known != null) {
            return known;
        }
        return fromIdSlow(id);
    }

    private static Version fromIdSlow(int id) {
        // We need at least the major of the Lucene version to be correct.
        // Our best guess is to use the same Lucene version as the previous
        // version in the list, assuming that it didn't change. This is at
        // least correct for patch versions of known minors since we never
        // update the Lucene dependency for patch versions.
        List<Version> versions = DeclaredVersionsHolder.DECLARED_VERSIONS;
        Version tmp = id < MASK ? new LegacyESVersion(id, org.apache.lucene.util.Version.LATEST) :
            new Version(id ^ MASK, org.apache.lucene.util.Version.LATEST);
        int index = Collections.binarySearch(versions, tmp);
        if (index < 0) {
            index = -2 - index;
        } else {
            assert false : "Version [" + tmp + "] is declared but absent from the switch statement in Version#fromId";
        }
        final org.apache.lucene.util.Version luceneVersion;
        if (index == -1) {
            // this version is older than any supported version, so we
            // assume it is the previous major to the oldest Lucene version
            // that we know about
            luceneVersion = org.apache.lucene.util.Version.fromBits(
                versions.get(0).luceneVersion.major - 1, 0, 0);
        } else {
            luceneVersion = versions.get(index).luceneVersion;
        }
        return id < MASK ? new LegacyESVersion(id, luceneVersion) : new Version(id ^ MASK, luceneVersion);
    }

    /**
     * Return the {@link Version} of OpenSearch that has been used to create an index given its settings.
     *
     * @throws IllegalStateException if the given index settings doesn't contain a value for the key
     *         {@value IndexMetadata#SETTING_VERSION_CREATED}
     */
    public static Version indexCreated(Settings indexSettings) {
        final Version indexVersion = IndexMetadata.SETTING_INDEX_VERSION_CREATED.get(indexSettings);
        if (indexVersion.equals(V_EMPTY)) {
            final String message = String.format(
                Locale.ROOT,
                "[%s] is not present in the index settings for index with UUID [%s]",
                IndexMetadata.SETTING_INDEX_VERSION_CREATED.getKey(),
                indexSettings.get(IndexMetadata.SETTING_INDEX_UUID));
            throw new IllegalStateException(message);
        }
        return indexVersion;
    }

    public static void writeVersion(Version version, StreamOutput out) throws IOException {
        out.writeVInt(version.id);
    }

    public static int computeLegacyID(int major, int minor, int revision, int build) {
        return major * 1000000 + minor * 10000 + revision * 100 + build;
    }

    public static int computeID(int major, int minor, int revision, int build) {
        return computeLegacyID(major, minor, revision, build) ^ MASK;
    }

    /**
     * Returns the minimum version between the 2.
     */
    public static Version min(Version version1, Version version2) {
        return version1.id < version2.id ? version1 : version2;
    }

    /**
     * Returns the maximum version between the 2
     */
    public static Version max(Version version1, Version version2) { return version1.id > version2.id ? version1 : version2; }

    /**
     * Returns the version given its string representation, current version if the argument is null or empty
     */
    public static Version fromString(String version) {
        if (!Strings.hasLength(version)) {
            return Version.CURRENT;
        }
        final Version cached = LegacyESVersion.stringToVersion.get(version);
        if (cached != null) {
            return cached;
        }
        return fromStringSlow(version);
    }

    private static Version fromStringSlow(String version) {
        if (version.endsWith("-SNAPSHOT")) {
            throw new IllegalArgumentException("illegal version format - snapshot labels are not supported");
        }
        String[] parts = version.split("[.-]");
        // todo: add back optional build number
        if (parts.length != 3) {
            throw new IllegalArgumentException("the version needs to contain major, minor, and revision" + version);
        }

        try {
            final int rawMajor = Integer.parseInt(parts[0]);

            //we reverse the version id calculation based on some assumption as we can't reliably reverse the modulo
            final int major = rawMajor * 1000000;
            final int minor = Integer.parseInt(parts[1]) * 10000;
            final int revision = Integer.parseInt(parts[2]) * 100;
            int build = 99;
            return fromId((major + minor + revision + build) ^ MASK);
        } catch (NumberFormatException e) {
            throw new IllegalArgumentException("unable to parse version " + version, e);
        }
    }

    public static final int MASK = 0x08000000;
    public final int id;
    public final byte major;
    public final byte minor;
    public final byte revision;
    public final byte build;
    public final org.apache.lucene.util.Version luceneVersion;

    Version(int id, org.apache.lucene.util.Version luceneVersion) {
        // flip the 28th bit of the ID; identify as an opensearch vs legacy system:
        // we start from version 1 for opensearch, so ignore the 0 (empty) version
        if(id != 0) {
            this.id = id ^ MASK;
            id &= 0xF7FFFFFF;
        } else {
            this.id = id;
        }
        this.major = (byte) ((id / 1000000) % 100);
        this.minor = (byte) ((id / 10000) % 100);
        this.revision = (byte) ((id / 100) % 100);
        this.build = (byte) (id % 100);
        this.luceneVersion = Objects.requireNonNull(luceneVersion);
    }

    public boolean after(Version version) {
        return version.id < id;
    }

    public boolean onOrAfter(Version version) {
        return version.id <= id;
    }

    public boolean before(Version version) {
        return version.id > id;
    }

    public boolean onOrBefore(Version version) {
        return version.id >= id;
    }

    // LegacyESVersion major 7 is equivalent to Version major 1
    public int compareMajor(Version other) {
        int m = major == 1 ? 7 : major;
        int om = other.major == 1 ? 7 : other.major;
        return Integer.compare(m, om);
    }

    @Override
    public int compareTo(Version other) {
        return Integer.compare(this.id, other.id);
    }

    @Override
    public XContentBuilder toXContent(XContentBuilder builder, Params params) throws IOException {
        return builder.value(toString());
    }

    /*
     * We need the declared versions when computing the minimum compatibility version. As computing the declared versions uses reflection it
     * is not cheap. Since computing the minimum compatibility version can occur often, we use this holder to compute the declared versions
     * lazily once.
     */
    static class DeclaredVersionsHolder {
        // use LegacyESVersion.class since it inherits Version fields
        protected static final List<Version> DECLARED_VERSIONS = Collections.unmodifiableList(getDeclaredVersions(LegacyESVersion.class));
    }

    // lazy initialized because we don't yet have the declared versions ready when instantiating the cached Version
    // instances
    private Version minCompatVersion;

    // lazy initialized because we don't yet have the declared versions ready when instantiating the cached Version
    // instances
    private Version minIndexCompatVersion;

    /**
     * Returns the minimum compatible version based on the current
     * version. Ie a node needs to have at least the return version in order
     * to communicate with a node running the current version. The returned version
     * is in most of the cases the smallest major version release unless the current version
     * is a beta or RC release then the version itself is returned.
     */
    public Version minimumCompatibilityVersion() {
        Version res = minCompatVersion;
        if (res == null) {
            res = computeMinCompatVersion();
            minCompatVersion = res;
        }
        return res;
    }

<<<<<<< HEAD
    private Version computeMinCompatVersion() {
=======
    protected Version computeMinCompatVersion() {
>>>>>>> 46cdfbec
        if (major == 1) {
            return Version.fromId(6080099);
        } else if (major == 6) {
            // force the minimum compatibility for version 6 to 5.6 since we don't reference version 5 anymore
            return Version.fromId(5060099);
        } else if (major >= 7) {
            // all major versions from 7 onwards are compatible with last minor series of the previous major
            Version bwcVersion = null;

            for (int i = DeclaredVersionsHolder.DECLARED_VERSIONS.size() - 1; i >= 0; i--) {
                final Version candidateVersion = DeclaredVersionsHolder.DECLARED_VERSIONS.get(i);
                if (candidateVersion.major == major - 1 && candidateVersion.isRelease() && after(candidateVersion)) {
                    if (bwcVersion != null && candidateVersion.minor < bwcVersion.minor) {
                        break;
                    }
                    bwcVersion = candidateVersion;
                }
            }
            return bwcVersion == null ? this : bwcVersion;
        }

        return Version.min(this, fromId(maskId((int) major * 1000000 + 0 * 10000 + 99)));
    }

    /**
     * this is used to ensure the version id for new versions of OpenSearch are always less than the predecessor versions
     */
    protected int maskId(final int id) {
        return MASK ^ id;
    }

    /**
     * Returns the minimum created index version that this version supports. Indices created with lower versions
     * can't be used with this version. This should also be used for file based serialization backwards compatibility ie. on serialization
     * code that is used to read / write file formats like transaction logs, cluster state, and index metadata.
     */
    public Version minimumIndexCompatibilityVersion() {
        Version res = minIndexCompatVersion;
        if (res == null) {
            res = computeMinIndexCompatVersion();
            minIndexCompatVersion = res;
        }
        return res;
    }

    private Version computeMinIndexCompatVersion() {
        final int bwcMajor;
        if (major == 5) {
            bwcMajor = 2; // we jumped from 2 to 5
        } else if (major == 7 || major == 1) {
            return LegacyESVersion.V_6_0_0_beta1;
        } else {
            bwcMajor = major - 1;
        }
        final int bwcMinor = 0;
        return Version.min(this, fromId((bwcMajor * 1000000 + bwcMinor * 10000 + 99) ));
    }

    /**
     * Returns <code>true</code> iff both version are compatible. Otherwise <code>false</code>
     */
    public boolean isCompatible(Version version) {
        boolean compatible = onOrAfter(version.minimumCompatibilityVersion())
            && version.onOrAfter(minimumCompatibilityVersion());

        // OpenSearch version 1 is the functional equivalent of predecessor version 7
        int a = major == 1 ? 7 : major;
        int b = version.major == 1 ? 7 : version.major;

        assert compatible == false || Math.max(a, b) - Math.min(a, b) <= 1;
        return compatible;
    }

    @SuppressForbidden(reason = "System.out.*")
    public static void main(String[] args) {
        final String versionOutput = String.format(
            Locale.ROOT,
            "Version: %s, Build: %s/%s/%s/%s, JVM: %s",
            Build.CURRENT.getQualifiedVersion(),
            Build.CURRENT.type().displayName(),
            Build.CURRENT.hash(),
            Build.CURRENT.date(),
            JvmInfo.jvmInfo().version());
        System.out.println(versionOutput);
    }

    @Override
    public String toString() {
        StringBuilder sb = new StringBuilder();
        sb.append(major).append('.').append(minor).append('.').append(revision);
        if (isAlpha()) {
            sb.append("-alpha");
            sb.append(build);
        } else if (isBeta()) {
            if (major >= 2) {
                sb.append("-beta");
            } else {
                sb.append(".Beta");
            }
            sb.append(major < 5 ? build : build-25);
        } else if (build < 99) {
            if (major >= 2) {
                sb.append("-rc");
            } else {
                sb.append(".RC");
            }
            sb.append(build - 50);
        }
        return sb.toString();
    }

    @Override
    public boolean equals(Object o) {
        if (this == o) {
            return true;
        }
        if (o == null || getClass() != o.getClass()) {
            return false;
        }

        Version version = (Version) o;

        if (id != version.id) {
            return false;
        }

        return true;
    }

    @Override
    public int hashCode() {
        return id;
    }

    public boolean isBeta() {
        return build >= 25 && build < 50;
    }

    /**
     * Returns true iff this version is an alpha version
     * Note: This has been introduced in version 5 of the OpenSearch predecessor. Previous versions will never
     * have an alpha version.
     */
    public boolean isAlpha() {
        return build < 25;
    }

    public boolean isRC() {
        return build > 50 && build < 99;
    }

    public boolean isRelease() {
        return build == 99;
    }

    /**
     * Extracts a sorted list of declared version constants from a class.
     * The argument would normally be Version.class but is exposed for
     * testing with other classes-containing-version-constants.
     */
    public static List<Version> getDeclaredVersions(final Class<?> versionClass) {
        final Field[] fields = versionClass.getFields();
        final List<Version> versions = new ArrayList<>(fields.length);
        for (final Field field : fields) {
            final int mod = field.getModifiers();
            if (false == Modifier.isStatic(mod) && Modifier.isFinal(mod) && Modifier.isPublic(mod)) {
                continue;
            }
            if (field.getType() != Version.class && field.getType() != LegacyESVersion.class) {
                continue;
            }
            switch (field.getName()) {
                case "CURRENT":
                case "V_EMPTY":
                    continue;
            }
            assert field.getName().matches("V(_\\d+)+(_(alpha|beta|rc)\\d+)?") : field.getName();
            try {
                versions.add(((Version) field.get(null)));
            } catch (final IllegalAccessException e) {
                throw new RuntimeException(e);
            }
        }
        Collections.sort(versions);
        return versions;
    }
}<|MERGE_RESOLUTION|>--- conflicted
+++ resolved
@@ -70,67 +70,8 @@
     public static final int V_EMPTY_ID = 0;
     public static final Version V_EMPTY = new Version(V_EMPTY_ID, org.apache.lucene.util.Version.LATEST);
 
-<<<<<<< HEAD
-    public static final Version V_1_0_0 = new Version(1000099, org.apache.lucene.util.Version.LUCENE_8_7_0);
-    public static final Version CURRENT = V_1_0_0;
-
-    private static final ImmutableOpenIntMap<Version> idToVersion;
-    private static final ImmutableOpenMap<String, Version> stringToVersion;
-
-    static {
-        final ImmutableOpenIntMap.Builder<Version> builder = ImmutableOpenIntMap.builder();
-        final ImmutableOpenMap.Builder<String, Version> builderByString = ImmutableOpenMap.builder();
-
-        for (final Field declaredField : LegacyESVersion.class.getFields()) {
-            if (declaredField.getType().equals(Version.class) || declaredField.getType().equals(LegacyESVersion.class)) {
-                final String fieldName = declaredField.getName();
-                if (fieldName.equals("CURRENT") || fieldName.equals("V_EMPTY")) {
-                    continue;
-                }
-                assert fieldName.matches("V_\\d+_\\d+_\\d+(_alpha[1,2]|_beta[1,2]|_rc[1,2])?")
-                    : "expected Version field [" + fieldName + "] to match V_\\d+_\\d+_\\d+";
-                try {
-                    final Version version = (Version) declaredField.get(null);
-                    if (Assertions.ENABLED) {
-                        final String[] fields = fieldName.split("_");
-                        if (fields.length == 5) {
-                            assert (fields[1].equals("1") || fields[1].equals("6")) && fields[2].equals("0") :
-                                "field " + fieldName + " should not have a build qualifier";
-                        } else {
-                            final int major = Integer.valueOf(fields[1]) * 1000000;
-                            final int minor = Integer.valueOf(fields[2]) * 10000;
-                            final int revision = Integer.valueOf(fields[3]) * 100;
-                            final int expectedId;
-                            if (fields[1].equals("1")) {
-                                expectedId = 0x08000000 ^ (major + minor + revision + 99);
-                            } else {
-                                expectedId = (major + minor + revision + 99);
-                            }
-                            assert version.id == expectedId :
-                                "expected version [" + fieldName + "] to have id [" + expectedId + "] but was [" + version.id + "]";
-                        }
-                    }
-                    final Version maybePrevious = builder.put(version.id, version);
-                    builderByString.put(version.toString(), version);
-                    assert maybePrevious == null :
-                        "expected [" + version.id + "] to be uniquely mapped but saw [" + maybePrevious + "] and [" + version + "]";
-                } catch (final IllegalAccessException e) {
-                    assert false : "Version field [" + fieldName + "] should be public";
-                }
-            }
-        }
-        assert CURRENT.luceneVersion.equals(org.apache.lucene.util.Version.LATEST) : "Version must be upgraded to ["
-            + org.apache.lucene.util.Version.LATEST + "] is still set to [" + CURRENT.luceneVersion + "]";
-
-        builder.put(V_EMPTY_ID, V_EMPTY);
-        builderByString.put(V_EMPTY.toString(), V_EMPTY);
-        idToVersion = builder.build();
-        stringToVersion = builderByString.build();
-    }
-=======
     public static final Version V_1_0_0 = new Version(1000099, org.apache.lucene.util.Version.LUCENE_8_8_2);
     public static final Version CURRENT = V_1_0_0;
->>>>>>> 46cdfbec
 
     public static Version readVersion(StreamInput in) throws IOException {
         return fromId(in.readVInt());
@@ -344,11 +285,7 @@
         return res;
     }
 
-<<<<<<< HEAD
-    private Version computeMinCompatVersion() {
-=======
     protected Version computeMinCompatVersion() {
->>>>>>> 46cdfbec
         if (major == 1) {
             return Version.fromId(6080099);
         } else if (major == 6) {
