--- conflicted
+++ resolved
@@ -397,10 +397,6 @@
         connectToNode(node, (ConnectionProfile) null);
     }
 
-<<<<<<< HEAD
-
-=======
->>>>>>> de8b8b81
     /**
      * Connect to the specified node as an extension with the default connection profile
      *
@@ -433,13 +429,9 @@
      * @param extensionUniqueIq the id of the extension
      */
     public void connectToNodeAsExtension(final DiscoveryNode node, ConnectionProfile connectionProfile, String extensionUniqueIq) {
-<<<<<<< HEAD
-        PlainActionFuture.get(fut -> connectToNodeAsExtension(node, connectionProfile, extensionUniqueIq, ActionListener.map(fut, x -> null)));
-=======
         PlainActionFuture.get(
             fut -> connectToNodeAsExtension(node, connectionProfile, extensionUniqueIq, ActionListener.map(fut, x -> null))
         );
->>>>>>> de8b8b81
     }
 
     public void connectToExtensionNode(final DiscoveryNode node, ConnectionProfile connectionProfile) {
@@ -486,16 +478,12 @@
      * @param extensionUniqueId the id of the extension
      * @param listener the action listener to notify
      */
-<<<<<<< HEAD
-    public void connectToNodeAsExtension(final DiscoveryNode node, ConnectionProfile connectionProfile, String extensionUniqueId, ActionListener<Void> listener) {
-=======
     public void connectToNodeAsExtension(
         final DiscoveryNode node,
         ConnectionProfile connectionProfile,
         String extensionUniqueId,
         ActionListener<Void> listener
     ) {
->>>>>>> de8b8b81
         if (isLocalNode(node)) {
             listener.onResponse(null);
             return;
