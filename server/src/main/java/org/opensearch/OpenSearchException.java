--- conflicted
+++ resolved
@@ -1603,16 +1603,16 @@
             161,
             V_2_1_0
         ),
-<<<<<<< HEAD
         NODE_DECOMMISSIONED_EXCEPTION(
             org.opensearch.cluster.coordination.NodeDecommissionedException.class,
             org.opensearch.cluster.coordination.NodeDecommissionedException::new,
-=======
+            162,
+            V_2_1_0
+        ),
         DECOMMISSION_FAILED_EXCEPTION(
             org.opensearch.cluster.decommission.DecommissionFailedException.class,
             org.opensearch.cluster.decommission.DecommissionFailedException::new,
->>>>>>> d711ca93
-            162,
+            163,
             V_2_1_0
         );
 
