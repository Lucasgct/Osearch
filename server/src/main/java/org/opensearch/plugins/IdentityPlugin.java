--- conflicted
+++ resolved
@@ -24,11 +24,10 @@
      *
      * Should never return null
      * */
-<<<<<<< HEAD
     Subject getSubject();
 
     ScheduledJobIdentityManager getScheduledJobIdentityManager();
-=======
+
     public Subject getSubject();
 
     /**
@@ -37,5 +36,4 @@
      * Should never return null
      */
     public TokenManager getTokenManager();
->>>>>>> c81668c9
 }