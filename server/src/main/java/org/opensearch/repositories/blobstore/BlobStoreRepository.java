--- conflicted
+++ resolved
@@ -113,11 +113,8 @@
 import org.opensearch.index.remote.RemoteStoreEnums.PathType;
 import org.opensearch.index.remote.RemoteStorePathStrategy;
 import org.opensearch.index.remote.RemoteStorePathStrategy.PathInput;
-<<<<<<< HEAD
 import org.opensearch.index.remote.RemoteStoreUtils;
-=======
 import org.opensearch.index.remote.RemoteStorePathStrategy.SnapshotShardPathInput;
->>>>>>> ef472528
 import org.opensearch.index.snapshots.IndexShardRestoreFailedException;
 import org.opensearch.index.snapshots.IndexShardSnapshotStatus;
 import org.opensearch.index.snapshots.blobstore.BlobStoreIndexShardSnapshot;
@@ -781,10 +778,10 @@
                 assert wasBestEffortConsistency
                     || metadata.generation() == RepositoryData.CORRUPTED_REPO_GEN
                     || previousBest < metadata.generation() : "Illegal move from repository generation ["
-                        + previousBest
-                        + "] to generation ["
-                        + metadata.generation()
-                        + "]";
+                    + previousBest
+                    + "] to generation ["
+                    + metadata.generation()
+                    + "]";
                 logger.debug("Updated repository generation from [{}] to [{}]", previousBest, metadata.generation());
             }
         }
@@ -1042,7 +1039,7 @@
             repositoryMetaVersion,
             null, // Passing null since no remote store lock files need to be cleaned up.
             null, // Passing null since no remote store segment files need to be cleaned up
-            false, // true only for shallow snapshot v2
+            false,
             listener
         );
     }
@@ -1159,6 +1156,7 @@
             if (isShallowSnapshotV2) {
                 groupSize = 1;
             }
+
             // Run unreferenced blobs cleanup in parallel to shard-level snapshot deletion
             final ActionListener<Void> afterCleanupsListener = new GroupedActionListener<>(
                 ActionListener.wrap(() -> listener.onResponse(updatedRepoData)),
@@ -1182,20 +1180,13 @@
                 foundIndices,
                 rootBlobs,
                 updatedRepoData,
-<<<<<<< HEAD
-=======
+                repositoryData,
                 remoteStoreLockManagerFactory,
+                remoteSegmentStoreDirectoryFactory,
                 afterCleanupsListener,
                 idToShardInfoMap
             );
-            asyncCleanupUnlinkedShardLevelBlobs(
->>>>>>> ef472528
-                repositoryData,
-                remoteStoreLockManagerFactory,
-                remoteSegmentStoreDirectoryFactory,
-                afterCleanupsListener
-            );
-            if (isShallowSnapshotV2 == false) {
+            if (isShallowSnapshotV2==false) {
                 asyncCleanupUnlinkedShardLevelBlobs(
                     repositoryData,
                     snapshotIds,
@@ -1204,7 +1195,6 @@
                     afterCleanupsListener
                 );
             }
-
         }, listener::onFailure);
     }
 
@@ -1226,13 +1216,9 @@
         RepositoryData updatedRepoData,
         RepositoryData oldRepoData,
         RemoteStoreLockManagerFactory remoteStoreLockManagerFactory,
-<<<<<<< HEAD
         RemoteSegmentStoreDirectoryFactory remoteSegmentStoreDirectoryFactory,
-        ActionListener<Void> listener
-=======
         ActionListener<Void> listener,
         Map<String, ShardInfo> idToShardInfoMap
->>>>>>> ef472528
     ) {
         cleanupStaleBlobs(
             deletedSnapshots,
@@ -1241,13 +1227,9 @@
             updatedRepoData,
             oldRepoData,
             remoteStoreLockManagerFactory,
-<<<<<<< HEAD
             remoteSegmentStoreDirectoryFactory,
-            ActionListener.map(listener, ignored -> null)
-=======
             ActionListener.map(listener, ignored -> null),
             idToShardInfoMap
->>>>>>> ef472528
         );
     }
 
@@ -1622,13 +1604,9 @@
         RepositoryData newRepoData,
         RepositoryData oldRepoData,
         RemoteStoreLockManagerFactory remoteStoreLockManagerFactory,
-<<<<<<< HEAD
         RemoteSegmentStoreDirectoryFactory remoteSegmentStoreDirectoryFactory,
-        ActionListener<DeleteResult> listener
-=======
         ActionListener<DeleteResult> listener,
         Map<String, ShardInfo> idToShardInfoMap
->>>>>>> ef472528
     ) {
         final GroupedActionListener<DeleteResult> groupedListener = new GroupedActionListener<>(ActionListener.wrap(deleteResults -> {
             DeleteResult deleteResult = DeleteResult.ZERO;
@@ -1653,23 +1631,16 @@
         if (foundIndices.keySet().equals(survivingIndexIds)) {
             groupedListener.onResponse(DeleteResult.ZERO);
         } else {
-<<<<<<< HEAD
-=======
             Map<String, BlobMetadata> snapshotShardPaths = getSnapshotShardPaths();
->>>>>>> ef472528
             cleanupStaleIndices(
                 foundIndices,
                 survivingIndexIds,
                 remoteStoreLockManagerFactory,
-<<<<<<< HEAD
                 remoteSegmentStoreDirectoryFactory,
                 oldRepoData,
-                groupedListener
-=======
                 groupedListener,
                 snapshotShardPaths,
                 idToShardInfoMap
->>>>>>> ef472528
             );
         }
     }
@@ -1734,16 +1705,12 @@
                             Collections.emptyList(),
                             foundIndices,
                             rootBlobs,
-                            v,
+                            repositoryData,
                             repositoryData,
                             remoteStoreLockManagerFactory,
-<<<<<<< HEAD
-                            null,
-                            ActionListener.map(listener, RepositoryCleanupResult::new)
-=======
+                            remoteSegmentStoreDirectoryFactory,
                             ActionListener.map(listener, RepositoryCleanupResult::new),
                             Collections.emptyMap()
->>>>>>> ef472528
                         ),
                         listener::onFailure
                     )
@@ -1835,15 +1802,11 @@
         Map<String, BlobContainer> foundIndices,
         Set<String> survivingIndexIds,
         RemoteStoreLockManagerFactory remoteStoreLockManagerFactory,
-<<<<<<< HEAD
         RemoteSegmentStoreDirectoryFactory remoteSegmentStoreDirectoryFactory,
         RepositoryData oldRepoData,
-        GroupedActionListener<DeleteResult> listener
-=======
         GroupedActionListener<DeleteResult> listener,
         Map<String, BlobMetadata> snapshotShardPaths,
         Map<String, ShardInfo> idToShardInfoMap
->>>>>>> ef472528
     ) {
         final GroupedActionListener<DeleteResult> groupedListener = new GroupedActionListener<>(ActionListener.wrap(deleteResults -> {
             DeleteResult deleteResult = DeleteResult.ZERO;
@@ -1870,15 +1833,11 @@
                 executeOneStaleIndexDelete(
                     staleIndicesToDelete,
                     remoteStoreLockManagerFactory,
-<<<<<<< HEAD
                     remoteSegmentStoreDirectoryFactory,
                     oldRepoData,
-                    groupedListener
-=======
                     groupedListener,
                     snapshotShardPaths,
                     idToShardInfoMap
->>>>>>> ef472528
                 );
             }
         } catch (Exception e) {
@@ -1912,63 +1871,8 @@
     private void executeOneStaleIndexDelete(
         BlockingQueue<Map.Entry<String, BlobContainer>> staleIndicesToDelete,
         RemoteStoreLockManagerFactory remoteStoreLockManagerFactory,
-<<<<<<< HEAD
         RemoteSegmentStoreDirectoryFactory remoteSegmentStoreDirectoryFactory,
         RepositoryData oldRepoData,
-        GroupedActionListener<DeleteResult> listener
-    ) throws InterruptedException {
-        Map.Entry<String, BlobContainer> indexEntry = staleIndicesToDelete.poll(0L, TimeUnit.MILLISECONDS);
-        if (indexEntry != null) {
-            final String indexSnId = indexEntry.getKey();
-            threadPool.executor(ThreadPool.Names.SNAPSHOT).execute(ActionRunnable.supply(listener, () -> {
-                DeleteResult deleteResult = DeleteResult.ZERO;
-                try {
-                    logger.debug("[{}] Found stale index [{}]. Cleaning it up", metadata.name(), indexSnId);
-                    if (remoteStoreLockManagerFactory != null) {
-                        final Map<String, BlobContainer> shardBlobs = indexEntry.getValue().children();
-                        for (Map.Entry<String, BlobContainer> shardBlob : shardBlobs.entrySet()) {
-                            for (String blob : shardBlob.getValue().listBlobs().keySet()) {
-                                final Optional<String> snapshotUUID = extractShallowSnapshotUUID(blob);
-                                if (snapshotUUID.isPresent()) {
-                                    releaseRemoteStoreLockAndCleanup(
-                                        shardBlob.getKey(),
-                                        snapshotUUID.get(),
-                                        shardBlob.getValue(),
-                                        remoteStoreLockManagerFactory
-                                    );
-                                }
-                            }
-                        }
-                    } else if (remoteSegmentStoreDirectoryFactory != null) {
-                        cleanRemoteStoreDirectoryIfNeeded(indexSnId, oldRepoData, remoteSegmentStoreDirectoryFactory);
-                    }
-
-                    // Deleting the index folder
-                    deleteResult = indexEntry.getValue().delete();
-                    logger.debug("[{}] Cleaned up stale index [{}]", metadata.name(), indexSnId);
-                } catch (IOException e) {
-                    logger.warn(
-                        () -> new ParameterizedMessage(
-                            "[{}] index {} is no longer part of any snapshots in the repository, "
-                                + "but failed to clean up their index folders",
-                            metadata.name(),
-                            indexSnId
-                        ),
-                        e
-                    );
-                } catch (Exception e) {
-                    assert false : e;
-                    logger.warn(new ParameterizedMessage("[{}] Exception during single stale index delete", metadata.name()), e);
-                }
-
-                executeOneStaleIndexDelete(
-                    staleIndicesToDelete,
-                    remoteStoreLockManagerFactory,
-                    remoteSegmentStoreDirectoryFactory,
-                    oldRepoData,
-                    listener
-                );
-=======
         GroupedActionListener<DeleteResult> listener,
         Map<String, BlobMetadata> snapshotShardPaths,
         Map<String, ShardInfo> idToShardInfoMap
@@ -1999,10 +1903,13 @@
                 // If there are matchingShardPaths, then we delete them after we have deleted the shard data.
                 deleteResult = deleteResult.add(cleanUpStaleSnapshotShardPathsFile(matchingShardPaths, snapshotShardPaths));
 
+                if(remoteStoreLockManagerFactory!=null) {
+                    cleanRemoteStoreDirectoryIfNeeded(indexSnId, oldRepoData, remoteSegmentStoreDirectoryFactory);
+                }
+
                 // Finally, we delete the [base_path]/indexId folder
                 deleteResult = deleteResult.add(indexEntry.getValue().delete()); // Deleting the index folder
                 logger.debug("[{}] Cleaned up stale index [{}]", metadata.name(), indexSnId);
->>>>>>> ef472528
                 return deleteResult;
             } catch (IOException e) {
                 logger.warn(
@@ -2023,12 +1930,77 @@
                 executeOneStaleIndexDelete(
                     staleIndicesToDelete,
                     remoteStoreLockManagerFactory,
+                    remoteSegmentStoreDirectoryFactory,
+                    oldRepoData,
                     listener,
                     snapshotShardPaths,
                     idToShardInfoMap
                 );
             }
         }));
+    }
+
+    private void cleanRemoteStoreDirectoryIfNeeded(
+        String indexSnId,
+        RepositoryData oldRepoData,
+        RemoteSegmentStoreDirectoryFactory remoteSegmentStoreDirectoryFactory
+    ) {
+        assert (indexSnId != null);
+
+        IndexId indexId = null;
+        List<SnapshotId> snapshotIds = Collections.emptyList();
+        try {
+            for (Map.Entry<IndexId, List<SnapshotId>> entry : oldRepoData.getIndexSnapshots().entrySet()) {
+                indexId = entry.getKey();
+                if (indexId != null && indexId.getId().equals(indexSnId)) {
+                    snapshotIds = entry.getValue();
+                    break;
+                }
+            }
+            if (snapshotIds.isEmpty()) {
+                logger.info("No snapshots found for indexSnId: {}", indexSnId);
+                return;
+            }
+            for (SnapshotId snapshotId : snapshotIds) {
+                try {
+                    IndexMetadata prevIndexMetadata = this.getSnapshotIndexMetaData(oldRepoData, snapshotId, indexId);
+                    if (prevIndexMetadata != null && !isIndexPresent(clusterService, prevIndexMetadata.getIndexUUID())) {
+                        String remoteStoreRepository = IndexMetadata.INDEX_REMOTE_TRANSLOG_REPOSITORY_SETTING.get(
+                            prevIndexMetadata.getSettings()
+                        );
+                        assert (remoteStoreRepository != null);
+
+                        RemoteStorePathStrategy remoteStorePathStrategy = RemoteStoreUtils.determineRemoteStorePathStrategy(
+                            prevIndexMetadata
+                        );
+
+                        for (int shardId = 0; shardId < prevIndexMetadata.getNumberOfShards(); shardId++) {
+                            remoteDirectoryCleanupAsync(
+                                remoteSegmentStoreDirectoryFactory,
+                                threadPool,
+                                remoteStoreRepository,
+                                prevIndexMetadata.getIndexUUID(),
+                                new ShardId(Index.UNKNOWN_INDEX_NAME, prevIndexMetadata.getIndexUUID(), shardId),
+                                ThreadPool.Names.REMOTE_PURGE,
+                                remoteStorePathStrategy
+                            );
+                        }
+                    }
+                } catch (Exception e) {
+                    logger.warn(
+                        new ParameterizedMessage(
+                            "Exception during cleanup of remote directory for snapshot [{}] deleted index [{}]",
+                            snapshotId,
+                            indexSnId
+                        ),
+                        e
+                    );
+                }
+            }
+        } catch (Exception e) {
+            logger.error(new ParameterizedMessage("Exception during the remote directory cleanup for indecSnId [{}]", indexSnId), e);
+        }
+
     }
 
     /**
@@ -2265,69 +2237,6 @@
         }, onUpdateFailure);
     }
 
-<<<<<<< HEAD
-    private void cleanRemoteStoreDirectoryIfNeeded(
-        String indexSnId,
-        RepositoryData oldRepoData,
-        RemoteSegmentStoreDirectoryFactory remoteSegmentStoreDirectoryFactory
-    ) {
-        assert (indexSnId != null);
-
-        IndexId indexId = null;
-        List<SnapshotId> snapshotIds = Collections.emptyList();
-        try {
-            for (Map.Entry<IndexId, List<SnapshotId>> entry : oldRepoData.getIndexSnapshots().entrySet()) {
-                indexId = entry.getKey();
-                if (indexId != null && indexId.getId().equals(indexSnId)) {
-                    snapshotIds = entry.getValue();
-                    break;
-                }
-            }
-            if (snapshotIds.isEmpty()) {
-                logger.info("No snapshots found for indexSnId: {}", indexSnId);
-                return;
-            }
-            for (SnapshotId snapshotId : snapshotIds) {
-                try {
-                    IndexMetadata prevIndexMetadata = this.getSnapshotIndexMetaData(oldRepoData, snapshotId, indexId);
-                    if (prevIndexMetadata != null && !isIndexPresent(clusterService, prevIndexMetadata.getIndexUUID())) {
-                        String remoteStoreRepository = IndexMetadata.INDEX_REMOTE_TRANSLOG_REPOSITORY_SETTING.get(
-                            prevIndexMetadata.getSettings()
-                        );
-                        assert (remoteStoreRepository != null);
-
-                        RemoteStorePathStrategy remoteStorePathStrategy = RemoteStoreUtils.determineRemoteStorePathStrategy(
-                            prevIndexMetadata
-                        );
-
-                        for (int shardId = 0; shardId < prevIndexMetadata.getNumberOfShards(); shardId++) {
-                            remoteDirectoryCleanupAsync(
-                                remoteSegmentStoreDirectoryFactory,
-                                threadPool,
-                                remoteStoreRepository,
-                                prevIndexMetadata.getIndexUUID(),
-                                new ShardId(Index.UNKNOWN_INDEX_NAME, prevIndexMetadata.getIndexUUID(), shardId),
-                                ThreadPool.Names.REMOTE_PURGE,
-                                remoteStorePathStrategy
-                            );
-                        }
-                    }
-                } catch (Exception e) {
-                    logger.warn(
-                        new ParameterizedMessage(
-                            "Exception during cleanup of remote directory for snapshot [{}] deleted index [{}]",
-                            snapshotId,
-                            indexSnId
-                        ),
-                        e
-                    );
-                }
-            }
-        } catch (Exception e) {
-            logger.error(new ParameterizedMessage("Exception during the remote directory cleanup for indecSnId [{}]", indexSnId), e);
-        }
-
-=======
     /**
      * This method cleans up the redundant snapshot shard paths file for index ids where the number of shards has increased
      * on account of new indexes by same index name being snapshotted that exists already in the repository's snapshots.
@@ -2438,7 +2347,6 @@
             ),
             e
         );
->>>>>>> ef472528
     }
 
     // Delete all old shard gen blobs that aren't referenced any longer as a result from moving to updated repository data
@@ -2573,8 +2481,8 @@
     protected void assertSnapshotOrGenericThread() {
         assert Thread.currentThread().getName().contains('[' + ThreadPool.Names.SNAPSHOT + ']')
             || Thread.currentThread().getName().contains('[' + ThreadPool.Names.GENERIC + ']') : "Expected current thread ["
-                + Thread.currentThread()
-                + "] to be the snapshot or generic thread.";
+            + Thread.currentThread()
+            + "] to be the snapshot or generic thread.";
     }
 
     @Override
@@ -4110,13 +4018,13 @@
             .filter(
                 blob -> blob.startsWith(SNAPSHOT_INDEX_PREFIX)
                     || (blob.startsWith(SNAPSHOT_PREFIX)
-                        && blob.endsWith(".dat")
-                        && survivingSnapshotUUIDs.contains(
-                            blob.substring(SNAPSHOT_PREFIX.length(), blob.length() - ".dat".length())
-                        ) == false)
+                    && blob.endsWith(".dat")
+                    && survivingSnapshotUUIDs.contains(
+                    blob.substring(SNAPSHOT_PREFIX.length(), blob.length() - ".dat".length())
+                ) == false)
                     || (remoteStoreLockManagerFactory != null
-                        && extractShallowSnapshotUUID(blob).map(snapshotUUID -> !survivingSnapshotUUIDs.contains(snapshotUUID))
-                            .orElse(false))
+                    && extractShallowSnapshotUUID(blob).map(snapshotUUID -> !survivingSnapshotUUIDs.contains(snapshotUUID))
+                    .orElse(false))
                     || (blob.startsWith(UPLOADED_DATA_BLOB_PREFIX) && updatedSnapshots.findNameFile(canonicalName(blob)) == null)
                     || FsBlobContainer.isTempBlobName(blob)
             )
@@ -4186,10 +4094,10 @@
             return new Tuple<>(shardSnapshots, latest);
         } else if (blobs.stream()
             .anyMatch(b -> b.startsWith(SNAPSHOT_PREFIX) || b.startsWith(INDEX_FILE_PREFIX) || b.startsWith(UPLOADED_DATA_BLOB_PREFIX))) {
-                logger.warn(
-                    "Could not find a readable index-N file in a non-empty shard snapshot directory [" + shardContainer.path() + "]"
-                );
-            }
+            logger.warn(
+                "Could not find a readable index-N file in a non-empty shard snapshot directory [" + shardContainer.path() + "]"
+            );
+        }
         return new Tuple<>(BlobStoreIndexShardSnapshots.EMPTY, latest);
     }
 
