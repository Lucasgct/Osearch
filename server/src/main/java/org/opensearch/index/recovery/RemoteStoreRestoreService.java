/*
 * SPDX-License-Identifier: Apache-2.0
 *
 * The OpenSearch Contributors require contributions made to
 * this file be licensed under the Apache-2.0 license or a
 * compatible open source license.
 */

package org.opensearch.index.recovery;

import org.apache.logging.log4j.LogManager;
import org.apache.logging.log4j.Logger;
import org.opensearch.action.admin.cluster.remotestore.restore.RestoreRemoteStoreRequest;
import org.opensearch.cluster.ClusterState;
import org.opensearch.cluster.ClusterStateUpdateTask;
import org.opensearch.cluster.block.ClusterBlocks;
import org.opensearch.cluster.metadata.IndexMetadata;
import org.opensearch.cluster.metadata.IndexTemplateMetadata;
import org.opensearch.cluster.metadata.Metadata;
import org.opensearch.cluster.metadata.MetadataCreateIndexService;
import org.opensearch.cluster.metadata.MetadataIndexUpgradeService;
import org.opensearch.cluster.metadata.RepositoriesMetadata;
import org.opensearch.cluster.routing.IndexShardRoutingTable;
import org.opensearch.cluster.routing.RecoverySource;
import org.opensearch.cluster.routing.RoutingTable;
import org.opensearch.cluster.routing.allocation.AllocationService;
import org.opensearch.cluster.service.ClusterService;
import org.opensearch.common.Nullable;
import org.opensearch.common.UUIDs;
import org.opensearch.common.collect.Tuple;
import org.opensearch.common.settings.Settings;
import org.opensearch.common.unit.TimeValue;
import org.opensearch.core.action.ActionListener;
import org.opensearch.core.index.shard.ShardId;
import org.opensearch.gateway.remote.RemoteClusterStateService;
import org.opensearch.indices.ShardLimitValidator;
import org.opensearch.repositories.IndexId;
import org.opensearch.snapshots.RestoreInfo;
import org.opensearch.snapshots.RestoreService;

import java.util.ArrayList;
import java.util.HashMap;
import java.util.List;
import java.util.Locale;
import java.util.Map;
import java.util.Optional;
import java.util.function.Function;
import java.util.stream.Collectors;

import static org.opensearch.cluster.metadata.IndexMetadata.SETTING_REMOTE_STORE_ENABLED;
import static org.opensearch.repositories.blobstore.BlobStoreRepository.SYSTEM_REPOSITORY_SETTING;

/**
 * Service responsible for restoring index data from remote store
 *
 * @opensearch.internal
 */
public class RemoteStoreRestoreService {
    private static final Logger logger = LogManager.getLogger(RemoteStoreRestoreService.class);

    private final ClusterService clusterService;

    private final AllocationService allocationService;

    private final MetadataCreateIndexService createIndexService;

    private final MetadataIndexUpgradeService metadataIndexUpgradeService;

    private final ShardLimitValidator shardLimitValidator;

    private final RemoteClusterStateService remoteClusterStateService;

    public RemoteStoreRestoreService(
        ClusterService clusterService,
        AllocationService allocationService,
        MetadataCreateIndexService createIndexService,
        MetadataIndexUpgradeService metadataIndexUpgradeService,
        ShardLimitValidator shardLimitValidator,
        RemoteClusterStateService remoteClusterStateService
    ) {
        this.clusterService = clusterService;
        this.allocationService = allocationService;
        this.createIndexService = createIndexService;
        this.metadataIndexUpgradeService = metadataIndexUpgradeService;
        this.shardLimitValidator = shardLimitValidator;
        this.remoteClusterStateService = remoteClusterStateService;
    }

    /**
     * Restores data from remote store for indices specified in the restore request.
     *
     * @param request  restore request
     * @param listener restore listener
     */
    public void restore(RestoreRemoteStoreRequest request, final ActionListener<RestoreService.RestoreCompletionResponse> listener) {
        clusterService.submitStateUpdateTask("restore[remote_store]", new ClusterStateUpdateTask() {
            String restoreUUID;
            RestoreInfo restoreInfo = null;

            @Override
            public ClusterState execute(ClusterState currentState) {
                RemoteRestoreResult remoteRestoreResult = restore(currentState, null, request.restoreAllShards(), request.indices());
                restoreUUID = remoteRestoreResult.getRestoreUUID();
                restoreInfo = remoteRestoreResult.getRestoreInfo();
                return remoteRestoreResult.getClusterState();
            }

            @Override
            public void onFailure(String source, Exception e) {
                logger.warn("failed to restore from remote store", e);
                listener.onFailure(e);
            }

            @Override
            public TimeValue timeout() {
                return request.clusterManagerNodeTimeout();
            }

            @Override
            public void clusterStateProcessed(String source, ClusterState oldState, ClusterState newState) {
                listener.onResponse(new RestoreService.RestoreCompletionResponse(restoreUUID, null, restoreInfo));
            }
        });
    }

    /**
     * Executes remote restore
     * @param currentState current cluster state
     * @param restoreClusterUUID cluster UUID used to restore IndexMetadata
     * @param restoreAllShards indicates if all shards of the index needs to be restored. This flag is ignored if remoteClusterUUID is provided
     * @param indexNames list of indices to restore. This list is ignored if remoteClusterUUID is provided
     * @return remote restore result
     */
    public RemoteRestoreResult restore(
        ClusterState currentState,
        @Nullable String restoreClusterUUID,
        boolean restoreAllShards,
        String[] indexNames
    ) {
        Map<String, Tuple<Boolean, IndexMetadata>> indexMetadataMap = new HashMap<>();
        ClusterState remoteState = null;
        boolean metadataFromRemoteStore = (restoreClusterUUID == null
            || restoreClusterUUID.isEmpty()
            || restoreClusterUUID.isBlank()) == false;
        if (metadataFromRemoteStore) {
            try {
                // Restore with current cluster UUID will fail as same indices would be present in the cluster which we are trying to
                // restore
                if (currentState.metadata().clusterUUID().equals(restoreClusterUUID)) {
                    throw new IllegalArgumentException("clusterUUID to restore from should be different from current cluster UUID");
                }
<<<<<<< HEAD
                remoteState = remoteClusterStateService.getLatestClusterState(currentState.getClusterName().value(), restoreClusterUUID);
                remoteState.getMetadata().getIndices().values().forEach(indexMetadata -> {
=======
                logger.info("Restoring cluster state from remote store from cluster UUID : [{}]", restoreClusterUUID);
                remoteMetadata = remoteClusterStateService.getLatestMetadata(currentState.getClusterName().value(), restoreClusterUUID);
                remoteMetadata.getIndices().values().forEach(indexMetadata -> {
>>>>>>> 0c9fc21a
                    indexMetadataMap.put(indexMetadata.getIndex().getName(), new Tuple<>(true, indexMetadata));
                });
            } catch (Exception e) {
                throw new IllegalStateException("Unable to restore remote index metadata", e);
            }
        } else {
            for (String indexName : indexNames) {
                IndexMetadata indexMetadata = currentState.metadata().index(indexName);
                if (indexMetadata == null) {
                    logger.warn("Index restore is not supported for non-existent index. Skipping: {}", indexName);
                } else if (indexMetadata.getSettings().getAsBoolean(SETTING_REMOTE_STORE_ENABLED, false) == false) {
                    logger.warn("Remote store is not enabled for index: {}", indexName);
                } else if (restoreAllShards && IndexMetadata.State.CLOSE.equals(indexMetadata.getState()) == false) {
                    throw new IllegalStateException(
                        String.format(
                            Locale.ROOT,
                            "cannot restore index [%s] because an open index with same name/uuid already exists in the cluster.",
                            indexName
                        ) + " Close the existing index."
                    );
                } else {
                    indexMetadataMap.put(indexName, new Tuple<>(false, indexMetadata));
                }
            }
        }
        return executeRestore(currentState, indexMetadataMap, restoreAllShards, remoteState);
    }

    /**
     * Executes remote restore
     * @param currentState current cluster state
     * @param indexMetadataMap map of index metadata to restore
     * @param restoreAllShards indicates if all shards of the index needs to be restored
     * @return remote restore result
     */
    private RemoteRestoreResult executeRestore(
        ClusterState currentState,
        Map<String, Tuple<Boolean, IndexMetadata>> indexMetadataMap,
        boolean restoreAllShards,
        ClusterState remoteState
    ) {
        final String restoreUUID = UUIDs.randomBase64UUID();
        List<String> indicesToBeRestored = new ArrayList<>();
        int totalShards = 0;
        boolean metadataFromRemoteStore = false;
        ClusterState.Builder builder = ClusterState.builder(currentState);
        Metadata.Builder mdBuilder = Metadata.builder(currentState.metadata());
        ClusterBlocks.Builder blocks = ClusterBlocks.builder().blocks(currentState.blocks());
        RoutingTable.Builder rtBuilder = RoutingTable.builder(currentState.routingTable());
        for (Map.Entry<String, Tuple<Boolean, IndexMetadata>> indexMetadataEntry : indexMetadataMap.entrySet()) {
            String indexName = indexMetadataEntry.getKey();
            IndexMetadata indexMetadata = indexMetadataEntry.getValue().v2();
            metadataFromRemoteStore = indexMetadataEntry.getValue().v1();
            IndexMetadata updatedIndexMetadata = indexMetadata;
            if (metadataFromRemoteStore == false && restoreAllShards) {
                updatedIndexMetadata = IndexMetadata.builder(indexMetadata)
                    .state(IndexMetadata.State.OPEN)
                    .version(1 + indexMetadata.getVersion())
                    .mappingVersion(1 + indexMetadata.getMappingVersion())
                    .settingsVersion(1 + indexMetadata.getSettingsVersion())
                    .aliasesVersion(1 + indexMetadata.getAliasesVersion())
                    .build();
            }

            IndexId indexId = new IndexId(indexName, updatedIndexMetadata.getIndexUUID());

            if (metadataFromRemoteStore == false) {
                Map<ShardId, IndexShardRoutingTable> indexShardRoutingTableMap = currentState.routingTable()
                    .index(indexName)
                    .shards()
                    .values()
                    .stream()
                    .collect(Collectors.toMap(IndexShardRoutingTable::shardId, Function.identity()));

                RecoverySource.RemoteStoreRecoverySource recoverySource = new RecoverySource.RemoteStoreRecoverySource(
                    restoreUUID,
                    updatedIndexMetadata.getCreationVersion(),
                    indexId
                );

                rtBuilder.addAsRemoteStoreRestore(updatedIndexMetadata, recoverySource, indexShardRoutingTableMap, restoreAllShards);
            }

            blocks.updateBlocks(updatedIndexMetadata);
            mdBuilder.put(updatedIndexMetadata, true);
            indicesToBeRestored.add(indexName);
            totalShards += updatedIndexMetadata.getNumberOfShards();
        }

        if (remoteState != null) {
            restoreGlobalMetadata(mdBuilder, remoteState.getMetadata());
            // Restore ClusterState version
            logger.info("Restoring ClusterState with Remote State version [{}]", remoteState.version());
            builder.version(remoteState.version());
        }

        RestoreInfo restoreInfo = new RestoreInfo("remote_store", indicesToBeRestored, totalShards, totalShards);

        RoutingTable rt = rtBuilder.build();
        ClusterState updatedState = builder.metadata(mdBuilder).blocks(blocks).routingTable(rt).build();
        if (metadataFromRemoteStore == false) {
            updatedState = allocationService.reroute(updatedState, "restored from remote store");
        }
        return RemoteRestoreResult.build(restoreUUID, restoreInfo, updatedState);
    }

    private void restoreGlobalMetadata(Metadata.Builder mdBuilder, Metadata remoteMetadata) {
        if (remoteMetadata.persistentSettings() != null) {
            Settings settings = remoteMetadata.persistentSettings();
            clusterService.getClusterSettings().validateUpdate(settings);
            mdBuilder.persistentSettings(settings);
        }
        if (remoteMetadata.templates() != null) {
            for (final IndexTemplateMetadata cursor : remoteMetadata.templates().values()) {
                mdBuilder.put(cursor);
            }
        }
        if (remoteMetadata.customs() != null) {
            for (final Map.Entry<String, Metadata.Custom> cursor : remoteMetadata.customs().entrySet()) {
                if (RepositoriesMetadata.TYPE.equals(cursor.getKey()) == false) {
                    mdBuilder.putCustom(cursor.getKey(), cursor.getValue());
                }
            }
        }
        Optional<RepositoriesMetadata> repositoriesMetadata = Optional.ofNullable(remoteMetadata.custom(RepositoriesMetadata.TYPE));
        repositoriesMetadata = repositoriesMetadata.map(
            repositoriesMetadata1 -> new RepositoriesMetadata(
                repositoriesMetadata1.repositories()
                    .stream()
                    .filter(repository -> SYSTEM_REPOSITORY_SETTING.get(repository.settings()) == false)
                    .collect(Collectors.toList())
            )
        );
        repositoriesMetadata.ifPresent(metadata -> mdBuilder.putCustom(RepositoriesMetadata.TYPE, metadata));
    }

    /**
     * Result of a remote restore operation.
     */
    public static class RemoteRestoreResult {
        private final ClusterState clusterState;
        private final RestoreInfo restoreInfo;
        private final String restoreUUID;

        private RemoteRestoreResult(String restoreUUID, RestoreInfo restoreInfo, ClusterState clusterState) {
            this.clusterState = clusterState;
            this.restoreInfo = restoreInfo;
            this.restoreUUID = restoreUUID;
        }

        public static RemoteRestoreResult build(String restoreUUID, RestoreInfo restoreInfo, ClusterState clusterState) {
            return new RemoteRestoreResult(restoreUUID, restoreInfo, clusterState);
        }

        public ClusterState getClusterState() {
            return clusterState;
        }

        public RestoreInfo getRestoreInfo() {
            return restoreInfo;
        }

        public String getRestoreUUID() {
            return restoreUUID;
        }
    }
}<|MERGE_RESOLUTION|>--- conflicted
+++ resolved
@@ -149,14 +149,9 @@
                 if (currentState.metadata().clusterUUID().equals(restoreClusterUUID)) {
                     throw new IllegalArgumentException("clusterUUID to restore from should be different from current cluster UUID");
                 }
-<<<<<<< HEAD
+                logger.info("Restoring cluster state from remote store from cluster UUID : [{}]", restoreClusterUUID);
                 remoteState = remoteClusterStateService.getLatestClusterState(currentState.getClusterName().value(), restoreClusterUUID);
                 remoteState.getMetadata().getIndices().values().forEach(indexMetadata -> {
-=======
-                logger.info("Restoring cluster state from remote store from cluster UUID : [{}]", restoreClusterUUID);
-                remoteMetadata = remoteClusterStateService.getLatestMetadata(currentState.getClusterName().value(), restoreClusterUUID);
-                remoteMetadata.getIndices().values().forEach(indexMetadata -> {
->>>>>>> 0c9fc21a
                     indexMetadataMap.put(indexMetadata.getIndex().getName(), new Tuple<>(true, indexMetadata));
                 });
             } catch (Exception e) {
