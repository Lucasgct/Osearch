--- conflicted
+++ resolved
@@ -234,11 +234,7 @@
         if (customTranslogDeletionPolicy != null) {
             translogDeletionPolicy = customTranslogDeletionPolicy;
         } else {
-<<<<<<< HEAD
-            translogDeletionPolicy = new TranslogDeletionPolicy(
-=======
             translogDeletionPolicy = new DefaultTranslogDeletionPolicy(
->>>>>>> 30c31f94
                 engineConfig.getIndexSettings().getTranslogRetentionSize().getBytes(),
                 engineConfig.getIndexSettings().getTranslogRetentionAge().getMillis(),
                 engineConfig.getIndexSettings().getTranslogRetentionTotalFiles()
