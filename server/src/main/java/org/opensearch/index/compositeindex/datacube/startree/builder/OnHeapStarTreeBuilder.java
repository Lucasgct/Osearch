/*
 * SPDX-License-Identifier: Apache-2.0
 *
 * The OpenSearch Contributors require contributions made to
 * this file be licensed under the Apache-2.0 license or a
 * compatible open source license.
 */
package org.opensearch.index.compositeindex.datacube.startree.builder;

import org.apache.lucene.codecs.DocValuesConsumer;
import org.apache.lucene.index.SegmentWriteState;
<<<<<<< HEAD
import org.opensearch.common.annotation.ExperimentalApi;
import org.opensearch.index.codec.composite.datacube.startree.StarTreeValues;
=======
import org.apache.lucene.search.DocIdSetIterator;
import org.apache.lucene.store.IndexOutput;
import org.opensearch.common.annotation.ExperimentalApi;
import org.opensearch.index.compositeindex.datacube.Dimension;
import org.opensearch.index.compositeindex.datacube.Metric;
import org.opensearch.index.compositeindex.datacube.MetricStat;
>>>>>>> 9f814797
import org.opensearch.index.compositeindex.datacube.startree.StarTreeDocument;
import org.opensearch.index.compositeindex.datacube.startree.StarTreeField;
import org.opensearch.index.compositeindex.datacube.startree.index.StarTreeValues;
import org.opensearch.index.compositeindex.datacube.startree.utils.SequentialDocValuesIterator;
import org.opensearch.index.mapper.MapperService;

import java.io.IOException;
import java.util.ArrayList;
import java.util.Arrays;
import java.util.Iterator;
import java.util.List;
import java.util.Objects;
import java.util.concurrent.atomic.AtomicInteger;
<<<<<<< HEAD
=======

import static org.opensearch.index.compositeindex.CompositeIndexConstants.SEGMENT_DOCS_COUNT;
import static org.opensearch.index.compositeindex.datacube.startree.utils.StarTreeUtils.fullyQualifiedFieldNameForStarTreeMetricsDocValues;
>>>>>>> 9f814797

/**
 * On heap single tree builder
 *
 * @opensearch.experimental
 */
@ExperimentalApi
public class OnHeapStarTreeBuilder extends BaseStarTreeBuilder {

    private final List<StarTreeDocument> starTreeDocuments = new ArrayList<>();

    /**
     * Constructor for OnHeapStarTreeBuilder
     *
     * @param metaOut an index output to write star-tree metadata
     * @param dataOut an index output to write star-tree data
     * @param starTreeField     star-tree field
     * @param segmentWriteState segment write state
     * @param mapperService     helps with the numeric type of field
     */
    public OnHeapStarTreeBuilder(
        IndexOutput metaOut,
        IndexOutput dataOut,
        StarTreeField starTreeField,
        SegmentWriteState segmentWriteState,
        MapperService mapperService
    ) throws IOException {
        super(metaOut, dataOut, starTreeField, segmentWriteState, mapperService);
    }

    @Override
    public void appendStarTreeDocument(StarTreeDocument starTreeDocument) {
        starTreeDocuments.add(starTreeDocument);
    }

    @Override
    public StarTreeDocument getStarTreeDocument(int docId) {
        return starTreeDocuments.get(docId);
    }

    @Override
    public List<StarTreeDocument> getStarTreeDocuments() {
        return starTreeDocuments;
    }

    @Override
    public Long getDimensionValue(int docId, int dimensionId) {
        return starTreeDocuments.get(docId).dimensions[dimensionId];
    }

    /**
     * Sorts and aggregates all the documents of the segment based on dimension and metrics configuration
     *
     * @param dimensionReaders List of docValues readers to read dimensions from the segment
     * @param metricReaders List of docValues readers to read metrics from the segment
     * @return Iterator of star-tree documents
     *
     */
    @Override
    public Iterator<StarTreeDocument> sortAndAggregateSegmentDocuments(
        SequentialDocValuesIterator[] dimensionReaders,
        List<SequentialDocValuesIterator> metricReaders
    ) throws IOException {
        StarTreeDocument[] starTreeDocuments = new StarTreeDocument[totalSegmentDocs];
        for (int currentDocId = 0; currentDocId < totalSegmentDocs; currentDocId++) {
            // TODO : we can save empty iterator for dimensions which are not part of segment
            starTreeDocuments[currentDocId] = getSegmentStarTreeDocument(currentDocId, dimensionReaders, metricReaders);
        }
        return sortAndAggregateStarTreeDocuments(starTreeDocuments, false);
    }

    @Override
    public void build(
        List<StarTreeValues> starTreeValuesSubs,
        AtomicInteger fieldNumberAcrossStarTrees,
        DocValuesConsumer starTreeDocValuesConsumer
    ) throws IOException {
        build(mergeStarTrees(starTreeValuesSubs), fieldNumberAcrossStarTrees, starTreeDocValuesConsumer);
    }

    /**
     * Sorts and aggregates the star-tree documents from multiple segments and builds star tree based on the newly
     * aggregated star-tree documents
     *
     * @param starTreeValuesSubs StarTreeValues from multiple segments
     * @return iterator of star tree documents
     */
    @Override
    Iterator<StarTreeDocument> mergeStarTrees(List<StarTreeValues> starTreeValuesSubs) throws IOException {
        return sortAndAggregateStarTreeDocuments(getSegmentsStarTreeDocuments(starTreeValuesSubs), true);
    }

    /**
     * Returns an array of all the starTreeDocuments from all the segments
     * We only take the non-star documents from all the segments.
     *
     * @param starTreeValuesSubs StarTreeValues from multiple segments
     * @return array of star tree documents
     */
    StarTreeDocument[] getSegmentsStarTreeDocuments(List<StarTreeValues> starTreeValuesSubs) throws IOException {
        List<StarTreeDocument> starTreeDocuments = new ArrayList<>();
        for (StarTreeValues starTreeValues : starTreeValuesSubs) {
<<<<<<< HEAD
            SequentialDocValuesIterator[] dimensionReaders = new SequentialDocValuesIterator[numDimensions];
            List<SequentialDocValuesIterator> metricReaders = new ArrayList<>();
            AtomicInteger numSegmentDocs = new AtomicInteger();
            setReadersAndNumSegmentDocs(dimensionReaders, metricReaders, numSegmentDocs, starTreeValues);

            int currentDocId = 0;
            while (currentDocId < numSegmentDocs.get()) {
=======
            List<Dimension> dimensionsSplitOrder = starTreeValues.getStarTreeField().getDimensionsOrder();
            SequentialDocValuesIterator[] dimensionReaders = new SequentialDocValuesIterator[dimensionsSplitOrder.size()];

            for (int i = 0; i < dimensionsSplitOrder.size(); i++) {
                String dimension = dimensionsSplitOrder.get(i).getField();
                dimensionReaders[i] = new SequentialDocValuesIterator(starTreeValues.getDimensionDocIdSetIterator(dimension));
            }

            List<SequentialDocValuesIterator> metricReaders = new ArrayList<>();
            // get doc id set iterators for metrics
            for (Metric metric : starTreeValues.getStarTreeField().getMetrics()) {
                for (MetricStat metricStat : metric.getMetrics()) {
                    String metricFullName = fullyQualifiedFieldNameForStarTreeMetricsDocValues(
                        starTreeValues.getStarTreeField().getName(),
                        metric.getField(),
                        metricStat.getTypeName()
                    );
                    metricReaders.add(new SequentialDocValuesIterator(starTreeValues.getMetricDocIdSetIterator(metricFullName)));

                }
            }

            int currentDocId = 0;
            int numSegmentDocs = Integer.parseInt(
                starTreeValues.getAttributes().getOrDefault(SEGMENT_DOCS_COUNT, String.valueOf(DocIdSetIterator.NO_MORE_DOCS))
            );
            while (currentDocId < numSegmentDocs) {
>>>>>>> 9f814797
                starTreeDocuments.add(getStarTreeDocument(currentDocId, dimensionReaders, metricReaders));
                currentDocId++;
            }
        }
        StarTreeDocument[] starTreeDocumentsArr = new StarTreeDocument[starTreeDocuments.size()];
        return starTreeDocuments.toArray(starTreeDocumentsArr);
    }

    /**
     * Sort, aggregates and merges the star-tree documents
     *
     * @param starTreeDocuments star-tree documents
     * @return iterator for star-tree documents
     */
    Iterator<StarTreeDocument> sortAndAggregateStarTreeDocuments(StarTreeDocument[] starTreeDocuments, boolean isMerge) {

        // sort all the documents
        sortStarTreeDocumentsFromDimensionId(starTreeDocuments, 0);

        // merge the documents
        return mergeStarTreeDocuments(starTreeDocuments, isMerge);
    }

    /**
     * Merges the star-tree documents
     *
     * @param starTreeDocuments star-tree documents
     * @return iterator to aggregate star-tree documents
     */
    private Iterator<StarTreeDocument> mergeStarTreeDocuments(StarTreeDocument[] starTreeDocuments, boolean isMerge) {
        return new Iterator<>() {
            boolean hasNext = true;
            StarTreeDocument currentStarTreeDocument = starTreeDocuments[0];
            // starting from 1 since we have already fetched the 0th document
            int docId = 1;

            @Override
            public boolean hasNext() {
                return hasNext;
            }

            @Override
            public StarTreeDocument next() {
                // aggregate as we move on to the next doc
                StarTreeDocument next = reduceSegmentStarTreeDocuments(null, currentStarTreeDocument, isMerge);
                while (docId < starTreeDocuments.length) {
                    StarTreeDocument starTreeDocument = starTreeDocuments[docId];
                    docId++;
                    if (Arrays.equals(starTreeDocument.dimensions, next.dimensions) == false) {
                        currentStarTreeDocument = starTreeDocument;
                        return next;
                    } else {
                        next = reduceSegmentStarTreeDocuments(next, starTreeDocument, isMerge);
                    }
                }
                hasNext = false;
                return next;
            }
        };
    }

    /**
     * Generates a star-tree for a given star-node
     *
     * @param startDocId  Start document id in the star-tree
     * @param endDocId    End document id (exclusive) in the star-tree
     * @param dimensionId Dimension id of the star-node
     * @return iterator for star-tree documents of star-node
     */
    @Override
    public Iterator<StarTreeDocument> generateStarTreeDocumentsForStarNode(int startDocId, int endDocId, int dimensionId) {
        int numDocs = endDocId - startDocId;
        StarTreeDocument[] starTreeDocuments = new StarTreeDocument[numDocs];
        for (int i = 0; i < numDocs; i++) {
            starTreeDocuments[i] = getStarTreeDocument(startDocId + i);
        }

        // sort star tree documents from given dimension id (as previous dimension ids have already been processed)
        sortStarTreeDocumentsFromDimensionId(starTreeDocuments, dimensionId + 1);

        return new Iterator<StarTreeDocument>() {
            boolean hasNext = true;
            StarTreeDocument currentStarTreeDocument = starTreeDocuments[0];
            int docId = 1;

            private boolean hasSameDimensions(StarTreeDocument starTreeDocument1, StarTreeDocument starTreeDocument2) {
                for (int i = dimensionId + 1; i < numDimensions; i++) {
                    if (!Objects.equals(starTreeDocument1.dimensions[i], starTreeDocument2.dimensions[i])) {
                        return false;
                    }
                }
                return true;
            }

            @Override
            public boolean hasNext() {
                return hasNext;
            }

            @Override
            public StarTreeDocument next() {
                StarTreeDocument next = reduceStarTreeDocuments(null, currentStarTreeDocument);
                next.dimensions[dimensionId] = STAR_IN_DOC_VALUES_INDEX;
                while (docId < numDocs) {
                    StarTreeDocument starTreeDocument = starTreeDocuments[docId];
                    docId++;
                    if (!hasSameDimensions(starTreeDocument, currentStarTreeDocument)) {
                        currentStarTreeDocument = starTreeDocument;
                        return next;
                    } else {
                        next = reduceStarTreeDocuments(next, starTreeDocument);
                    }
                }
                hasNext = false;
                return next;
            }
        };
    }

    /**
     * Sorts the star-tree documents from the given dimension id
     *
     * @param starTreeDocuments star-tree documents
     * @param dimensionId id of the dimension
     */
    private void sortStarTreeDocumentsFromDimensionId(StarTreeDocument[] starTreeDocuments, int dimensionId) {
        Arrays.sort(starTreeDocuments, (o1, o2) -> {
            for (int i = dimensionId; i < numDimensions; i++) {
                if (!Objects.equals(o1.dimensions[i], o2.dimensions[i])) {
                    if (o1.dimensions[i] == null && o2.dimensions[i] == null) {
                        return 0;
                    }
                    if (o1.dimensions[i] == null) {
                        return 1;
                    }
                    if (o2.dimensions[i] == null) {
                        return -1;
                    }
                    return Long.compare(o1.dimensions[i], o2.dimensions[i]);
                }
            }
            return 0;
        });
    }
}<|MERGE_RESOLUTION|>--- conflicted
+++ resolved
@@ -9,17 +9,13 @@
 
 import org.apache.lucene.codecs.DocValuesConsumer;
 import org.apache.lucene.index.SegmentWriteState;
-<<<<<<< HEAD
-import org.opensearch.common.annotation.ExperimentalApi;
-import org.opensearch.index.codec.composite.datacube.startree.StarTreeValues;
-=======
 import org.apache.lucene.search.DocIdSetIterator;
 import org.apache.lucene.store.IndexOutput;
 import org.opensearch.common.annotation.ExperimentalApi;
 import org.opensearch.index.compositeindex.datacube.Dimension;
 import org.opensearch.index.compositeindex.datacube.Metric;
 import org.opensearch.index.compositeindex.datacube.MetricStat;
->>>>>>> 9f814797
+import org.opensearch.index.codec.composite.datacube.startree.StarTreeValues;
 import org.opensearch.index.compositeindex.datacube.startree.StarTreeDocument;
 import org.opensearch.index.compositeindex.datacube.startree.StarTreeField;
 import org.opensearch.index.compositeindex.datacube.startree.index.StarTreeValues;
@@ -33,12 +29,10 @@
 import java.util.List;
 import java.util.Objects;
 import java.util.concurrent.atomic.AtomicInteger;
-<<<<<<< HEAD
-=======
+import java.util.concurrent.atomic.AtomicInteger;
 
 import static org.opensearch.index.compositeindex.CompositeIndexConstants.SEGMENT_DOCS_COUNT;
 import static org.opensearch.index.compositeindex.datacube.startree.utils.StarTreeUtils.fullyQualifiedFieldNameForStarTreeMetricsDocValues;
->>>>>>> 9f814797
 
 /**
  * On heap single tree builder
@@ -141,15 +135,6 @@
     StarTreeDocument[] getSegmentsStarTreeDocuments(List<StarTreeValues> starTreeValuesSubs) throws IOException {
         List<StarTreeDocument> starTreeDocuments = new ArrayList<>();
         for (StarTreeValues starTreeValues : starTreeValuesSubs) {
-<<<<<<< HEAD
-            SequentialDocValuesIterator[] dimensionReaders = new SequentialDocValuesIterator[numDimensions];
-            List<SequentialDocValuesIterator> metricReaders = new ArrayList<>();
-            AtomicInteger numSegmentDocs = new AtomicInteger();
-            setReadersAndNumSegmentDocs(dimensionReaders, metricReaders, numSegmentDocs, starTreeValues);
-
-            int currentDocId = 0;
-            while (currentDocId < numSegmentDocs.get()) {
-=======
             List<Dimension> dimensionsSplitOrder = starTreeValues.getStarTreeField().getDimensionsOrder();
             SequentialDocValuesIterator[] dimensionReaders = new SequentialDocValuesIterator[dimensionsSplitOrder.size()];
 
@@ -177,7 +162,6 @@
                 starTreeValues.getAttributes().getOrDefault(SEGMENT_DOCS_COUNT, String.valueOf(DocIdSetIterator.NO_MORE_DOCS))
             );
             while (currentDocId < numSegmentDocs) {
->>>>>>> 9f814797
                 starTreeDocuments.add(getStarTreeDocument(currentDocId, dimensionReaders, metricReaders));
                 currentDocId++;
             }
