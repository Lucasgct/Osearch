--- conflicted
+++ resolved
@@ -131,13 +131,8 @@
     @Override
     public Long[] readDimensions(int docId) throws IOException {
         ensureDocumentReadable(docId);
-<<<<<<< HEAD
         Long[] dims = new Long[numDimensions];
-        readDimensions(dims, starTreeDocsFileRandomInput, starTreeDocumentOffsets.get(docId));
-=======
-        Long[] dims = new Long[starTreeField.getDimensionsOrder().size()];
         readDimensions(dims, starTreeDocsFileRandomInput, getOffset(docId));
->>>>>>> 12dadcf2
         return dims;
     }
 
