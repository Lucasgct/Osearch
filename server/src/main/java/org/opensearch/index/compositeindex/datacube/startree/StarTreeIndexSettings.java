/*
 * SPDX-License-Identifier: Apache-2.0
 *
 * The OpenSearch Contributors require contributions made to
 * this file be licensed under the Apache-2.0 license or a
 * compatible open source license.
 */

package org.opensearch.index.compositeindex.datacube.startree;

import org.opensearch.common.Rounding;
import org.opensearch.common.settings.Setting;
import org.opensearch.index.compositeindex.datacube.MetricStat;
import org.opensearch.search.aggregations.bucket.histogram.DateHistogramAggregationBuilder;

import java.util.Arrays;
import java.util.List;
import java.util.function.Function;

/**
 * Index settings for star tree fields. The settings are final as right now
 * there is no support for update of star tree mapping.
 *
 * @opensearch.experimental
 */
public class StarTreeIndexSettings {

    public static int STAR_TREE_MAX_DIMENSIONS_DEFAULT = 10;
    /**
     * This setting determines the max number of star tree fields that can be part of composite index mapping. For each
     * star tree field, we will generate associated star tree index.
     */
    public static final Setting<Integer> STAR_TREE_MAX_FIELDS_SETTING = Setting.intSetting(
        "index.composite_index.star_tree.max_fields",
        1,
        1,
        1,
        Setting.Property.IndexScope,
        Setting.Property.Final
    );

    /**
     * This setting determines the max number of dimensions that can be part of star tree index field. Number of
     * dimensions and associated cardinality has direct effect of star tree index size and query performance.
     */
    public static final Setting<Integer> STAR_TREE_MAX_DIMENSIONS_SETTING = Setting.intSetting(
        "index.composite_index.star_tree.field.max_dimensions",
        STAR_TREE_MAX_DIMENSIONS_DEFAULT,
        2,
        10,
        Setting.Property.IndexScope,
        Setting.Property.Final
    );

    /**
     * This setting determines the max number of date intervals that can be part of star tree date field.
     */
    public static final Setting<Integer> STAR_TREE_MAX_DATE_INTERVALS_SETTING = Setting.intSetting(
        "index.composite_index.star_tree.field.max_date_intervals",
        3,
        1,
        3,
        Setting.Property.IndexScope,
        Setting.Property.Final
    );

    /**
     * This setting configures the default "maxLeafDocs" setting of star tree. This affects both query performance and
     * star tree index size. Lesser the leaves, better the query latency but higher storage size and vice versa
     * <p>
     * We can remove this later or change it to an enum based constant setting.
     *
     * @opensearch.experimental
     */
    public static final Setting<Integer> STAR_TREE_DEFAULT_MAX_LEAF_DOCS = Setting.intSetting(
        "index.composite_index.star_tree.default.max_leaf_docs",
        10000,
        1,
        Setting.Property.IndexScope,
        Setting.Property.Final
    );

    /**
     * Default intervals for date dimension as part of star tree fields
     */
    public static final Setting<List<Rounding.DateTimeUnit>> DEFAULT_DATE_INTERVALS = Setting.listSetting(
        "index.composite_index.star_tree.field.default.date_intervals",
        Arrays.asList(Rounding.DateTimeUnit.MINUTES_OF_HOUR.shortName(), Rounding.DateTimeUnit.HOUR_OF_DAY.shortName()),
        StarTreeIndexSettings::getTimeUnit,
        Setting.Property.IndexScope,
        Setting.Property.Final
    );

    /**
     * Default metrics for metrics as part of star tree fields
     */
    public static final Setting<List<String>> DEFAULT_METRICS_LIST = Setting.listSetting(
        "index.composite_index.star_tree.field.default.metrics",
<<<<<<< HEAD
        Arrays.asList(MetricStat.COUNT.toString(), MetricStat.SUM.toString()),
        Function.identity(),
=======
        Arrays.asList(
            MetricStat.AVG.toString(),
            MetricStat.VALUE_COUNT.toString(),
            MetricStat.SUM.toString(),
            MetricStat.MAX.toString(),
            MetricStat.MIN.toString()
        ),
        MetricStat::fromTypeName,
>>>>>>> e8ee6db8
        Setting.Property.IndexScope,
        Setting.Property.Final
    );

    public static Rounding.DateTimeUnit getTimeUnit(String expression) {
        if (!DateHistogramAggregationBuilder.DATE_FIELD_UNITS.containsKey(expression)) {
            throw new IllegalArgumentException("unknown calendar intervals specified in star tree index mapping");
        }
        return DateHistogramAggregationBuilder.DATE_FIELD_UNITS.get(expression);
    }
}<|MERGE_RESOLUTION|>--- conflicted
+++ resolved
@@ -96,19 +96,8 @@
      */
     public static final Setting<List<String>> DEFAULT_METRICS_LIST = Setting.listSetting(
         "index.composite_index.star_tree.field.default.metrics",
-<<<<<<< HEAD
-        Arrays.asList(MetricStat.COUNT.toString(), MetricStat.SUM.toString()),
+        Arrays.asList(MetricStat.VALUE_COUNT.toString(), MetricStat.SUM.toString()),
         Function.identity(),
-=======
-        Arrays.asList(
-            MetricStat.AVG.toString(),
-            MetricStat.VALUE_COUNT.toString(),
-            MetricStat.SUM.toString(),
-            MetricStat.MAX.toString(),
-            MetricStat.MIN.toString()
-        ),
-        MetricStat::fromTypeName,
->>>>>>> e8ee6db8
         Setting.Property.IndexScope,
         Setting.Property.Final
     );
