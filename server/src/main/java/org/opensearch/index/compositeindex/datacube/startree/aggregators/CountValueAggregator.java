--- conflicted
+++ resolved
@@ -25,14 +25,6 @@
     }
 
     @Override
-<<<<<<< HEAD
-    public MetricStat getAggregationType() {
-        return MetricStat.VALUE_COUNT;
-    }
-
-    @Override
-=======
->>>>>>> 9661e8db
     public StarTreeNumericType getAggregatedValueType() {
         return VALUE_AGGREGATOR_TYPE;
     }
