/*
 * SPDX-License-Identifier: Apache-2.0
 *
 * The OpenSearch Contributors require contributions made to
 * this file be licensed under the Apache-2.0 license or a
 * compatible open source license.
 */
package org.opensearch.index.compositeindex.datacube.startree.builder;

import org.apache.logging.log4j.LogManager;
import org.apache.logging.log4j.Logger;
import org.apache.lucene.codecs.DocValuesConsumer;
import org.apache.lucene.codecs.DocValuesProducer;
import org.apache.lucene.index.DocValues;
import org.apache.lucene.index.DocValuesType;
import org.apache.lucene.index.EmptyDocValuesProducer;
import org.apache.lucene.index.FieldInfo;
import org.apache.lucene.index.SegmentWriteState;
import org.apache.lucene.index.SortedNumericDocValues;
import org.apache.lucene.index.SortedNumericDocValuesWriterWrapper;
import org.apache.lucene.store.IndexOutput;
import org.apache.lucene.util.Counter;
import org.apache.lucene.util.NumericUtils;
import org.opensearch.index.compositeindex.datacube.Dimension;
import org.opensearch.index.compositeindex.datacube.Metric;
import org.opensearch.index.compositeindex.datacube.MetricStat;
import org.opensearch.index.compositeindex.datacube.startree.StarTreeDocument;
import org.opensearch.index.compositeindex.datacube.startree.StarTreeField;
import org.opensearch.index.compositeindex.datacube.startree.StarTreeFieldConfiguration;
import org.opensearch.index.compositeindex.datacube.startree.aggregators.MetricAggregatorInfo;
import org.opensearch.index.compositeindex.datacube.startree.aggregators.ValueAggregator;
import org.opensearch.index.compositeindex.datacube.startree.fileformats.StarTreeWriter;
import org.opensearch.index.compositeindex.datacube.startree.index.StarTreeValues;
import org.opensearch.index.compositeindex.datacube.startree.node.InMemoryTreeNode;
import org.opensearch.index.compositeindex.datacube.startree.node.StarTreeNodeType;
import org.opensearch.index.compositeindex.datacube.startree.utils.SequentialDocValuesIterator;
import org.opensearch.index.mapper.DocCountFieldMapper;
import org.opensearch.index.mapper.FieldMapper;
import org.opensearch.index.mapper.FieldValueConverter;
import org.opensearch.index.mapper.Mapper;
import org.opensearch.index.mapper.MapperService;

import java.io.IOException;
import java.util.ArrayList;
import java.util.Arrays;
import java.util.HashSet;
import java.util.Iterator;
import java.util.List;
import java.util.Map;
import java.util.Objects;
import java.util.Set;
import java.util.concurrent.atomic.AtomicInteger;

import static org.opensearch.index.compositeindex.datacube.startree.utils.StarTreeUtils.ALL;
import static org.opensearch.index.compositeindex.datacube.startree.utils.StarTreeUtils.fullyQualifiedFieldNameForStarTreeDimensionsDocValues;
import static org.opensearch.index.compositeindex.datacube.startree.utils.StarTreeUtils.fullyQualifiedFieldNameForStarTreeMetricsDocValues;
import static org.opensearch.index.compositeindex.datacube.startree.utils.StarTreeUtils.getFieldInfo;
import static org.opensearch.index.mapper.NumberFieldMapper.NumberType.DOUBLE;
import static org.opensearch.index.mapper.NumberFieldMapper.NumberType.LONG;

/**
 * Builder for star tree. Defines the algorithm to construct star-tree
 * See {@link StarTreesBuilder} for information around the construction of star-trees based on star-tree fields
 *
 * @opensearch.experimental
 */
public abstract class BaseStarTreeBuilder implements StarTreeBuilder {

    private static final Logger logger = LogManager.getLogger(BaseStarTreeBuilder.class);

    /**
     * Default value for star node
     */
    public static final Long STAR_IN_DOC_VALUES_INDEX = null;
    protected final Set<Integer> skipStarNodeCreationForDimensions;

    protected final List<MetricAggregatorInfo> metricAggregatorInfos;
    protected final int numMetrics;
    protected final int numDimensions;
    protected int numStarTreeDocs;
    protected int totalSegmentDocs;
    protected int numStarTreeNodes;
    protected final int maxLeafDocuments;

    protected final InMemoryTreeNode rootNode = getNewNode();

    protected final StarTreeField starTreeField;
    private final SegmentWriteState writeState;

    private final IndexOutput metaOut;
    private final IndexOutput dataOut;

    /**
     * Reads all the configuration related to dimensions and metrics, builds a star-tree based on the different construction parameters.
     *
     * @param starTreeField holds the configuration for the star tree
     * @param writeState    stores the segment write writeState
     * @param mapperService helps to find the original type of the field
     */
    protected BaseStarTreeBuilder(
        IndexOutput metaOut,
        IndexOutput dataOut,
        StarTreeField starTreeField,
        SegmentWriteState writeState,
        MapperService mapperService
    ) {
        logger.debug("Building star tree : {}", starTreeField.getName());

        this.metaOut = metaOut;
        this.dataOut = dataOut;

        this.starTreeField = starTreeField;
        StarTreeFieldConfiguration starTreeFieldSpec = starTreeField.getStarTreeConfig();

        List<Dimension> dimensionsSplitOrder = starTreeField.getDimensionsOrder();
        this.numDimensions = dimensionsSplitOrder.size();

        this.skipStarNodeCreationForDimensions = new HashSet<>();
        this.totalSegmentDocs = writeState.segmentInfo.maxDoc();
        this.writeState = writeState;

        Set<String> skipStarNodeCreationForDimensions = starTreeFieldSpec.getSkipStarNodeCreationInDims();

        for (int i = 0; i < numDimensions; i++) {
            if (skipStarNodeCreationForDimensions.contains(dimensionsSplitOrder.get(i).getField())) {
                this.skipStarNodeCreationForDimensions.add(i);
            }
        }

        this.metricAggregatorInfos = generateMetricAggregatorInfos(mapperService);
        this.numMetrics = metricAggregatorInfos.size();
        this.maxLeafDocuments = starTreeFieldSpec.maxLeafDocs();
    }

    /**
     * Generates the configuration required to perform aggregation for all the metrics on a field
     *
     * @return list of MetricAggregatorInfo
     */
    public List<MetricAggregatorInfo> generateMetricAggregatorInfos(MapperService mapperService) {
        List<MetricAggregatorInfo> metricAggregatorInfos = new ArrayList<>();
        for (Metric metric : this.starTreeField.getMetrics()) {
            if (metric.getField().equals(DocCountFieldMapper.NAME)) {
                MetricAggregatorInfo metricAggregatorInfo = new MetricAggregatorInfo(
                    MetricStat.DOC_COUNT,
                    metric.getField(),
                    starTreeField.getName(),
                    LONG
                );
                metricAggregatorInfos.add(metricAggregatorInfo);
                continue;
            }
<<<<<<< HEAD
            for (MetricStat metricStat : metric.getBaseMetrics()) {
                IndexNumericFieldData.NumericType numericType;
=======
            for (MetricStat metricStat : metric.getMetrics()) {
                if (metricStat.isDerivedMetric()) {
                    continue;
                }
                FieldValueConverter fieldValueConverter;
>>>>>>> d28fbc3b
                Mapper fieldMapper = mapperService.documentMapper().mappers().getMapper(metric.getField());
                if (fieldMapper instanceof FieldMapper && ((FieldMapper) fieldMapper).fieldType() instanceof FieldValueConverter) {
                    fieldValueConverter = (FieldValueConverter) ((FieldMapper) fieldMapper).fieldType();
                } else {
                    logger.error("unsupported mapper type");
                    throw new IllegalStateException("unsupported mapper type");
                }

                MetricAggregatorInfo metricAggregatorInfo = new MetricAggregatorInfo(
                    metricStat,
                    metric.getField(),
                    starTreeField.getName(),
                    fieldValueConverter
                );
                metricAggregatorInfos.add(metricAggregatorInfo);
            }
        }
        return metricAggregatorInfos;
    }

    /**
     * Generates the configuration required to perform aggregation for all the metrics on a field
     *
     * @return list of MetricAggregatorInfo
     */
    public List<SequentialDocValuesIterator> getMetricReaders(SegmentWriteState state, Map<String, DocValuesProducer> fieldProducerMap)
        throws IOException {

        List<SequentialDocValuesIterator> metricReaders = new ArrayList<>();
        for (Metric metric : this.starTreeField.getMetrics()) {
            for (MetricStat metricStat : metric.getBaseMetrics()) {
                SequentialDocValuesIterator metricReader;
                FieldInfo metricFieldInfo = state.fieldInfos.fieldInfo(metric.getField());
                if (metricStat.equals(MetricStat.DOC_COUNT)) {
                    // _doc_count is numeric field , so we convert to sortedNumericDocValues and get iterator
                    metricReader = getIteratorForNumericField(fieldProducerMap, metricFieldInfo, DocCountFieldMapper.NAME);
                } else {
                    if (metricFieldInfo == null) {
                        metricFieldInfo = getFieldInfo(metric.getField(), DocValuesType.SORTED_NUMERIC);
                    }
                    metricReader = new SequentialDocValuesIterator(
                        fieldProducerMap.get(metricFieldInfo.name).getSortedNumeric(metricFieldInfo)
                    );
                }
                metricReaders.add(metricReader);
            }
        }
        return metricReaders;
    }

    /**
     * Builds the star tree from the original segment documents
     *
     * @param fieldProducerMap           contain s the docValues producer to get docValues associated with each field
     * @param fieldNumberAcrossStarTrees maintains a counter for the number of star-tree fields
     * @param starTreeDocValuesConsumer  consumes the generated star-tree docValues
     * @throws IOException when we are unable to build star-tree
     */
    public void build(
        Map<String, DocValuesProducer> fieldProducerMap,
        AtomicInteger fieldNumberAcrossStarTrees,
        DocValuesConsumer starTreeDocValuesConsumer
    ) throws IOException {
        long startTime = System.currentTimeMillis();
        logger.debug("Star-tree build is a go with star tree field {}", starTreeField.getName());

        List<SequentialDocValuesIterator> metricReaders = getMetricReaders(writeState, fieldProducerMap);
        List<Dimension> dimensionsSplitOrder = starTreeField.getDimensionsOrder();
        SequentialDocValuesIterator[] dimensionReaders = new SequentialDocValuesIterator[dimensionsSplitOrder.size()];
        for (int i = 0; i < numDimensions; i++) {
            String dimension = dimensionsSplitOrder.get(i).getField();
            FieldInfo dimensionFieldInfo = writeState.fieldInfos.fieldInfo(dimension);
            if (dimensionFieldInfo == null) {
                dimensionFieldInfo = getFieldInfo(dimension, DocValuesType.SORTED_NUMERIC);
            }
            dimensionReaders[i] = new SequentialDocValuesIterator(
                fieldProducerMap.get(dimensionFieldInfo.name).getSortedNumeric(dimensionFieldInfo)
            );
        }
        Iterator<StarTreeDocument> starTreeDocumentIterator = sortAndAggregateSegmentDocuments(dimensionReaders, metricReaders);
        logger.debug("Sorting and aggregating star-tree in ms : {}", (System.currentTimeMillis() - startTime));
        build(starTreeDocumentIterator, fieldNumberAcrossStarTrees, starTreeDocValuesConsumer);
        logger.debug("Finished Building star-tree in ms : {}", (System.currentTimeMillis() - startTime));
    }

    /**
     * Builds the star tree using sorted and aggregated star-tree Documents
     *
     * @param starTreeDocumentIterator   contains the sorted and aggregated documents
     * @param fieldNumberAcrossStarTrees maintains a counter for the number of star-tree fields
     * @param starTreeDocValuesConsumer  consumes the generated star-tree docValues
     * @throws IOException when we are unable to build star-tree
     */
    public void build(
        Iterator<StarTreeDocument> starTreeDocumentIterator,
        AtomicInteger fieldNumberAcrossStarTrees,
        DocValuesConsumer starTreeDocValuesConsumer
    ) throws IOException {
        int numSegmentStarTreeDocument = totalSegmentDocs;

        appendDocumentsToStarTree(starTreeDocumentIterator);
        int numStarTreeDocument = numStarTreeDocs;
        logger.debug("Generated star tree docs : [{}] from segment docs : [{}]", numStarTreeDocument, numSegmentStarTreeDocument);

        if (numStarTreeDocs == 0) {
            // serialize the star tree data
            serializeStarTree(numStarTreeDocument, numStarTreeDocs);
            return;
        }

        constructStarTree(rootNode, 0, numStarTreeDocs);
        int numStarTreeDocumentUnderStarNode = numStarTreeDocs - numStarTreeDocument;
        logger.debug(
            "Finished constructing star-tree, got [ {} ] tree nodes and [ {} ] starTreeDocument under star-node",
            numStarTreeNodes,
            numStarTreeDocumentUnderStarNode
        );

        createAggregatedDocs(rootNode);
        int numAggregatedStarTreeDocument = numStarTreeDocs - numStarTreeDocument - numStarTreeDocumentUnderStarNode;
        logger.debug("Finished creating aggregated documents : {}", numAggregatedStarTreeDocument);

        // Create doc values indices in disk
        createSortedDocValuesIndices(starTreeDocValuesConsumer, fieldNumberAcrossStarTrees);

        // serialize star-tree
        serializeStarTree(numStarTreeDocument, numStarTreeDocs);
    }

    void appendDocumentsToStarTree(Iterator<StarTreeDocument> starTreeDocumentIterator) throws IOException {
        while (starTreeDocumentIterator.hasNext()) {
            appendToStarTree(starTreeDocumentIterator.next());
        }
    }

    private void serializeStarTree(int numSegmentStarTreeDocument, int numStarTreeDocs) throws IOException {
        // serialize the star tree data
        long dataFilePointer = dataOut.getFilePointer();
        StarTreeWriter starTreeWriter = new StarTreeWriter();
        long totalStarTreeDataLength = starTreeWriter.writeStarTree(dataOut, rootNode, numStarTreeNodes, starTreeField.getName());

        // serialize the star tree meta
        starTreeWriter.writeStarTreeMetadata(
            metaOut,
            starTreeField,
            metricAggregatorInfos,
            numStarTreeNodes,
            numSegmentStarTreeDocument,
            numStarTreeDocs,
            dataFilePointer,
            totalStarTreeDataLength
        );
    }

    private void createSortedDocValuesIndices(DocValuesConsumer docValuesConsumer, AtomicInteger fieldNumberAcrossStarTrees)
        throws IOException {
        List<SortedNumericDocValuesWriterWrapper> dimensionWriters = new ArrayList<>();
        List<SortedNumericDocValuesWriterWrapper> metricWriters = new ArrayList<>();
        FieldInfo[] dimensionFieldInfoList = new FieldInfo[starTreeField.getDimensionsOrder().size()];
        FieldInfo[] metricFieldInfoList = new FieldInfo[metricAggregatorInfos.size()];
        for (int i = 0; i < dimensionFieldInfoList.length; i++) {
            final FieldInfo fi = getFieldInfo(
                fullyQualifiedFieldNameForStarTreeDimensionsDocValues(
                    starTreeField.getName(),
                    starTreeField.getDimensionsOrder().get(i).getField()
                ),
                DocValuesType.SORTED_NUMERIC,
                fieldNumberAcrossStarTrees.getAndIncrement()
            );
            dimensionFieldInfoList[i] = fi;
            dimensionWriters.add(new SortedNumericDocValuesWriterWrapper(fi, Counter.newCounter()));
        }
        for (int i = 0; i < metricAggregatorInfos.size(); i++) {

            final FieldInfo fi = getFieldInfo(
                fullyQualifiedFieldNameForStarTreeMetricsDocValues(
                    starTreeField.getName(),
                    metricAggregatorInfos.get(i).getField(),
                    metricAggregatorInfos.get(i).getMetricStat().getTypeName()
                ),
                DocValuesType.SORTED_NUMERIC,
                fieldNumberAcrossStarTrees.getAndIncrement()
            );

            metricFieldInfoList[i] = fi;
            metricWriters.add(new SortedNumericDocValuesWriterWrapper(fi, Counter.newCounter()));
        }

        for (int docId = 0; docId < numStarTreeDocs; docId++) {
            StarTreeDocument starTreeDocument = getStarTreeDocument(docId);
            for (int i = 0; i < starTreeDocument.dimensions.length; i++) {
                if (starTreeDocument.dimensions[i] != null) {
                    dimensionWriters.get(i).addValue(docId, starTreeDocument.dimensions[i]);
                }
            }

            for (int i = 0; i < starTreeDocument.metrics.length; i++) {
                try {
                    FieldValueConverter aggregatedValueType = metricAggregatorInfos.get(i).getValueAggregators().getAggregatedValueType();
                    if (aggregatedValueType.equals(LONG)) {
                        if (starTreeDocument.metrics[i] != null) {
                            metricWriters.get(i).addValue(docId, (long) starTreeDocument.metrics[i]);
                        }
                    } else if (aggregatedValueType.equals(DOUBLE)) {
                        if (starTreeDocument.metrics[i] != null) {
                            metricWriters.get(i).addValue(docId, NumericUtils.doubleToSortableLong((Double) starTreeDocument.metrics[i]));
                        }
                    } else {
                        throw new IllegalStateException("Unknown metric doc value type");
                    }
                } catch (IllegalArgumentException e) {
                    logger.error("could not parse the value, exiting creation of star tree");
                }
            }
        }

        addStarTreeDocValueFields(docValuesConsumer, dimensionWriters, dimensionFieldInfoList, starTreeField.getDimensionsOrder().size());
        addStarTreeDocValueFields(docValuesConsumer, metricWriters, metricFieldInfoList, metricAggregatorInfos.size());
    }

    private void addStarTreeDocValueFields(
        DocValuesConsumer docValuesConsumer,
        List<SortedNumericDocValuesWriterWrapper> docValuesWriters,
        FieldInfo[] fieldInfoList,
        int fieldCount
    ) throws IOException {
        for (int i = 0; i < fieldCount; i++) {
            final int writerIndex = i;
            DocValuesProducer docValuesProducer = new EmptyDocValuesProducer() {
                @Override
                public SortedNumericDocValues getSortedNumeric(FieldInfo field) {
                    return docValuesWriters.get(writerIndex).getDocValues();
                }
            };
            docValuesConsumer.addSortedNumericField(fieldInfoList[i], docValuesProducer);
        }
    }

    /**
     * Get star tree document from the segment for the current docId with the dimensionReaders and metricReaders
     */
    protected StarTreeDocument getStarTreeDocument(
        int currentDocId,
        SequentialDocValuesIterator[] dimensionReaders,
        List<SequentialDocValuesIterator> metricReaders
    ) throws IOException {
        Long[] dims = new Long[numDimensions];
        int i = 0;
        for (SequentialDocValuesIterator dimensionDocValueIterator : dimensionReaders) {
            dimensionDocValueIterator.nextDoc(currentDocId);
            Long val = dimensionDocValueIterator.value(currentDocId);
            dims[i] = val;
            i++;
        }
        i = 0;
        Object[] metrics = new Object[metricReaders.size()];
        for (SequentialDocValuesIterator metricDocValuesIterator : metricReaders) {
            metricDocValuesIterator.nextDoc(currentDocId);
            // As part of merge, we traverse the star tree doc values
            // The type of data stored in metric fields is different from the
            // actual indexing field they're based on
            metrics[i] = metricAggregatorInfos.get(i)
                .getValueAggregators()
                .toAggregatedValueType(metricDocValuesIterator.value(currentDocId));
            i++;
        }
        return new StarTreeDocument(dims, metrics);
    }

    /**
     * Adds a document to the star-tree.
     *
     * @param starTreeDocument star tree document to be added
     * @throws IOException if an I/O error occurs while adding the document
     */
    public abstract void appendStarTreeDocument(StarTreeDocument starTreeDocument) throws IOException;

    /**
     * Returns the document of the given document id in the star-tree.
     *
     * @param docId document id
     * @return star tree document
     * @throws IOException if an I/O error occurs while fetching the star-tree document
     */
    public abstract StarTreeDocument getStarTreeDocument(int docId) throws IOException;

    /**
     * Retrieves the list of star-tree documents in the star-tree.
     *
     * @return Star tree documents
     */
    public abstract List<StarTreeDocument> getStarTreeDocuments() throws IOException;

    /**
     * Returns the value of the dimension for the given dimension id and document in the star-tree.
     *
     * @param docId       document id
     * @param dimensionId dimension id
     * @return dimension value
     */
    public abstract Long getDimensionValue(int docId, int dimensionId) throws IOException;

    /**
     * Sorts and aggregates all the documents in the segment as per the configuration, and returns a star-tree document iterator for all the
     * aggregated star-tree documents.
     *
     * @param dimensionReaders List of docValues readers to read dimensions from the segment
     * @param metricReaders    List of docValues readers to read metrics from the segment
     * @return Iterator for the aggregated star-tree document
     */
    public abstract Iterator<StarTreeDocument> sortAndAggregateSegmentDocuments(
        SequentialDocValuesIterator[] dimensionReaders,
        List<SequentialDocValuesIterator> metricReaders
    ) throws IOException;

    /**
     * Generates aggregated star-tree documents for star-node.
     *
     * @param startDocId  start document id (inclusive) in the star-tree
     * @param endDocId    end document id (exclusive) in the star-tree
     * @param dimensionId dimension id of the star-node
     * @return Iterator for the aggregated star-tree documents
     */
    public abstract Iterator<StarTreeDocument> generateStarTreeDocumentsForStarNode(int startDocId, int endDocId, int dimensionId)
        throws IOException;

    /**
     * Returns the star-tree document from the segment based on the current doc id
     */
    protected StarTreeDocument getSegmentStarTreeDocument(
        int currentDocId,
        SequentialDocValuesIterator[] dimensionReaders,
        List<SequentialDocValuesIterator> metricReaders
    ) throws IOException {
        Long[] dimensions = getStarTreeDimensionsFromSegment(currentDocId, dimensionReaders);
        Object[] metrics = getStarTreeMetricsFromSegment(currentDocId, metricReaders);
        return new StarTreeDocument(dimensions, metrics);
    }

    /**
     * Returns the dimension values for the next document from the segment
     *
     * @return dimension values for each of the star-tree dimension
     * @throws IOException when we are unable to iterate to the next doc for the given dimension readers
     */
    Long[] getStarTreeDimensionsFromSegment(int currentDocId, SequentialDocValuesIterator[] dimensionReaders) throws IOException {
        Long[] dimensions = new Long[numDimensions];
        for (int i = 0; i < numDimensions; i++) {
            if (dimensionReaders[i] != null) {
                try {
                    dimensionReaders[i].nextDoc(currentDocId);
                } catch (IOException e) {
                    logger.error("unable to iterate to next doc", e);
                    throw new RuntimeException("unable to iterate to next doc", e);
                } catch (Exception e) {
                    logger.error("unable to read the dimension values from the segment", e);
                    throw new IllegalStateException("unable to read the dimension values from the segment", e);
                }
                dimensions[i] = dimensionReaders[i].value(currentDocId);
            } else {
                throw new IllegalStateException("dimension readers are empty");
            }
        }
        return dimensions;
    }

    /**
     * Returns the metric values for the next document from the segment
     *
     * @return metric values for each of the star-tree metric
     * @throws IOException when we are unable to iterate to the next doc for the given metric readers
     */
    private Object[] getStarTreeMetricsFromSegment(int currentDocId, List<SequentialDocValuesIterator> metricsReaders) throws IOException {
        Object[] metrics = new Object[numMetrics];
        for (int i = 0; i < numMetrics; i++) {
            SequentialDocValuesIterator metricStatReader = metricsReaders.get(i);
            if (metricStatReader != null) {
                try {
                    metricStatReader.nextDoc(currentDocId);
                } catch (IOException e) {
                    logger.error("unable to iterate to next doc", e);
                    throw new RuntimeException("unable to iterate to next doc", e);
                } catch (Exception e) {
                    logger.error("unable to read the metric values from the segment", e);
                    throw new IllegalStateException("unable to read the metric values from the segment", e);
                }
                metrics[i] = metricStatReader.value(currentDocId);
            } else {
                throw new IllegalStateException("metric readers are empty");
            }
        }
        return metrics;
    }

    /**
     * Merges a star-tree document from the segment into an aggregated star-tree document.
     * A new aggregated star-tree document is created if the aggregated segment document is null.
     *
     * @param aggregatedSegmentDocument aggregated star-tree document
     * @param segmentDocument           segment star-tree document
     * @return merged star-tree document
     */
    @SuppressWarnings({ "unchecked", "rawtypes" })
    protected StarTreeDocument reduceSegmentStarTreeDocuments(
        StarTreeDocument aggregatedSegmentDocument,
        StarTreeDocument segmentDocument,
        boolean isMerge
    ) {
        if (aggregatedSegmentDocument == null) {
            Long[] dimensions = Arrays.copyOf(segmentDocument.dimensions, numDimensions);
            Object[] metrics = new Object[numMetrics];
            for (int i = 0; i < numMetrics; i++) {
                try {
                    ValueAggregator metricValueAggregator = metricAggregatorInfos.get(i).getValueAggregators();
                    if (isMerge) {
                        metrics[i] = metricValueAggregator.getInitialAggregatedValue(segmentDocument.metrics[i]);
                    } else {
                        metrics[i] = metricValueAggregator.getInitialAggregatedValueForSegmentDocValue(getLong(segmentDocument.metrics[i]));
                    }

                } catch (Exception e) {
                    logger.error("Cannot parse initial segment doc value", e);
                    throw new IllegalStateException("Cannot parse initial segment doc value [" + segmentDocument.metrics[i] + "]");
                }
            }
            return new StarTreeDocument(dimensions, metrics);
        } else {
            for (int i = 0; i < numMetrics; i++) {
                try {
                    ValueAggregator metricValueAggregator = metricAggregatorInfos.get(i).getValueAggregators();
                    if (isMerge) {
                        aggregatedSegmentDocument.metrics[i] = metricValueAggregator.mergeAggregatedValues(
                            segmentDocument.metrics[i],
                            aggregatedSegmentDocument.metrics[i]
                        );
                    } else {
                        aggregatedSegmentDocument.metrics[i] = metricValueAggregator.mergeAggregatedValueAndSegmentValue(
                            aggregatedSegmentDocument.metrics[i],
                            getLong(segmentDocument.metrics[i])
                        );
                    }
                } catch (Exception e) {
                    logger.error("Cannot apply segment doc value for aggregation", e);
                    throw new IllegalStateException("Cannot apply segment doc value for aggregation [" + segmentDocument.metrics[i] + "]");
                }
            }
            return aggregatedSegmentDocument;
        }
    }

    /**
     * Safely converts the metric value of object type to long.
     * Nulls are handled during aggregation
     *
     * @param metric value of the metric
     * @return converted metric value to long
     */
    private static Long getLong(Object metric) {
        Long metricValue = null;

        if (metric instanceof Long) {
            metricValue = (long) metric;
        }
        return metricValue;
    }

    /**
     * Merges a star-tree document into an aggregated star-tree document.
     * A new aggregated star-tree document is created if the aggregated document is null.
     *
     * @param aggregatedDocument aggregated star-tree document
     * @param starTreeDocument   segment star-tree document
     * @return merged star-tree document
     */
    @SuppressWarnings("unchecked")
    public StarTreeDocument reduceStarTreeDocuments(StarTreeDocument aggregatedDocument, StarTreeDocument starTreeDocument) {
        // aggregate the documents
        if (aggregatedDocument == null) {
            Long[] dimensions = Arrays.copyOf(starTreeDocument.dimensions, numDimensions);
            Object[] metrics = new Object[numMetrics];
            for (int i = 0; i < numMetrics; i++) {
                try {
                    metrics[i] = metricAggregatorInfos.get(i).getValueAggregators().getInitialAggregatedValue(starTreeDocument.metrics[i]);
                } catch (Exception e) {
                    logger.error("Cannot get value for aggregation", e);
                    throw new IllegalStateException("Cannot get value for aggregation[" + starTreeDocument.metrics[i] + "]");
                }
            }
            return new StarTreeDocument(dimensions, metrics);
        } else {
            for (int i = 0; i < numMetrics; i++) {
                try {
                    aggregatedDocument.metrics[i] = metricAggregatorInfos.get(i)
                        .getValueAggregators()
                        .mergeAggregatedValues(starTreeDocument.metrics[i], aggregatedDocument.metrics[i]);
                } catch (Exception e) {
                    logger.error("Cannot apply value to aggregated document for aggregation", e);
                    throw new IllegalStateException(
                        "Cannot apply value to aggregated document for aggregation [" + starTreeDocument.metrics[i] + "]"
                    );
                }
            }
            return aggregatedDocument;
        }
    }

    /**
     * Converts numericDocValues to sortedNumericDocValues and returns SequentialDocValuesIterator
     */
    private SequentialDocValuesIterator getIteratorForNumericField(
        Map<String, DocValuesProducer> fieldProducerMap,
        FieldInfo fieldInfo,
        String name
    ) throws IOException {
        if (fieldInfo == null) {
            fieldInfo = getFieldInfo(name, DocValuesType.NUMERIC);
        }
        SequentialDocValuesIterator sequentialDocValuesIterator;
        assert fieldProducerMap.containsKey(fieldInfo.name);
        sequentialDocValuesIterator = new SequentialDocValuesIterator(
            DocValues.singleton(fieldProducerMap.get(fieldInfo.name).getNumeric(fieldInfo))
        );
        return sequentialDocValuesIterator;
    }

    /**
     * Adds a document to star-tree
     *
     * @param starTreeDocument star-tree document
     * @throws IOException throws an exception if we are unable to add the doc
     */
    private void appendToStarTree(StarTreeDocument starTreeDocument) throws IOException {
        appendStarTreeDocument(starTreeDocument);
        numStarTreeDocs++;
    }

    /**
     * Returns a new star-tree node
     *
     * @return return new star-tree node
     */
    private InMemoryTreeNode getNewNode() {
        numStarTreeNodes++;
        return new InMemoryTreeNode();
    }

    /**
     * Returns a new star-tree node
     * @param dimensionId dimension id of the star-tree node
     * @param startDocId start doc id of the star-tree node
     * @param endDocId end doc id of the star-tree node
     * @param nodeType node type of the star-tree node
     * @param dimensionValue dimension value of the star-tree node
     * @return
     */
    private InMemoryTreeNode getNewNode(int dimensionId, int startDocId, int endDocId, byte nodeType, long dimensionValue) {
        numStarTreeNodes++;
        return new InMemoryTreeNode(dimensionId, startDocId, endDocId, nodeType, dimensionValue);
    }

    /**
     * Implements the algorithm to construct a star-tree
     *
     * @param node       star-tree node
     * @param startDocId start document id
     * @param endDocId   end document id
     * @throws IOException throws an exception if we are unable to construct the tree
     */
    private void constructStarTree(InMemoryTreeNode node, int startDocId, int endDocId) throws IOException {

        int childDimensionId = node.getDimensionId() + 1;
        if (childDimensionId == numDimensions) {
            return;
        }

        // Construct all non-star children nodes
        node.setChildDimensionId(childDimensionId);
        constructNonStarNodes(node, startDocId, endDocId, childDimensionId);

        // Construct star-node if required
        if (!skipStarNodeCreationForDimensions.contains(childDimensionId) && node.getChildren().size() > 1) {
            node.addChildNode(constructStarNode(startDocId, endDocId, childDimensionId), (long) ALL);
        }

        // Further split star node if needed
        if (node.getChildStarNode() != null
            && (node.getChildStarNode().getEndDocId() - node.getChildStarNode().getStartDocId() > maxLeafDocuments)) {
            constructStarTree(node.getChildStarNode(), node.getChildStarNode().getStartDocId(), node.getChildStarNode().getEndDocId());
        }

        // Further split on child nodes if required
        for (InMemoryTreeNode child : node.getChildren().values()) {
            if (child.getEndDocId() - child.getStartDocId() > maxLeafDocuments) {
                constructStarTree(child, child.getStartDocId(), child.getEndDocId());
            }
        }

    }

    /**
     * Constructs non star tree nodes
     *
     * @param node parent node
     * @param startDocId  start document id (inclusive)
     * @param endDocId    end document id (exclusive)
     * @param dimensionId id of the dimension in the star tree
     *
     * @throws IOException throws an exception if we are unable to construct non-star nodes
     */
    private void constructNonStarNodes(InMemoryTreeNode node, int startDocId, int endDocId, int dimensionId) throws IOException {
        int nodeStartDocId = startDocId;
        Long nodeDimensionValue = getDimensionValue(startDocId, dimensionId);
        for (int i = startDocId + 1; i < endDocId; i++) {
            Long dimensionValue = getDimensionValue(i, dimensionId);
            if (Objects.equals(dimensionValue, nodeDimensionValue) == false) {
                addChildNode(node, i, dimensionId, nodeStartDocId, nodeDimensionValue);

                nodeStartDocId = i;
                nodeDimensionValue = dimensionValue;
            }
        }
        addChildNode(node, endDocId, dimensionId, nodeStartDocId, nodeDimensionValue);
    }

    private void addChildNode(InMemoryTreeNode node, int endDocId, int dimensionId, int nodeStartDocId, Long nodeDimensionValue) {
        long childNodeDimensionValue;
        byte childNodeType;
        if (nodeDimensionValue == null) {
            childNodeDimensionValue = ALL;
            childNodeType = StarTreeNodeType.NULL.getValue();
        } else {
            childNodeDimensionValue = nodeDimensionValue;
            childNodeType = StarTreeNodeType.DEFAULT.getValue();
        }

        InMemoryTreeNode lastNode = getNewNode(dimensionId, nodeStartDocId, endDocId, childNodeType, childNodeDimensionValue);
        node.addChildNode(lastNode, nodeDimensionValue);
    }

    /**
     * Constructs star tree nodes
     *
     * @param startDocId  start document id (inclusive)
     * @param endDocId    end document id (exclusive)
     * @param dimensionId id of the dimension in the star tree
     * @return root node with star nodes constructed
     * @throws IOException throws an exception if we are unable to construct non-star nodes
     */
    private InMemoryTreeNode constructStarNode(int startDocId, int endDocId, int dimensionId) throws IOException {
        int starNodeStartDocId = numStarTreeDocs;
        Iterator<StarTreeDocument> starTreeDocumentIterator = generateStarTreeDocumentsForStarNode(startDocId, endDocId, dimensionId);
        appendDocumentsToStarTree(starTreeDocumentIterator);
        return getNewNode(dimensionId, starNodeStartDocId, numStarTreeDocs, StarTreeNodeType.STAR.getValue(), ALL);
    }

    /**
     * Returns aggregated star-tree document
     *
     * @param node star-tree node
     * @return aggregated star-tree documents
     * @throws IOException throws an exception upon failing to create new aggregated docs based on star tree
     */
    private StarTreeDocument createAggregatedDocs(InMemoryTreeNode node) throws IOException {
        StarTreeDocument aggregatedStarTreeDocument = null;

        // For leaf node
        if (!node.hasChild()) {

            if (node.getStartDocId() == node.getEndDocId() - 1) {
                // If it has only one document, use it as the aggregated document
                aggregatedStarTreeDocument = getStarTreeDocument(node.getStartDocId());
                node.setAggregatedDocId(node.getStartDocId());
            } else {
                // If it has multiple documents, aggregate all of them
                for (int i = node.getStartDocId(); i < node.getEndDocId(); i++) {
                    aggregatedStarTreeDocument = reduceStarTreeDocuments(aggregatedStarTreeDocument, getStarTreeDocument(i));
                }
                if (null == aggregatedStarTreeDocument) {
                    throw new IllegalStateException("aggregated star-tree document is null after reducing the documents");
                }
                for (int i = node.getDimensionId() + 1; i < numDimensions; i++) {
                    aggregatedStarTreeDocument.dimensions[i] = STAR_IN_DOC_VALUES_INDEX;
                }
                node.setAggregatedDocId(numStarTreeDocs);
                appendToStarTree(aggregatedStarTreeDocument);
            }
        } else {
            // For non-leaf node
            if (node.getChildStarNode() != null) {
                // If it has star child, use the star child aggregated document directly
                aggregatedStarTreeDocument = createAggregatedDocs(node.getChildStarNode());
                node.setAggregatedDocId(node.getChildStarNode().getAggregatedDocId());

                for (InMemoryTreeNode child : node.getChildren().values()) {
                    createAggregatedDocs(child);
                }
            } else {
                // If no star child exists, aggregate all aggregated documents from non-star children
                if (node.getChildren().values().size() == 1) {
                    for (InMemoryTreeNode child : node.getChildren().values()) {
                        aggregatedStarTreeDocument = reduceStarTreeDocuments(aggregatedStarTreeDocument, createAggregatedDocs(child));
                        node.setAggregatedDocId(child.getAggregatedDocId());
                    }
                } else {
                    for (InMemoryTreeNode child : node.getChildren().values()) {
                        aggregatedStarTreeDocument = reduceStarTreeDocuments(aggregatedStarTreeDocument, createAggregatedDocs(child));
                    }
                    if (null == aggregatedStarTreeDocument) {
                        throw new IllegalStateException("aggregated star-tree document is null after reducing the documents");
                    }
                    for (int i = node.getDimensionId() + 1; i < numDimensions; i++) {
                        aggregatedStarTreeDocument.dimensions[i] = STAR_IN_DOC_VALUES_INDEX;
                    }
                    node.setAggregatedDocId(numStarTreeDocs);
                    appendToStarTree(aggregatedStarTreeDocument);
                }
            }
        }
        return aggregatedStarTreeDocument;
    }

    /**
     * Handles the dimension of date time field type
     *
     * @param fieldName name of the field
     * @param val       value of the field
     * @return returns the converted dimension of the field to a particular granularity
     */
    private long handleDateDimension(final String fieldName, final long val) {
        // TODO: handle timestamp granularity
        return val;
    }

    public void close() throws IOException {

    }

    abstract Iterator<StarTreeDocument> mergeStarTrees(List<StarTreeValues> starTreeValues) throws IOException;

    public InMemoryTreeNode getRootNode() {
        return rootNode;
    }
}<|MERGE_RESOLUTION|>--- conflicted
+++ resolved
@@ -150,16 +150,8 @@
                 metricAggregatorInfos.add(metricAggregatorInfo);
                 continue;
             }
-<<<<<<< HEAD
             for (MetricStat metricStat : metric.getBaseMetrics()) {
-                IndexNumericFieldData.NumericType numericType;
-=======
-            for (MetricStat metricStat : metric.getMetrics()) {
-                if (metricStat.isDerivedMetric()) {
-                    continue;
-                }
                 FieldValueConverter fieldValueConverter;
->>>>>>> d28fbc3b
                 Mapper fieldMapper = mapperService.documentMapper().mappers().getMapper(metric.getField());
                 if (fieldMapper instanceof FieldMapper && ((FieldMapper) fieldMapper).fieldType() instanceof FieldValueConverter) {
                     fieldValueConverter = (FieldValueConverter) ((FieldMapper) fieldMapper).fieldType();
