/*
 * SPDX-License-Identifier: Apache-2.0
 *
 * The OpenSearch Contributors require contributions made to
 * this file be licensed under the Apache-2.0 license or a
 * compatible open source license.
 */
package org.opensearch.index.compositeindex.datacube.startree.builder;

import org.apache.logging.log4j.LogManager;
import org.apache.logging.log4j.Logger;
import org.apache.lucene.codecs.DocValuesConsumer;
import org.apache.lucene.codecs.DocValuesProducer;
import org.apache.lucene.index.DocValues;
import org.apache.lucene.index.DocValuesType;
import org.apache.lucene.index.EmptyDocValuesProducer;
import org.apache.lucene.index.FieldInfo;
import org.apache.lucene.index.SegmentWriteState;
<<<<<<< HEAD
import org.apache.lucene.index.VectorEncoding;
import org.apache.lucene.index.VectorSimilarityFunction;
import org.apache.lucene.search.DocIdSetIterator;
import org.opensearch.index.codec.composite.datacube.startree.StarTreeValues;
=======
import org.apache.lucene.index.SortedNumericDocValues;
import org.apache.lucene.index.SortedNumericDocValuesWriterWrapper;
import org.apache.lucene.store.IndexOutput;
import org.apache.lucene.util.Counter;
import org.apache.lucene.util.NumericUtils;
>>>>>>> 9f814797
import org.opensearch.index.compositeindex.datacube.Dimension;
import org.opensearch.index.compositeindex.datacube.Metric;
import org.opensearch.index.compositeindex.datacube.MetricStat;
import org.opensearch.index.compositeindex.datacube.startree.StarTreeDocument;
import org.opensearch.index.compositeindex.datacube.startree.StarTreeField;
import org.opensearch.index.compositeindex.datacube.startree.StarTreeFieldConfiguration;
import org.opensearch.index.compositeindex.datacube.startree.aggregators.MetricAggregatorInfo;
import org.opensearch.index.compositeindex.datacube.startree.aggregators.ValueAggregator;
import org.opensearch.index.compositeindex.datacube.startree.fileformats.StarTreeWriter;
import org.opensearch.index.compositeindex.datacube.startree.index.StarTreeValues;
import org.opensearch.index.compositeindex.datacube.startree.node.InMemoryTreeNode;
import org.opensearch.index.compositeindex.datacube.startree.node.StarTreeNodeType;
import org.opensearch.index.compositeindex.datacube.startree.utils.SequentialDocValuesIterator;
import org.opensearch.index.fielddata.IndexNumericFieldData;
import org.opensearch.index.mapper.DocCountFieldMapper;
import org.opensearch.index.mapper.Mapper;
import org.opensearch.index.mapper.MapperService;
import org.opensearch.index.mapper.NumberFieldMapper;

import java.io.IOException;
import java.util.ArrayList;
import java.util.Arrays;
import java.util.HashSet;
import java.util.Iterator;
import java.util.List;
import java.util.Map;
import java.util.Objects;
import java.util.Set;
import java.util.concurrent.atomic.AtomicInteger;

import static org.opensearch.index.compositeindex.datacube.startree.utils.StarTreeUtils.ALL;
import static org.opensearch.index.compositeindex.datacube.startree.utils.StarTreeUtils.fullyQualifiedFieldNameForStarTreeDimensionsDocValues;
import static org.opensearch.index.compositeindex.datacube.startree.utils.StarTreeUtils.fullyQualifiedFieldNameForStarTreeMetricsDocValues;
import static org.opensearch.index.compositeindex.datacube.startree.utils.StarTreeUtils.getFieldInfo;

/**
 * Builder for star tree. Defines the algorithm to construct star-tree
 * See {@link StarTreesBuilder} for information around the construction of star-trees based on star-tree fields
 *
 * @opensearch.experimental
 */
public abstract class BaseStarTreeBuilder implements StarTreeBuilder {

    private static final Logger logger = LogManager.getLogger(BaseStarTreeBuilder.class);

    /**
     * Default value for star node
     */
    public static final Long STAR_IN_DOC_VALUES_INDEX = null;
    protected final Set<Integer> skipStarNodeCreationForDimensions;

    protected final List<MetricAggregatorInfo> metricAggregatorInfos;
    protected final int numMetrics;
    protected final int numDimensions;
    protected int numStarTreeDocs;
    protected int totalSegmentDocs;
    protected int numStarTreeNodes;
    protected final int maxLeafDocuments;
<<<<<<< HEAD
    List<Dimension> dimensionsSplitOrder = new ArrayList<>();
    protected final TreeNode rootNode = getNewNode();
=======

    protected final InMemoryTreeNode rootNode = getNewNode();
>>>>>>> 9f814797

    protected final StarTreeField starTreeField;
    private final SegmentWriteState writeState;

    private final IndexOutput metaOut;
    private final IndexOutput dataOut;

    /**
     * Reads all the configuration related to dimensions and metrics, builds a star-tree based on the different construction parameters.
     *
     * @param starTreeField holds the configuration for the star tree
     * @param writeState    stores the segment write writeState
     * @param mapperService helps to find the original type of the field
     */
    protected BaseStarTreeBuilder(
        IndexOutput metaOut,
        IndexOutput dataOut,
        StarTreeField starTreeField,
        SegmentWriteState writeState,
        MapperService mapperService
    ) {
        logger.debug("Building star tree : {}", starTreeField.getName());

        this.metaOut = metaOut;
        this.dataOut = dataOut;

        this.starTreeField = starTreeField;
        StarTreeFieldConfiguration starTreeFieldSpec = starTreeField.getStarTreeConfig();
        int numDims = 0;
        for (Dimension dim : starTreeField.getDimensionsOrder()) {
            numDims += dim.getNumSubDimensions();
            dimensionsSplitOrder.add(dim);
        }
        this.numDimensions = numDims;

        this.skipStarNodeCreationForDimensions = new HashSet<>();
        this.totalSegmentDocs = writeState.segmentInfo.maxDoc();
        this.writeState = writeState;

        Set<String> skipStarNodeCreationForDimensions = starTreeFieldSpec.getSkipStarNodeCreationInDims();

        for (int i = 0; i < dimensionsSplitOrder.size(); i++) {
            if (skipStarNodeCreationForDimensions.contains(dimensionsSplitOrder.get(i).getField())) {
                // add the dimension indices
                for (int dimIndex = 0; dimIndex < dimensionsSplitOrder.get(i).getNumSubDimensions(); dimIndex++) {
                    this.skipStarNodeCreationForDimensions.add(i + dimIndex);
                }
            }
        }

        this.metricAggregatorInfos = generateMetricAggregatorInfos(mapperService);
        this.numMetrics = metricAggregatorInfos.size();
        this.maxLeafDocuments = starTreeFieldSpec.maxLeafDocs();
    }

    /**
     * Generates the configuration required to perform aggregation for all the metrics on a field
     *
     * @return list of MetricAggregatorInfo
     */
    public List<MetricAggregatorInfo> generateMetricAggregatorInfos(MapperService mapperService) {
        List<MetricAggregatorInfo> metricAggregatorInfos = new ArrayList<>();
        for (Metric metric : this.starTreeField.getMetrics()) {
            if (metric.getField().equals(DocCountFieldMapper.NAME)) {
                MetricAggregatorInfo metricAggregatorInfo = new MetricAggregatorInfo(
                    MetricStat.DOC_COUNT,
                    metric.getField(),
                    starTreeField.getName(),
                    IndexNumericFieldData.NumericType.LONG
                );
                metricAggregatorInfos.add(metricAggregatorInfo);
                continue;
            }
            for (MetricStat metricStat : metric.getMetrics()) {
                if (metricStat.isDerivedMetric()) {
                    continue;
                }
                IndexNumericFieldData.NumericType numericType;
                Mapper fieldMapper = mapperService.documentMapper().mappers().getMapper(metric.getField());
                if (fieldMapper instanceof NumberFieldMapper) {
                    numericType = ((NumberFieldMapper) fieldMapper).fieldType().numericType();
                } else {
                    logger.error("unsupported mapper type");
                    throw new IllegalStateException("unsupported mapper type");
                }

                MetricAggregatorInfo metricAggregatorInfo = new MetricAggregatorInfo(
                    metricStat,
                    metric.getField(),
                    starTreeField.getName(),
                    numericType
                );
                metricAggregatorInfos.add(metricAggregatorInfo);
            }
        }
        return metricAggregatorInfos;
    }

    /**
     * Generates the configuration required to perform aggregation for all the metrics on a field
     *
     * @return list of MetricAggregatorInfo
     */
    public List<SequentialDocValuesIterator> getMetricReaders(SegmentWriteState state, Map<String, DocValuesProducer> fieldProducerMap)
        throws IOException {

        List<SequentialDocValuesIterator> metricReaders = new ArrayList<>();
        for (Metric metric : this.starTreeField.getMetrics()) {
            for (MetricStat metricStat : metric.getMetrics()) {
                SequentialDocValuesIterator metricReader;
                FieldInfo metricFieldInfo = state.fieldInfos.fieldInfo(metric.getField());
                if (metricStat.equals(MetricStat.DOC_COUNT)) {
                    // _doc_count is numeric field , so we convert to sortedNumericDocValues and get iterator
                    metricReader = getIteratorForNumericField(fieldProducerMap, metricFieldInfo, DocCountFieldMapper.NAME);
                } else {
                    if (metricFieldInfo == null) {
                        metricFieldInfo = getFieldInfo(metric.getField(), DocValuesType.SORTED_NUMERIC);
                    }
                    metricReader = new SequentialDocValuesIterator(
                        fieldProducerMap.get(metricFieldInfo.name).getSortedNumeric(metricFieldInfo)
                    );
                }
                metricReaders.add(metricReader);
            }
        }
        return metricReaders;
    }

    /**
     * Builds the star tree from the original segment documents
     *
     * @param fieldProducerMap           contain s the docValues producer to get docValues associated with each field
     * @param fieldNumberAcrossStarTrees maintains a counter for the number of star-tree fields
     * @param starTreeDocValuesConsumer  consumes the generated star-tree docValues
     * @throws IOException when we are unable to build star-tree
     */
    public void build(
        Map<String, DocValuesProducer> fieldProducerMap,
        AtomicInteger fieldNumberAcrossStarTrees,
        DocValuesConsumer starTreeDocValuesConsumer
    ) throws IOException {
        long startTime = System.currentTimeMillis();
        logger.debug("Star-tree build is a go with star tree field {}", starTreeField.getName());

        List<SequentialDocValuesIterator> metricReaders = getMetricReaders(writeState, fieldProducerMap);
        List<Dimension> dimensionsSplitOrder = starTreeField.getDimensionsOrder();
        SequentialDocValuesIterator[] dimensionReaders = new SequentialDocValuesIterator[dimensionsSplitOrder.size()];
        for (int i = 0; i < numDimensions; i++) {
            String dimension = dimensionsSplitOrder.get(i).getField();
            FieldInfo dimensionFieldInfo = writeState.fieldInfos.fieldInfo(dimension);
            if (dimensionFieldInfo == null) {
                dimensionFieldInfo = getFieldInfo(dimension, DocValuesType.SORTED_NUMERIC);
            }
            dimensionReaders[i] = new SequentialDocValuesIterator(
                fieldProducerMap.get(dimensionFieldInfo.name).getSortedNumeric(dimensionFieldInfo)
            );
        }
        Iterator<StarTreeDocument> starTreeDocumentIterator = sortAndAggregateSegmentDocuments(dimensionReaders, metricReaders);
        logger.debug("Sorting and aggregating star-tree in ms : {}", (System.currentTimeMillis() - startTime));
        build(starTreeDocumentIterator, fieldNumberAcrossStarTrees, starTreeDocValuesConsumer);
        logger.debug("Finished Building star-tree in ms : {}", (System.currentTimeMillis() - startTime));
    }

    /**
     * Builds the star tree using sorted and aggregated star-tree Documents
     *
     * @param starTreeDocumentIterator   contains the sorted and aggregated documents
     * @param fieldNumberAcrossStarTrees maintains a counter for the number of star-tree fields
     * @param starTreeDocValuesConsumer  consumes the generated star-tree docValues
     * @throws IOException when we are unable to build star-tree
     */
    public void build(
        Iterator<StarTreeDocument> starTreeDocumentIterator,
        AtomicInteger fieldNumberAcrossStarTrees,
        DocValuesConsumer starTreeDocValuesConsumer
    ) throws IOException {
        int numSegmentStarTreeDocument = totalSegmentDocs;

        appendDocumentsToStarTree(starTreeDocumentIterator);
        int numStarTreeDocument = numStarTreeDocs;
        logger.debug("Generated star tree docs : [{}] from segment docs : [{}]", numStarTreeDocument, numSegmentStarTreeDocument);

        if (numStarTreeDocs == 0) {
            // serialize the star tree data
            serializeStarTree(numStarTreeDocument, numStarTreeDocs);
            return;
        }

        constructStarTree(rootNode, 0, numStarTreeDocs);
        int numStarTreeDocumentUnderStarNode = numStarTreeDocs - numStarTreeDocument;
        logger.debug(
            "Finished constructing star-tree, got [ {} ] tree nodes and [ {} ] starTreeDocument under star-node",
            numStarTreeNodes,
            numStarTreeDocumentUnderStarNode
        );

        createAggregatedDocs(rootNode);
        int numAggregatedStarTreeDocument = numStarTreeDocs - numStarTreeDocument - numStarTreeDocumentUnderStarNode;
        logger.debug("Finished creating aggregated documents : {}", numAggregatedStarTreeDocument);

        // Create doc values indices in disk
        createSortedDocValuesIndices(starTreeDocValuesConsumer, fieldNumberAcrossStarTrees);

        // serialize star-tree
        serializeStarTree(numStarTreeDocument, numStarTreeDocs);
    }

    void appendDocumentsToStarTree(Iterator<StarTreeDocument> starTreeDocumentIterator) throws IOException {
        while (starTreeDocumentIterator.hasNext()) {
            appendToStarTree(starTreeDocumentIterator.next());
        }
    }

    private void serializeStarTree(int numSegmentStarTreeDocument, int numStarTreeDocs) throws IOException {
        // serialize the star tree data
        long dataFilePointer = dataOut.getFilePointer();
        StarTreeWriter starTreeWriter = new StarTreeWriter();
        long totalStarTreeDataLength = starTreeWriter.writeStarTree(dataOut, rootNode, numStarTreeNodes, starTreeField.getName());

        // serialize the star tree meta
        starTreeWriter.writeStarTreeMetadata(
            metaOut,
            starTreeField,
            metricAggregatorInfos,
            numStarTreeNodes,
            numSegmentStarTreeDocument,
            numStarTreeDocs,
            dataFilePointer,
            totalStarTreeDataLength
        );
    }

    private void createSortedDocValuesIndices(DocValuesConsumer docValuesConsumer, AtomicInteger fieldNumberAcrossStarTrees)
        throws IOException {
        List<SortedNumericDocValuesWriterWrapper> dimensionWriters = new ArrayList<>();
        List<SortedNumericDocValuesWriterWrapper> metricWriters = new ArrayList<>();
        FieldInfo[] dimensionFieldInfoList = new FieldInfo[starTreeField.getDimensionsOrder().size()];
        FieldInfo[] metricFieldInfoList = new FieldInfo[metricAggregatorInfos.size()];
        for (int i = 0; i < dimensionFieldInfoList.length; i++) {
            final FieldInfo fi = getFieldInfo(
                fullyQualifiedFieldNameForStarTreeDimensionsDocValues(
                    starTreeField.getName(),
                    starTreeField.getDimensionsOrder().get(i).getField()
                ),
                DocValuesType.SORTED_NUMERIC,
                fieldNumberAcrossStarTrees.getAndIncrement()
            );
            dimensionFieldInfoList[i] = fi;
            dimensionWriters.add(new SortedNumericDocValuesWriterWrapper(fi, Counter.newCounter()));
        }
        for (int i = 0; i < metricAggregatorInfos.size(); i++) {

            final FieldInfo fi = getFieldInfo(
                fullyQualifiedFieldNameForStarTreeMetricsDocValues(
                    starTreeField.getName(),
                    metricAggregatorInfos.get(i).getField(),
                    metricAggregatorInfos.get(i).getMetricStat().getTypeName()
                ),
                DocValuesType.SORTED_NUMERIC,
                fieldNumberAcrossStarTrees.getAndIncrement()
            );

            metricFieldInfoList[i] = fi;
            metricWriters.add(new SortedNumericDocValuesWriterWrapper(fi, Counter.newCounter()));
        }

        for (int docId = 0; docId < numStarTreeDocs; docId++) {
            StarTreeDocument starTreeDocument = getStarTreeDocument(docId);
            for (int i = 0; i < starTreeDocument.dimensions.length; i++) {
                if (starTreeDocument.dimensions[i] != null) {
                    dimensionWriters.get(i).addValue(docId, starTreeDocument.dimensions[i]);
                }
            }

            for (int i = 0; i < starTreeDocument.metrics.length; i++) {
                try {
                    switch (metricAggregatorInfos.get(i).getValueAggregators().getAggregatedValueType()) {
                        case LONG:
                            if (starTreeDocument.metrics[i] != null) {
                                metricWriters.get(i).addValue(docId, (long) starTreeDocument.metrics[i]);
                            }
                            break;
                        case DOUBLE:
                            if (starTreeDocument.metrics[i] != null) {
                                metricWriters.get(i)
                                    .addValue(docId, NumericUtils.doubleToSortableLong((Double) starTreeDocument.metrics[i]));
                            }
                            break;
                        default:
                            throw new IllegalStateException("Unknown metric doc value type");
                    }
                } catch (IllegalArgumentException e) {
                    logger.error("could not parse the value, exiting creation of star tree");
                }
            }
        }

        addStarTreeDocValueFields(docValuesConsumer, dimensionWriters, dimensionFieldInfoList, starTreeField.getDimensionsOrder().size());
        addStarTreeDocValueFields(docValuesConsumer, metricWriters, metricFieldInfoList, metricAggregatorInfos.size());
    }

    private void addStarTreeDocValueFields(
        DocValuesConsumer docValuesConsumer,
        List<SortedNumericDocValuesWriterWrapper> docValuesWriters,
        FieldInfo[] fieldInfoList,
        int fieldCount
    ) throws IOException {
        for (int i = 0; i < fieldCount; i++) {
            final int writerIndex = i;
            DocValuesProducer docValuesProducer = new EmptyDocValuesProducer() {
                @Override
                public SortedNumericDocValues getSortedNumeric(FieldInfo field) {
                    return docValuesWriters.get(writerIndex).getDocValues();
                }
            };
            docValuesConsumer.addSortedNumericField(fieldInfoList[i], docValuesProducer);
        }
    }

    /**
     * Get star tree document from the segment for the current docId with the dimensionReaders and metricReaders
     */
    protected StarTreeDocument getStarTreeDocument(
        int currentDocId,
        SequentialDocValuesIterator[] dimensionReaders,
        List<SequentialDocValuesIterator> metricReaders
    ) throws IOException {
        Long[] dims = new Long[numDimensions];
        int i = 0;
        for (SequentialDocValuesIterator dimensionDocValueIterator : dimensionReaders) {
            dimensionDocValueIterator.nextDoc(currentDocId);
            Long val = dimensionDocValueIterator.value(currentDocId);
            dims[i] = val;
            i++;
        }
        i = 0;
        Object[] metrics = new Object[metricReaders.size()];
        for (SequentialDocValuesIterator metricDocValuesIterator : metricReaders) {
            metricDocValuesIterator.nextDoc(currentDocId);
            // As part of merge, we traverse the star tree doc values
            // The type of data stored in metric fields is different from the
            // actual indexing field they're based on
            metrics[i] = metricAggregatorInfos.get(i)
                .getValueAggregators()
                .toAggregatedValueType(metricDocValuesIterator.value(currentDocId));
            i++;
        }
        return new StarTreeDocument(dims, metrics);
    }

    /**
     * Sets dimensions / metric readers nnd numSegmentDocs
     */
    protected void setReadersAndNumSegmentDocs(
        SequentialDocValuesIterator[] dimensionReaders,
        List<SequentialDocValuesIterator> metricReaders,
        AtomicInteger numSegmentDocs,
        StarTreeValues starTreeValues
    ) {

        List<String> dimensionNames = starTreeValues.getStarTreeField().getDimensionNames();
        for (int i = 0; i < numDimensions; i++) {
            dimensionReaders[i] = new SequentialDocValuesIterator(
                starTreeValues.getDimensionDocValuesIteratorMap().get(dimensionNames.get(i))
            );
        }
        for (String metric : starTreeValues.getStarTreeField().getMetricNames()) {
            metricReaders.add(new SequentialDocValuesIterator(starTreeValues.getMetricDocValuesIteratorMap().get(metric)));
        }
        numSegmentDocs.set(
            Integer.parseInt(starTreeValues.getAttributes().getOrDefault(NUM_SEGMENT_DOCS, String.valueOf(DocIdSetIterator.NO_MORE_DOCS)))
        );
    }

    /**
     * Adds a document to the star-tree.
     *
     * @param starTreeDocument star tree document to be added
     * @throws IOException if an I/O error occurs while adding the document
     */
    public abstract void appendStarTreeDocument(StarTreeDocument starTreeDocument) throws IOException;

    /**
     * Returns the document of the given document id in the star-tree.
     *
     * @param docId document id
     * @return star tree document
     * @throws IOException if an I/O error occurs while fetching the star-tree document
     */
    public abstract StarTreeDocument getStarTreeDocument(int docId) throws IOException;

    /**
     * Retrieves the list of star-tree documents in the star-tree.
     *
     * @return Star tree documents
     */
    public abstract List<StarTreeDocument> getStarTreeDocuments() throws IOException;

    /**
     * Returns the value of the dimension for the given dimension id and document in the star-tree.
     *
     * @param docId       document id
     * @param dimensionId dimension id
     * @return dimension value
     */
    public abstract Long getDimensionValue(int docId, int dimensionId) throws IOException;

    /**
     * Sorts and aggregates all the documents in the segment as per the configuration, and returns a star-tree document iterator for all the
     * aggregated star-tree documents.
     *
     * @param dimensionReaders List of docValues readers to read dimensions from the segment
     * @param metricReaders    List of docValues readers to read metrics from the segment
     * @return Iterator for the aggregated star-tree document
     */
    public abstract Iterator<StarTreeDocument> sortAndAggregateSegmentDocuments(
        SequentialDocValuesIterator[] dimensionReaders,
        List<SequentialDocValuesIterator> metricReaders
    ) throws IOException;

    /**
     * Generates aggregated star-tree documents for star-node.
     *
     * @param startDocId  start document id (inclusive) in the star-tree
     * @param endDocId    end document id (exclusive) in the star-tree
     * @param dimensionId dimension id of the star-node
     * @return Iterator for the aggregated star-tree documents
     */
    public abstract Iterator<StarTreeDocument> generateStarTreeDocumentsForStarNode(int startDocId, int endDocId, int dimensionId)
        throws IOException;

    /**
     * Returns the star-tree document from the segment based on the current doc id
     */
    protected StarTreeDocument getSegmentStarTreeDocument(
        int currentDocId,
        SequentialDocValuesIterator[] dimensionReaders,
        List<SequentialDocValuesIterator> metricReaders
    ) throws IOException {
        Long[] dimensions = getStarTreeDimensionsFromSegment(currentDocId, dimensionReaders);
        Object[] metrics = getStarTreeMetricsFromSegment(currentDocId, metricReaders);
        return new StarTreeDocument(dimensions, metrics);
    }

    /**
     * Returns the dimension values for the next document from the segment
     *
     * @return dimension values for each of the star-tree dimension
     * @throws IOException when we are unable to iterate to the next doc for the given dimension readers
     */
    Long[] getStarTreeDimensionsFromSegment(int currentDocId, SequentialDocValuesIterator[] dimensionReaders) throws IOException {
        Long[] dimensions = new Long[numDimensions];
        int dimIndex = 0;
        for (int i = 0; i < dimensionReaders.length; i++) {
            if (dimensionReaders[i] != null) {
                try {
                    dimensionReaders[i].nextDoc(currentDocId);
                } catch (IOException e) {
                    logger.error("unable to iterate to next doc", e);
                    throw new RuntimeException("unable to iterate to next doc", e);
                } catch (Exception e) {
                    logger.error("unable to read the dimension values from the segment", e);
                    throw new IllegalStateException("unable to read the dimension values from the segment", e);
                }
                dimIndex = dimensionsSplitOrder.get(i).setDimensionValues(dimensionReaders[i].value(currentDocId), dimensions, dimIndex);
            } else {
                throw new IllegalStateException("dimension readers are empty");
            }
        }
        return dimensions;
    }

    /**
     * Returns the metric values for the next document from the segment
     *
     * @return metric values for each of the star-tree metric
     * @throws IOException when we are unable to iterate to the next doc for the given metric readers
     */
    private Object[] getStarTreeMetricsFromSegment(int currentDocId, List<SequentialDocValuesIterator> metricsReaders) throws IOException {
        Object[] metrics = new Object[numMetrics];
        for (int i = 0; i < numMetrics; i++) {
            SequentialDocValuesIterator metricStatReader = metricsReaders.get(i);
            if (metricStatReader != null) {
                try {
                    metricStatReader.nextDoc(currentDocId);
                } catch (IOException e) {
                    logger.error("unable to iterate to next doc", e);
                    throw new RuntimeException("unable to iterate to next doc", e);
                } catch (Exception e) {
                    logger.error("unable to read the metric values from the segment", e);
                    throw new IllegalStateException("unable to read the metric values from the segment", e);
                }
                metrics[i] = metricStatReader.value(currentDocId);
            } else {
                throw new IllegalStateException("metric readers are empty");
            }
        }
        return metrics;
    }

    /**
     * Merges a star-tree document from the segment into an aggregated star-tree document.
     * A new aggregated star-tree document is created if the aggregated segment document is null.
     *
     * @param aggregatedSegmentDocument aggregated star-tree document
     * @param segmentDocument           segment star-tree document
     * @return merged star-tree document
     */
    @SuppressWarnings({ "unchecked", "rawtypes" })
    protected StarTreeDocument reduceSegmentStarTreeDocuments(
        StarTreeDocument aggregatedSegmentDocument,
        StarTreeDocument segmentDocument,
        boolean isMerge
    ) {
        if (aggregatedSegmentDocument == null) {
            Long[] dimensions = Arrays.copyOf(segmentDocument.dimensions, numDimensions);
            Object[] metrics = new Object[numMetrics];
            for (int i = 0; i < numMetrics; i++) {
                try {
                    ValueAggregator metricValueAggregator = metricAggregatorInfos.get(i).getValueAggregators();
                    if (isMerge) {
                        metrics[i] = metricValueAggregator.getInitialAggregatedValue(segmentDocument.metrics[i]);
                    } else {
                        metrics[i] = metricValueAggregator.getInitialAggregatedValueForSegmentDocValue(getLong(segmentDocument.metrics[i]));
                    }

                } catch (Exception e) {
                    logger.error("Cannot parse initial segment doc value", e);
                    throw new IllegalStateException("Cannot parse initial segment doc value [" + segmentDocument.metrics[i] + "]");
                }
            }
            return new StarTreeDocument(dimensions, metrics);
        } else {
            for (int i = 0; i < numMetrics; i++) {
                try {
                    ValueAggregator metricValueAggregator = metricAggregatorInfos.get(i).getValueAggregators();
                    if (isMerge) {
                        aggregatedSegmentDocument.metrics[i] = metricValueAggregator.mergeAggregatedValues(
                            segmentDocument.metrics[i],
                            aggregatedSegmentDocument.metrics[i]
                        );
                    } else {
                        aggregatedSegmentDocument.metrics[i] = metricValueAggregator.mergeAggregatedValueAndSegmentValue(
                            aggregatedSegmentDocument.metrics[i],
                            getLong(segmentDocument.metrics[i])
                        );
                    }
                } catch (Exception e) {
                    logger.error("Cannot apply segment doc value for aggregation", e);
                    throw new IllegalStateException("Cannot apply segment doc value for aggregation [" + segmentDocument.metrics[i] + "]");
                }
            }
            return aggregatedSegmentDocument;
        }
    }

    /**
     * Safely converts the metric value of object type to long.
     * Nulls are handled during aggregation
     *
     * @param metric value of the metric
     * @return converted metric value to long
     */
    private static Long getLong(Object metric) {
        Long metricValue = null;

        if (metric instanceof Long) {
            metricValue = (long) metric;
        }
        return metricValue;
    }

    /**
     * Merges a star-tree document into an aggregated star-tree document.
     * A new aggregated star-tree document is created if the aggregated document is null.
     *
     * @param aggregatedDocument aggregated star-tree document
     * @param starTreeDocument   segment star-tree document
     * @return merged star-tree document
     */
    @SuppressWarnings("unchecked")
    public StarTreeDocument reduceStarTreeDocuments(StarTreeDocument aggregatedDocument, StarTreeDocument starTreeDocument) {
        // aggregate the documents
        if (aggregatedDocument == null) {
            Long[] dimensions = Arrays.copyOf(starTreeDocument.dimensions, numDimensions);
            Object[] metrics = new Object[numMetrics];
            for (int i = 0; i < numMetrics; i++) {
                try {
                    metrics[i] = metricAggregatorInfos.get(i).getValueAggregators().getInitialAggregatedValue(starTreeDocument.metrics[i]);
                } catch (Exception e) {
                    logger.error("Cannot get value for aggregation", e);
                    throw new IllegalStateException("Cannot get value for aggregation[" + starTreeDocument.metrics[i] + "]");
                }
            }
            return new StarTreeDocument(dimensions, metrics);
        } else {
            for (int i = 0; i < numMetrics; i++) {
                try {
                    aggregatedDocument.metrics[i] = metricAggregatorInfos.get(i)
                        .getValueAggregators()
                        .mergeAggregatedValues(starTreeDocument.metrics[i], aggregatedDocument.metrics[i]);
                } catch (Exception e) {
                    logger.error("Cannot apply value to aggregated document for aggregation", e);
                    throw new IllegalStateException(
                        "Cannot apply value to aggregated document for aggregation [" + starTreeDocument.metrics[i] + "]"
                    );
                }
            }
            return aggregatedDocument;
        }
    }

    /**
<<<<<<< HEAD
     * Builds the star tree from the original segment documents
     *
     * @param fieldProducerMap contain s the docValues producer to get docValues associated with each field
     * @throws IOException when we are unable to build star-tree
     */
    public void build(Map<String, DocValuesProducer> fieldProducerMap) throws IOException {
        long startTime = System.currentTimeMillis();
        logger.debug("Star-tree build is a go with star tree field {}", starTreeField.getName());
        if (totalSegmentDocs == 0) {
            logger.debug("No documents found in the segment");
            return;
        }
        List<SequentialDocValuesIterator> metricReaders = getMetricReaders(state, fieldProducerMap);
        List<Dimension> dimensionsSplitOrder = starTreeField.getDimensionsOrder();
        SequentialDocValuesIterator[] dimensionReaders = new SequentialDocValuesIterator[dimensionsSplitOrder.size()];
        for (int i = 0; i < dimensionReaders.length; i++) {
            String dimension = dimensionsSplitOrder.get(i).getField();

            FieldInfo dimensionFieldInfo = state.fieldInfos.fieldInfo(dimension);
            if (dimensionFieldInfo == null) {
                dimensionFieldInfo = getFieldInfo(dimension);
            }
            dimensionReaders[i] = new SequentialDocValuesIterator(
                fieldProducerMap.get(dimensionFieldInfo.name).getSortedNumeric(dimensionFieldInfo)
            );
        }
        Iterator<StarTreeDocument> starTreeDocumentIterator = sortAndAggregateSegmentDocuments(dimensionReaders, metricReaders);
        logger.debug("Sorting and aggregating star-tree in ms : {}", (System.currentTimeMillis() - startTime));
        build(starTreeDocumentIterator);
        logger.debug("Finished Building star-tree in ms : {}", (System.currentTimeMillis() - startTime));
    }

    private static FieldInfo getFieldInfo(String field) {
        return new FieldInfo(
            field,
            1,
            false,
            false,
            false,
            IndexOptions.NONE,
            DocValuesType.SORTED_NUMERIC,
            -1,
            Collections.emptyMap(),
            0,
            0,
            0,
            0,
            VectorEncoding.FLOAT32,
            VectorSimilarityFunction.EUCLIDEAN,
            false,
            false
        );
    }

    /**
     * Generates the configuration required to perform aggregation for all the metrics on a field
     *
     * @return list of MetricAggregatorInfo
     */
    public List<SequentialDocValuesIterator> getMetricReaders(SegmentWriteState state, Map<String, DocValuesProducer> fieldProducerMap)
        throws IOException {
        List<SequentialDocValuesIterator> metricReaders = new ArrayList<>();
        for (Metric metric : this.starTreeField.getMetrics()) {
            for (MetricStat metricStat : metric.getMetrics()) {
                FieldInfo metricFieldInfo = state.fieldInfos.fieldInfo(metric.getField());
                if (metricFieldInfo == null) {
                    metricFieldInfo = getFieldInfo(metric.getField());
                }

                SequentialDocValuesIterator metricReader = new SequentialDocValuesIterator(
                    fieldProducerMap.get(metricFieldInfo.name).getSortedNumeric(metricFieldInfo)
                );
                metricReaders.add(metricReader);
            }
        }
        return metricReaders;
    }

    /**
     * Builds the star tree using Star-Tree Document
     *
     * @param starTreeDocumentIterator contains the sorted and aggregated documents
     * @throws IOException when we are unable to build star-tree
=======
     * Converts numericDocValues to sortedNumericDocValues and returns SequentialDocValuesIterator
>>>>>>> 9f814797
     */
    private SequentialDocValuesIterator getIteratorForNumericField(
        Map<String, DocValuesProducer> fieldProducerMap,
        FieldInfo fieldInfo,
        String name
    ) throws IOException {
        if (fieldInfo == null) {
            fieldInfo = getFieldInfo(name, DocValuesType.NUMERIC);
        }
        SequentialDocValuesIterator sequentialDocValuesIterator;
        assert fieldProducerMap.containsKey(fieldInfo.name);
        sequentialDocValuesIterator = new SequentialDocValuesIterator(
            DocValues.singleton(fieldProducerMap.get(fieldInfo.name).getNumeric(fieldInfo))
        );
        return sequentialDocValuesIterator;
    }

    /**
     * Adds a document to star-tree
     *
     * @param starTreeDocument star-tree document
     * @throws IOException throws an exception if we are unable to add the doc
     */
    private void appendToStarTree(StarTreeDocument starTreeDocument) throws IOException {
        appendStarTreeDocument(starTreeDocument);
        numStarTreeDocs++;
    }

    /**
     * Returns a new star-tree node
     *
     * @return return new star-tree node
     */
    private InMemoryTreeNode getNewNode() {
        numStarTreeNodes++;
        return new InMemoryTreeNode();
    }

    /**
     * Returns a new star-tree node
     * @param dimensionId dimension id of the star-tree node
     * @param startDocId start doc id of the star-tree node
     * @param endDocId end doc id of the star-tree node
     * @param nodeType node type of the star-tree node
     * @param dimensionValue dimension value of the star-tree node
     * @return
     */
    private InMemoryTreeNode getNewNode(int dimensionId, int startDocId, int endDocId, byte nodeType, long dimensionValue) {
        numStarTreeNodes++;
        return new InMemoryTreeNode(dimensionId, startDocId, endDocId, nodeType, dimensionValue);
    }

    /**
     * Implements the algorithm to construct a star-tree
     *
     * @param node       star-tree node
     * @param startDocId start document id
     * @param endDocId   end document id
     * @throws IOException throws an exception if we are unable to construct the tree
     */
    private void constructStarTree(InMemoryTreeNode node, int startDocId, int endDocId) throws IOException {

        int childDimensionId = node.getDimensionId() + 1;
        if (childDimensionId == numDimensions) {
            return;
        }

        // Construct all non-star children nodes
        node.setChildDimensionId(childDimensionId);
        constructNonStarNodes(node, startDocId, endDocId, childDimensionId);

        // Construct star-node if required
        if (!skipStarNodeCreationForDimensions.contains(childDimensionId) && node.getChildren().size() > 1) {
            node.addChildNode(constructStarNode(startDocId, endDocId, childDimensionId), (long) ALL);
        }

        // Further split star node if needed
        if (node.getChildStarNode() != null
            && (node.getChildStarNode().getEndDocId() - node.getChildStarNode().getStartDocId() > maxLeafDocuments)) {
            constructStarTree(node.getChildStarNode(), node.getChildStarNode().getStartDocId(), node.getChildStarNode().getEndDocId());
        }

        // Further split on child nodes if required
        for (InMemoryTreeNode child : node.getChildren().values()) {
            if (child.getEndDocId() - child.getStartDocId() > maxLeafDocuments) {
                constructStarTree(child, child.getStartDocId(), child.getEndDocId());
            }
        }

    }

    /**
     * Constructs non star tree nodes
     *
     * @param node parent node
     * @param startDocId  start document id (inclusive)
     * @param endDocId    end document id (exclusive)
     * @param dimensionId id of the dimension in the star tree
     *
     * @throws IOException throws an exception if we are unable to construct non-star nodes
     */
    private void constructNonStarNodes(InMemoryTreeNode node, int startDocId, int endDocId, int dimensionId) throws IOException {
        int nodeStartDocId = startDocId;
        Long nodeDimensionValue = getDimensionValue(startDocId, dimensionId);
        for (int i = startDocId + 1; i < endDocId; i++) {
            Long dimensionValue = getDimensionValue(i, dimensionId);
            if (Objects.equals(dimensionValue, nodeDimensionValue) == false) {
                addChildNode(node, i, dimensionId, nodeStartDocId, nodeDimensionValue);

                nodeStartDocId = i;
                nodeDimensionValue = dimensionValue;
            }
        }
        addChildNode(node, endDocId, dimensionId, nodeStartDocId, nodeDimensionValue);
    }

    private void addChildNode(InMemoryTreeNode node, int endDocId, int dimensionId, int nodeStartDocId, Long nodeDimensionValue) {
        long childNodeDimensionValue;
        byte childNodeType;
        if (nodeDimensionValue == null) {
            childNodeDimensionValue = ALL;
            childNodeType = StarTreeNodeType.NULL.getValue();
        } else {
            childNodeDimensionValue = nodeDimensionValue;
            childNodeType = StarTreeNodeType.DEFAULT.getValue();
        }

        InMemoryTreeNode lastNode = getNewNode(dimensionId, nodeStartDocId, endDocId, childNodeType, childNodeDimensionValue);
        node.addChildNode(lastNode, nodeDimensionValue);
    }

    /**
     * Constructs star tree nodes
     *
     * @param startDocId  start document id (inclusive)
     * @param endDocId    end document id (exclusive)
     * @param dimensionId id of the dimension in the star tree
     * @return root node with star nodes constructed
     * @throws IOException throws an exception if we are unable to construct non-star nodes
     */
    private InMemoryTreeNode constructStarNode(int startDocId, int endDocId, int dimensionId) throws IOException {
        int starNodeStartDocId = numStarTreeDocs;
        Iterator<StarTreeDocument> starTreeDocumentIterator = generateStarTreeDocumentsForStarNode(startDocId, endDocId, dimensionId);
        appendDocumentsToStarTree(starTreeDocumentIterator);
        return getNewNode(dimensionId, starNodeStartDocId, numStarTreeDocs, StarTreeNodeType.STAR.getValue(), ALL);
    }

    /**
     * Returns aggregated star-tree document
     *
     * @param node star-tree node
     * @return aggregated star-tree documents
     * @throws IOException throws an exception upon failing to create new aggregated docs based on star tree
     */
    private StarTreeDocument createAggregatedDocs(InMemoryTreeNode node) throws IOException {
        StarTreeDocument aggregatedStarTreeDocument = null;

        // For leaf node
        if (!node.hasChild()) {

            if (node.getStartDocId() == node.getEndDocId() - 1) {
                // If it has only one document, use it as the aggregated document
                aggregatedStarTreeDocument = getStarTreeDocument(node.getStartDocId());
                node.setAggregatedDocId(node.getStartDocId());
            } else {
                // If it has multiple documents, aggregate all of them
                for (int i = node.getStartDocId(); i < node.getEndDocId(); i++) {
                    aggregatedStarTreeDocument = reduceStarTreeDocuments(aggregatedStarTreeDocument, getStarTreeDocument(i));
                }
                if (null == aggregatedStarTreeDocument) {
                    throw new IllegalStateException("aggregated star-tree document is null after reducing the documents");
                }
                for (int i = node.getDimensionId() + 1; i < numDimensions; i++) {
                    aggregatedStarTreeDocument.dimensions[i] = STAR_IN_DOC_VALUES_INDEX;
                }
                node.setAggregatedDocId(numStarTreeDocs);
                appendToStarTree(aggregatedStarTreeDocument);
            }
        } else {
            // For non-leaf node
            if (node.getChildStarNode() != null) {
                // If it has star child, use the star child aggregated document directly
                aggregatedStarTreeDocument = createAggregatedDocs(node.getChildStarNode());
                node.setAggregatedDocId(node.getChildStarNode().getAggregatedDocId());

                for (InMemoryTreeNode child : node.getChildren().values()) {
                    createAggregatedDocs(child);
                }
            } else {
                // If no star child exists, aggregate all aggregated documents from non-star children
                if (node.getChildren().values().size() == 1) {
                    for (InMemoryTreeNode child : node.getChildren().values()) {
                        aggregatedStarTreeDocument = reduceStarTreeDocuments(aggregatedStarTreeDocument, createAggregatedDocs(child));
                        node.setAggregatedDocId(child.getAggregatedDocId());
                    }
                } else {
                    for (InMemoryTreeNode child : node.getChildren().values()) {
                        aggregatedStarTreeDocument = reduceStarTreeDocuments(aggregatedStarTreeDocument, createAggregatedDocs(child));
                    }
                    if (null == aggregatedStarTreeDocument) {
                        throw new IllegalStateException("aggregated star-tree document is null after reducing the documents");
                    }
                    for (int i = node.getDimensionId() + 1; i < numDimensions; i++) {
                        aggregatedStarTreeDocument.dimensions[i] = STAR_IN_DOC_VALUES_INDEX;
                    }
                    node.setAggregatedDocId(numStarTreeDocs);
                    appendToStarTree(aggregatedStarTreeDocument);
                }
            }
        }
        return aggregatedStarTreeDocument;
    }

    /**
     * Handles the dimension of date time field type
     *
     * @param fieldName name of the field
     * @param val       value of the field
     * @return returns the converted dimension of the field to a particular granularity
     */
    private long handleDateDimension(final String fieldName, final long val) {
        // TODO: handle timestamp granularity
        return val;
    }

    public void close() throws IOException {

    }

    abstract Iterator<StarTreeDocument> mergeStarTrees(List<StarTreeValues> starTreeValues) throws IOException;

    public InMemoryTreeNode getRootNode() {
        return rootNode;
    }
}<|MERGE_RESOLUTION|>--- conflicted
+++ resolved
@@ -16,18 +16,12 @@
 import org.apache.lucene.index.EmptyDocValuesProducer;
 import org.apache.lucene.index.FieldInfo;
 import org.apache.lucene.index.SegmentWriteState;
-<<<<<<< HEAD
-import org.apache.lucene.index.VectorEncoding;
-import org.apache.lucene.index.VectorSimilarityFunction;
-import org.apache.lucene.search.DocIdSetIterator;
-import org.opensearch.index.codec.composite.datacube.startree.StarTreeValues;
-=======
 import org.apache.lucene.index.SortedNumericDocValues;
 import org.apache.lucene.index.SortedNumericDocValuesWriterWrapper;
+import org.apache.lucene.search.DocIdSetIterator;
 import org.apache.lucene.store.IndexOutput;
 import org.apache.lucene.util.Counter;
 import org.apache.lucene.util.NumericUtils;
->>>>>>> 9f814797
 import org.opensearch.index.compositeindex.datacube.Dimension;
 import org.opensearch.index.compositeindex.datacube.Metric;
 import org.opensearch.index.compositeindex.datacube.MetricStat;
@@ -86,13 +80,8 @@
     protected int totalSegmentDocs;
     protected int numStarTreeNodes;
     protected final int maxLeafDocuments;
-<<<<<<< HEAD
     List<Dimension> dimensionsSplitOrder = new ArrayList<>();
-    protected final TreeNode rootNode = getNewNode();
-=======
-
     protected final InMemoryTreeNode rootNode = getNewNode();
->>>>>>> 9f814797
 
     protected final StarTreeField starTreeField;
     private final SegmentWriteState writeState;
@@ -706,93 +695,7 @@
     }
 
     /**
-<<<<<<< HEAD
-     * Builds the star tree from the original segment documents
-     *
-     * @param fieldProducerMap contain s the docValues producer to get docValues associated with each field
-     * @throws IOException when we are unable to build star-tree
-     */
-    public void build(Map<String, DocValuesProducer> fieldProducerMap) throws IOException {
-        long startTime = System.currentTimeMillis();
-        logger.debug("Star-tree build is a go with star tree field {}", starTreeField.getName());
-        if (totalSegmentDocs == 0) {
-            logger.debug("No documents found in the segment");
-            return;
-        }
-        List<SequentialDocValuesIterator> metricReaders = getMetricReaders(state, fieldProducerMap);
-        List<Dimension> dimensionsSplitOrder = starTreeField.getDimensionsOrder();
-        SequentialDocValuesIterator[] dimensionReaders = new SequentialDocValuesIterator[dimensionsSplitOrder.size()];
-        for (int i = 0; i < dimensionReaders.length; i++) {
-            String dimension = dimensionsSplitOrder.get(i).getField();
-
-            FieldInfo dimensionFieldInfo = state.fieldInfos.fieldInfo(dimension);
-            if (dimensionFieldInfo == null) {
-                dimensionFieldInfo = getFieldInfo(dimension);
-            }
-            dimensionReaders[i] = new SequentialDocValuesIterator(
-                fieldProducerMap.get(dimensionFieldInfo.name).getSortedNumeric(dimensionFieldInfo)
-            );
-        }
-        Iterator<StarTreeDocument> starTreeDocumentIterator = sortAndAggregateSegmentDocuments(dimensionReaders, metricReaders);
-        logger.debug("Sorting and aggregating star-tree in ms : {}", (System.currentTimeMillis() - startTime));
-        build(starTreeDocumentIterator);
-        logger.debug("Finished Building star-tree in ms : {}", (System.currentTimeMillis() - startTime));
-    }
-
-    private static FieldInfo getFieldInfo(String field) {
-        return new FieldInfo(
-            field,
-            1,
-            false,
-            false,
-            false,
-            IndexOptions.NONE,
-            DocValuesType.SORTED_NUMERIC,
-            -1,
-            Collections.emptyMap(),
-            0,
-            0,
-            0,
-            0,
-            VectorEncoding.FLOAT32,
-            VectorSimilarityFunction.EUCLIDEAN,
-            false,
-            false
-        );
-    }
-
-    /**
-     * Generates the configuration required to perform aggregation for all the metrics on a field
-     *
-     * @return list of MetricAggregatorInfo
-     */
-    public List<SequentialDocValuesIterator> getMetricReaders(SegmentWriteState state, Map<String, DocValuesProducer> fieldProducerMap)
-        throws IOException {
-        List<SequentialDocValuesIterator> metricReaders = new ArrayList<>();
-        for (Metric metric : this.starTreeField.getMetrics()) {
-            for (MetricStat metricStat : metric.getMetrics()) {
-                FieldInfo metricFieldInfo = state.fieldInfos.fieldInfo(metric.getField());
-                if (metricFieldInfo == null) {
-                    metricFieldInfo = getFieldInfo(metric.getField());
-                }
-
-                SequentialDocValuesIterator metricReader = new SequentialDocValuesIterator(
-                    fieldProducerMap.get(metricFieldInfo.name).getSortedNumeric(metricFieldInfo)
-                );
-                metricReaders.add(metricReader);
-            }
-        }
-        return metricReaders;
-    }
-
-    /**
-     * Builds the star tree using Star-Tree Document
-     *
-     * @param starTreeDocumentIterator contains the sorted and aggregated documents
-     * @throws IOException when we are unable to build star-tree
-=======
      * Converts numericDocValues to sortedNumericDocValues and returns SequentialDocValuesIterator
->>>>>>> 9f814797
      */
     private SequentialDocValuesIterator getIteratorForNumericField(
         Map<String, DocValuesProducer> fieldProducerMap,
