--- conflicted
+++ resolved
@@ -488,12 +488,7 @@
         NamedWriteableRegistry namedWriteableRegistry,
         BooleanSupplier idFieldDataEnabled,
         ValuesSourceRegistry valuesSourceRegistry,
-<<<<<<< HEAD
-        RemoteDirectoryFactory remoteDirectoryFactory,
-        Supplier<RepositoriesService> repositoriesServiceSupplier
-=======
         IndexStorePlugin.RemoteDirectoryFactory remoteDirectoryFactory
->>>>>>> 4ea32312
     ) throws IOException {
         final IndexEventListener eventListener = freeze();
         Function<IndexService, CheckedFunction<DirectoryReader, DirectoryReader, IOException>> readerWrapperFactory = indexReaderWrapper
