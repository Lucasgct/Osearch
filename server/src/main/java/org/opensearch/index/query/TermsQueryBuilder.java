--- conflicted
+++ resolved
@@ -57,11 +57,8 @@
 import org.opensearch.index.IndexSettings;
 import org.opensearch.index.mapper.ConstantFieldType;
 import org.opensearch.index.mapper.MappedFieldType;
-<<<<<<< HEAD
 import org.opensearch.index.query.support.QueryParsers;
-=======
 import org.opensearch.index.mapper.NumberFieldMapper;
->>>>>>> 13163aba
 import org.opensearch.indices.TermsLookup;
 
 import java.io.IOException;
@@ -92,11 +89,9 @@
     private final TermsLookup termsLookup;
     private final Supplier<List<?>> supplier;
 
-<<<<<<< HEAD
     private static final ParseField REWRITE_OVERRIDE = new ParseField("rewrite_override");
 
     private String rewriteOverride;
-=======
     private static final ParseField VALUE_TYPE_FIELD = new ParseField("value_type");
     private ValueType valueType = ValueType.DEFAULT;
 
@@ -129,7 +124,6 @@
         this.valueType = valueType;
         return this;
     }
->>>>>>> 13163aba
 
     public TermsQueryBuilder(String fieldName, TermsLookup termsLookup) {
         this(fieldName, null, termsLookup);
@@ -248,7 +242,6 @@
         this.supplier = supplier;
     }
 
-<<<<<<< HEAD
     private TermsQueryBuilder(String fieldName, Iterable<?> values, String rewriteOverride) {
         this(fieldName, values);
         this.rewriteOverride = rewriteOverride;
@@ -257,11 +250,10 @@
     private TermsQueryBuilder(String fieldName, Supplier<List<?>> supplier, String rewriteOverride) {
         this(fieldName, supplier);
         this.rewriteOverride = rewriteOverride;
-=======
+      
     private TermsQueryBuilder(String fieldName, Supplier<List<?>> supplier, ValueType valueType) {
         this(fieldName, supplier);
         this.valueType = valueType;
->>>>>>> 13163aba
     }
 
     /**
@@ -273,13 +265,11 @@
         termsLookup = in.readOptionalWriteable(TermsLookup::new);
         values = (List<?>) in.readGenericValue();
         this.supplier = null;
-<<<<<<< HEAD
         if (in.getVersion().after(Version.V_2_17_0)) {
             rewriteOverride = in.readOptionalString();
-=======
+        }
         if (in.getVersion().onOrAfter(Version.V_3_0_0)) {
             valueType = in.readEnum(ValueType.class);
->>>>>>> 13163aba
         }
     }
 
@@ -291,13 +281,11 @@
         out.writeString(fieldName);
         out.writeOptionalWriteable(termsLookup);
         out.writeGenericValue(values);
-<<<<<<< HEAD
         if (out.getVersion().after(Version.V_2_17_0)) {
             out.writeOptionalString(rewriteOverride);
-=======
+        }
         if (out.getVersion().onOrAfter(Version.V_3_0_0)) {
             out.writeEnum(valueType);
->>>>>>> 13163aba
         }
     }
 
@@ -451,13 +439,11 @@
             builder.field(fieldName, convertBack(values));
         }
         printBoostAndQueryName(builder);
-<<<<<<< HEAD
         if (rewriteOverride != null) {
             builder.field(REWRITE_OVERRIDE.getPreferredName(), rewriteOverride);
-=======
+        }
         if (valueType != ValueType.DEFAULT) {
             builder.field(VALUE_TYPE_FIELD.getPreferredName(), valueType.type);
->>>>>>> 13163aba
         }
         builder.endObject();
     }
@@ -509,13 +495,11 @@
                     boost = parser.floatValue();
                 } else if (AbstractQueryBuilder.NAME_FIELD.match(currentFieldName, parser.getDeprecationHandler())) {
                     queryName = parser.text();
-<<<<<<< HEAD
                 } else if (REWRITE_OVERRIDE.match(currentFieldName, parser.getDeprecationHandler())) {
                     rewriteOverride = parser.textOrNull();
-=======
+                }
                 } else if (VALUE_TYPE_FIELD.match(currentFieldName, parser.getDeprecationHandler())) {
                     valueTypeStr = parser.text();
->>>>>>> 13163aba
                 } else {
                     throw new ParsingException(
                         parser.getTokenLocation(),
@@ -540,9 +524,6 @@
             );
         }
 
-<<<<<<< HEAD
-        return new TermsQueryBuilder(fieldName, values, termsLookup).boost(boost).queryName(queryName).rewriteOverride(rewriteOverride);
-=======
         ValueType valueType = ValueType.fromString(valueTypeStr);
         if (valueType == ValueType.BITMAP) {
             if (values != null && values.size() == 1 && values.get(0) instanceof BytesRef) {
@@ -554,8 +535,7 @@
             }
         }
 
-        return new TermsQueryBuilder(fieldName, values, termsLookup).boost(boost).queryName(queryName).valueType(valueType);
->>>>>>> 13163aba
+        return new TermsQueryBuilder(fieldName, values, termsLookup).boost(boost).queryName(queryName).valueType(valueType).rewriteOverride(rewriteOverride);
     }
 
     static List<Object> parseValues(XContentParser parser) throws IOException {
@@ -598,14 +578,11 @@
         if (fieldType == null) {
             throw new IllegalStateException("Rewrite first");
         }
-<<<<<<< HEAD
         QueryShardContext.RewriteOverride rewriteOverrideMethod = QueryParsers.parseRewriteOverride(
             rewriteOverride,
             QueryShardContext.RewriteOverride.INDEX_OR_DOC_VALUES,
             LoggingDeprecationHandler.INSTANCE
         );
-        return fieldType.termsQuery(values, rewriteOverrideMethod, context);
-=======
         if (valueType == ValueType.BITMAP) {
             if (values.size() == 1 && values.get(0) instanceof BytesArray) {
                 if (fieldType instanceof NumberFieldMapper.NumberFieldType) {
@@ -613,8 +590,7 @@
                 }
             }
         }
-        return fieldType.termsQuery(values, context);
->>>>>>> 13163aba
+        return fieldType.termsQuery(values, rewriteOverrideMethod, context);
     }
 
     private void fetch(TermsLookup termsLookup, Client client, ActionListener<List<Object>> actionListener) {
@@ -645,11 +621,7 @@
 
     @Override
     protected int doHashCode() {
-<<<<<<< HEAD
-        return Objects.hash(fieldName, values, termsLookup, rewriteOverride, supplier);
-=======
-        return Objects.hash(fieldName, values, termsLookup, supplier, valueType);
->>>>>>> 13163aba
+        return Objects.hash(fieldName, values, termsLookup, supplier, rewriteOverride, valueType);
     }
 
     @Override
@@ -657,34 +629,22 @@
         return Objects.equals(fieldName, other.fieldName)
             && Objects.equals(values, other.values)
             && Objects.equals(termsLookup, other.termsLookup)
-<<<<<<< HEAD
             && Objects.equals(rewriteOverride, other.rewriteOverride)
-            && Objects.equals(supplier, other.supplier);
-=======
             && Objects.equals(supplier, other.supplier)
             && Objects.equals(valueType, other.valueType);
->>>>>>> 13163aba
     }
 
     @Override
     protected QueryBuilder doRewrite(QueryRewriteContext queryRewriteContext) {
         if (supplier != null) {
-<<<<<<< HEAD
-            return supplier.get() == null ? this : new TermsQueryBuilder(this.fieldName, supplier.get(), rewriteOverride);
-=======
-            return supplier.get() == null ? this : new TermsQueryBuilder(this.fieldName, supplier.get(), valueType);
->>>>>>> 13163aba
+            return supplier.get() == null ? this : new TermsQueryBuilder(this.fieldName, supplier.get(), valueType, rewriteOverride);
         } else if (this.termsLookup != null) {
             SetOnce<List<?>> supplier = new SetOnce<>();
             queryRewriteContext.registerAsyncAction((client, listener) -> fetch(termsLookup, client, ActionListener.map(listener, list -> {
                 supplier.set(list);
                 return null;
             })));
-<<<<<<< HEAD
-            return new TermsQueryBuilder(this.fieldName, supplier::get, rewriteOverride);
-=======
-            return new TermsQueryBuilder(this.fieldName, supplier::get, valueType);
->>>>>>> 13163aba
+            return new TermsQueryBuilder(this.fieldName, supplier::get, valueType, rewriteOverride);
         }
 
         if (values == null || values.isEmpty()) {
