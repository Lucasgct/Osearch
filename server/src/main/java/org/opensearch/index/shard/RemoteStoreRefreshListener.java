--- conflicted
+++ resolved
@@ -59,8 +59,6 @@
             .getDelegate()).getDelegate();
         this.primaryTerm = indexShard.getOperationPrimaryTerm();
         localSegmentChecksumMap = new HashMap<>();
-<<<<<<< HEAD
-=======
         if (indexShard.shardRouting.primary()) {
             try {
                 this.remoteDirectory.init();
@@ -68,7 +66,6 @@
                 logger.error("Exception while initialising RemoteSegmentStoreDirectory", e);
             }
         }
->>>>>>> 3b49c0ee
     }
 
     @Override
@@ -101,7 +98,6 @@
                         try (GatedCloseable<SegmentInfos> segmentInfosGatedCloseable = indexShard.getSegmentInfosSnapshot()) {
                             SegmentInfos segmentInfos = segmentInfosGatedCloseable.get();
                             Collection<String> refreshedLocalFiles = segmentInfos.files(true);
-<<<<<<< HEAD
 
                             List<String> segmentInfosFiles = refreshedLocalFiles.stream()
                                 .filter(file -> file.startsWith(IndexFileNames.SEGMENTS))
@@ -109,15 +105,6 @@
                             Optional<String> latestSegmentInfos = segmentInfosFiles.stream()
                                 .max(Comparator.comparingLong(IndexFileNames::parseGeneration));
 
-=======
-
-                            List<String> segmentInfosFiles = refreshedLocalFiles.stream()
-                                .filter(file -> file.startsWith(IndexFileNames.SEGMENTS))
-                                .collect(Collectors.toList());
-                            Optional<String> latestSegmentInfos = segmentInfosFiles.stream()
-                                .max(Comparator.comparingLong(IndexFileNames::parseGeneration));
-
->>>>>>> 3b49c0ee
                             if (latestSegmentInfos.isPresent()) {
                                 refreshedLocalFiles.addAll(SegmentInfos.readCommit(storeDirectory, latestSegmentInfos.get()).files(true));
                                 segmentInfosFiles.stream()
