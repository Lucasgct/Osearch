--- conflicted
+++ resolved
@@ -422,7 +422,6 @@
             }
         }
 
-<<<<<<< HEAD
         nodeShardStates.sort(createActiveShardComparator(matchAnyShard, inSyncAllocationIds));
 
         if (logger.isTraceEnabled()) {
@@ -436,18 +435,11 @@
     }
 
     private static Comparator<NodeShardState> createActiveShardComparator(boolean matchAnyShard, Set<String> inSyncAllocationIds) {
-        /**
-         * Orders the active shards copies based on below comparators
-         * 1. No store exception i.e. shard copy is readable
-         * 2. Prefer previous primary shard
-         * 3. Prefer shard copy with the highest replication checkpoint. It is NO-OP for doc rep enabled indices.
-=======
         /*
           Orders the active shards copies based on below comparators
           1. No store exception i.e. shard copy is readable
           2. Prefer previous primary shard
           3. Prefer shard copy with the highest replication checkpoint. It is NO-OP for doc rep enabled indices.
->>>>>>> 4f7b2a42
          */
         final Comparator<NodeShardState> comparator; // allocation preference
         if (matchAnyShard) {
