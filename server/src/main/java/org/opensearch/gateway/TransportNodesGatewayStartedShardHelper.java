--- conflicted
+++ resolved
@@ -42,14 +42,10 @@
  * @opensearch.internal
  */
 public class TransportNodesGatewayStartedShardHelper {
-<<<<<<< HEAD
 
     public static final String INDEX_NOT_FOUND = "node doesn't have meta data for index";
 
-    public static TransportNodesListGatewayStartedShardsBatch.NodeGatewayStartedShard getShardInfoOnLocalNode(
-=======
     public static GatewayStartedShard getShardInfoOnLocalNode(
->>>>>>> d372c54e
         Logger logger,
         final ShardId shardId,
         NamedXContentRegistry namedXContentRegistry,
