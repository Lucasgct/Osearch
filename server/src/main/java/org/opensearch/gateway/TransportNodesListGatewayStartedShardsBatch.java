--- conflicted
+++ resolved
@@ -135,15 +135,9 @@
      */
     @Override
     protected NodeGatewayStartedShardsBatch nodeOperation(NodeRequest request) {
-<<<<<<< HEAD
-        Map<ShardId, NodeGatewayStartedShard> shardsOnNode = new HashMap<>();
+        Map<ShardId, GatewayStartedShard> shardsOnNode = new HashMap<>();
         for (Map.Entry<ShardId, ShardAttributes> shardAttr : request.shardAttributes.entrySet()) {
             final ShardId shardId = shardAttr.getKey();
-=======
-        Map<ShardId, GatewayStartedShard> shardsOnNode = new HashMap<>();
-        for (ShardAttributes shardAttr : request.shardAttributes.values()) {
-            final ShardId shardId = shardAttr.getShardId();
->>>>>>> d372c54e
             try {
                 shardsOnNode.put(
                     shardId,
@@ -159,20 +153,13 @@
                     )
                 );
             } catch (Exception e) {
-<<<<<<< HEAD
                 // should return null in case of known exceptions being returned from getShardInfoOnLocalNode method.
                 if (e instanceof IllegalStateException || e.getMessage().contains(INDEX_NOT_FOUND)) {
                     shardsOnNode.put(shardId, null);
                 } else {
                     // return actual exception as it is for unknown exceptions
-                    shardsOnNode.put(shardId, new NodeGatewayStartedShard(null, false, null, e));
+                    shardsOnNode.put(shardId, new GatewayStartedShard(null, false, null, e));
                 }
-=======
-                shardsOnNode.put(
-                    shardId,
-                    new GatewayStartedShard(null, false, null, new OpenSearchException("failed to load started shards", e))
-                );
->>>>>>> d372c54e
             }
         }
         return new NodeGatewayStartedShardsBatch(clusterService.localNode(), shardsOnNode);
@@ -265,120 +252,6 @@
     }
 
     /**
-<<<<<<< HEAD
-     * This class encapsulates the metadata about a started shard that needs to be persisted or sent between nodes.
-     * This is used in {@link NodeGatewayStartedShardsBatch} to construct the response for each node, instead of
-     * {@link TransportNodesListGatewayStartedShards.NodeGatewayStartedShards} because we don't need to save an extra
-     * {@link DiscoveryNode} object like in {@link TransportNodesListGatewayStartedShards.NodeGatewayStartedShards}
-     * which reduces memory footprint of its objects.
-     *
-     * @opensearch.internal
-     */
-    public static class NodeGatewayStartedShard extends BaseShardResponse {
-        private final String allocationId;
-        private final boolean primary;
-        private final ReplicationCheckpoint replicationCheckpoint;
-
-        @Override
-        public boolean isEmpty() {
-            return allocationId == null && primary == false && getException() == null && replicationCheckpoint == null;
-        }
-
-        public NodeGatewayStartedShard(StreamInput in) throws IOException {
-            super(in);
-            allocationId = in.readOptionalString();
-            primary = in.readBoolean();
-            if (in.readBoolean()) {
-                replicationCheckpoint = new ReplicationCheckpoint(in);
-            } else {
-                replicationCheckpoint = null;
-            }
-        }
-
-        public NodeGatewayStartedShard(String allocationId, boolean primary, ReplicationCheckpoint replicationCheckpoint) {
-            this(allocationId, primary, replicationCheckpoint, null);
-        }
-
-        public NodeGatewayStartedShard(
-            String allocationId,
-            boolean primary,
-            ReplicationCheckpoint replicationCheckpoint,
-            Exception storeException
-        ) {
-            super(storeException);
-            this.allocationId = allocationId;
-            this.primary = primary;
-            this.replicationCheckpoint = replicationCheckpoint;
-        }
-
-        public String allocationId() {
-            return this.allocationId;
-        }
-
-        public boolean primary() {
-            return this.primary;
-        }
-
-        public ReplicationCheckpoint replicationCheckpoint() {
-            return this.replicationCheckpoint;
-        }
-
-        public void writeTo(StreamOutput out) throws IOException {
-            super.writeTo(out);
-            out.writeOptionalString(allocationId);
-            out.writeBoolean(primary);
-            if (replicationCheckpoint != null) {
-                out.writeBoolean(true);
-                replicationCheckpoint.writeTo(out);
-            } else {
-                out.writeBoolean(false);
-            }
-        }
-
-        @Override
-        public boolean equals(Object o) {
-            if (this == o) {
-                return true;
-            }
-            if (o == null || getClass() != o.getClass()) {
-                return false;
-            }
-
-            NodeGatewayStartedShard that = (NodeGatewayStartedShard) o;
-
-            return primary == that.primary
-                && Objects.equals(allocationId, that.allocationId)
-                && Objects.equals(getException(), that.getException())
-                && Objects.equals(replicationCheckpoint, that.replicationCheckpoint);
-        }
-
-        @Override
-        public int hashCode() {
-            int result = (allocationId != null ? allocationId.hashCode() : 0);
-            result = 31 * result + (primary ? 1 : 0);
-            result = 31 * result + (getException() != null ? getException().hashCode() : 0);
-            result = 31 * result + (replicationCheckpoint != null ? replicationCheckpoint.hashCode() : 0);
-            return result;
-        }
-
-        @Override
-        public String toString() {
-            StringBuilder buf = new StringBuilder();
-            buf.append("NodeGatewayStartedShards[").append("allocationId=").append(allocationId).append(",primary=").append(primary);
-            if (getException() != null) {
-                buf.append(",storeException=").append(getException());
-            }
-            if (replicationCheckpoint != null) {
-                buf.append(",ReplicationCheckpoint=").append(replicationCheckpoint.toString());
-            }
-            buf.append("]");
-            return buf.toString();
-        }
-    }
-
-    /**
-=======
->>>>>>> d372c54e
      * This is the response from a single node, this is used in {@link NodesGatewayStartedShardsBatch} for creating
      * node to its response mapping for this transport request.
      * Refer {@link TransportNodesAction} start method
@@ -394,17 +267,13 @@
 
         public NodeGatewayStartedShardsBatch(StreamInput in) throws IOException {
             super(in);
-<<<<<<< HEAD
             this.nodeGatewayStartedShardsBatch = in.readMap(ShardId::new, i -> {
                 if (i.readBoolean()) {
-                    return new NodeGatewayStartedShard(i);
+                    return new GatewayStartedShard(i);
                 } else {
                     return null;
                 }
             });
-=======
-            this.nodeGatewayStartedShardsBatch = in.readMap(ShardId::new, GatewayStartedShard::new);
->>>>>>> d372c54e
         }
 
         @Override
