--- conflicted
+++ resolved
@@ -35,10 +35,7 @@
     public static final int SPLITTED_MANIFEST_FILE_LENGTH = 6;
 
     public static final String METADATA_MANIFEST_NAME_FORMAT = "%s";
-<<<<<<< HEAD
-    public static final int MANIFEST_CURRENT_CODEC_VERSION = ClusterMetadataManifest.CODEC_V4;
-=======
->>>>>>> 6bae7045
+
     public static final String COMMITTED = "C";
     public static final String PUBLISHED = "P";
 
