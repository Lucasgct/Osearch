--- conflicted
+++ resolved
@@ -177,11 +177,8 @@
             Set<String> staleManifestPaths = new HashSet<>();
             Set<String> staleIndexMetadataPaths = new HashSet<>();
             Set<String> staleGlobalMetadataPaths = new HashSet<>();
-<<<<<<< HEAD
             Set<String> staleEphemeralAttributePaths = new HashSet<>();
-=======
             Set<String> staleIndexRoutingPaths = new HashSet<>();
->>>>>>> 4c252570
             activeManifestBlobMetadata.forEach(blobMetadata -> {
                 ClusterMetadataManifest clusterMetadataManifest = remoteManifestManager.fetchRemoteClusterMetadataManifest(
                     clusterName,
@@ -204,7 +201,6 @@
                         .values()
                         .forEach(attribute -> filesToKeep.add(attribute.getUploadedFilename()));
                 }
-<<<<<<< HEAD
                 if (clusterMetadataManifest.getTransientSettingsMetadata() != null) {
                     filesToKeep.add(clusterMetadataManifest.getTransientSettingsMetadata().getUploadedFilename());
                 }
@@ -221,11 +217,10 @@
                     clusterMetadataManifest.getClusterStateCustomMap()
                         .values()
                         .forEach(attribute -> filesToKeep.add(attribute.getUploadedFilename()));
-=======
+                }
                 if (clusterMetadataManifest.getIndicesRouting() != null) {
                     clusterMetadataManifest.getIndicesRouting()
                         .forEach(uploadedIndicesRouting -> filesToKeep.add(uploadedIndicesRouting.getUploadedFilename()));
->>>>>>> 4c252570
                 }
             });
             staleManifestBlobMetadata.forEach(blobMetadata -> {
