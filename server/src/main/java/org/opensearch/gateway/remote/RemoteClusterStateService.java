/*
 * SPDX-License-Identifier: Apache-2.0
 *
 * The OpenSearch Contributors require contributions made to
 * this file be licensed under the Apache-2.0 license or a
 * compatible open source license.
 */

package org.opensearch.gateway.remote;

import org.apache.logging.log4j.LogManager;
import org.apache.logging.log4j.Logger;
import org.apache.logging.log4j.message.ParameterizedMessage;
import org.opensearch.Version;
import org.opensearch.action.LatchedActionListener;
import org.opensearch.cluster.ClusterState;
import org.opensearch.cluster.coordination.CoordinationMetadata;
import org.opensearch.cluster.metadata.IndexMetadata;
import org.opensearch.cluster.metadata.Metadata;
import org.opensearch.cluster.metadata.TemplatesMetadata;
<<<<<<< HEAD
import org.opensearch.cluster.routing.remote.RemoteRoutingTableService;
=======
import org.opensearch.cluster.service.ClusterService;
>>>>>>> 771f4ec2
import org.opensearch.common.CheckedRunnable;
import org.opensearch.common.Nullable;
import org.opensearch.common.blobstore.BlobContainer;
import org.opensearch.common.blobstore.BlobMetadata;
import org.opensearch.common.blobstore.BlobPath;
import org.opensearch.common.blobstore.BlobStore;
import org.opensearch.common.settings.ClusterSettings;
import org.opensearch.common.settings.Setting;
import org.opensearch.common.settings.Setting.Property;
import org.opensearch.common.settings.Settings;
import org.opensearch.common.unit.TimeValue;
import org.opensearch.common.util.io.IOUtils;
import org.opensearch.core.action.ActionListener;
import org.opensearch.core.xcontent.ToXContent;
import org.opensearch.gateway.remote.ClusterMetadataManifest.UploadedIndexMetadata;
import org.opensearch.gateway.remote.ClusterMetadataManifest.UploadedMetadataAttribute;
import org.opensearch.index.remote.RemoteStoreUtils;
import org.opensearch.index.translog.transfer.BlobStoreTransferService;
import org.opensearch.node.Node;
import org.opensearch.node.remotestore.RemoteStoreNodeAttribute;
import org.opensearch.repositories.RepositoriesService;
import org.opensearch.repositories.Repository;
import org.opensearch.repositories.blobstore.BlobStoreRepository;
import org.opensearch.repositories.blobstore.ChecksumBlobStoreFormat;
import org.opensearch.threadpool.ThreadPool;

import java.io.Closeable;
import java.io.IOException;
import java.nio.charset.StandardCharsets;
import java.util.ArrayList;
import java.util.Base64;
import java.util.Collections;
import java.util.HashMap;
import java.util.HashSet;
import java.util.List;
import java.util.Locale;
import java.util.Map;
import java.util.Objects;
import java.util.Optional;
import java.util.Set;
import java.util.concurrent.CountDownLatch;
import java.util.concurrent.TimeUnit;
import java.util.concurrent.atomic.AtomicReference;
import java.util.function.Function;
import java.util.function.LongSupplier;
import java.util.function.Supplier;
import java.util.stream.Collectors;

import static java.util.Objects.requireNonNull;
import static org.opensearch.gateway.PersistedClusterStateService.SLOW_WRITE_LOGGING_THRESHOLD;
import static org.opensearch.node.remotestore.RemoteStoreNodeAttribute.isRemoteRoutingTableEnabled;
import static org.opensearch.node.remotestore.RemoteStoreNodeAttribute.isRemoteStoreClusterStateEnabled;

/**
 * A Service which provides APIs to upload and download cluster metadata from remote store.
 *
 * @opensearch.internal
 */
public class RemoteClusterStateService implements Closeable {

    public static final String METADATA_NAME_FORMAT = "%s.dat";

    public static final String METADATA_MANIFEST_NAME_FORMAT = "%s";

    public static final String DELIMITER = "__";
    public static final String CUSTOM_DELIMITER = "--";

    private static final Logger logger = LogManager.getLogger(RemoteClusterStateService.class);

    public static final TimeValue INDEX_METADATA_UPLOAD_TIMEOUT_DEFAULT = TimeValue.timeValueMillis(20000);

    public static final TimeValue GLOBAL_METADATA_UPLOAD_TIMEOUT_DEFAULT = TimeValue.timeValueMillis(20000);

    public static final TimeValue METADATA_MANIFEST_UPLOAD_TIMEOUT_DEFAULT = TimeValue.timeValueMillis(20000);

    public static final Setting<TimeValue> INDEX_METADATA_UPLOAD_TIMEOUT_SETTING = Setting.timeSetting(
        "cluster.remote_store.state.index_metadata.upload_timeout",
        INDEX_METADATA_UPLOAD_TIMEOUT_DEFAULT,
        Setting.Property.Dynamic,
        Setting.Property.NodeScope
    );

    public static final Setting<TimeValue> GLOBAL_METADATA_UPLOAD_TIMEOUT_SETTING = Setting.timeSetting(
        "cluster.remote_store.state.global_metadata.upload_timeout",
        GLOBAL_METADATA_UPLOAD_TIMEOUT_DEFAULT,
        Setting.Property.Dynamic,
        Setting.Property.NodeScope
    );

    public static final Setting<TimeValue> METADATA_MANIFEST_UPLOAD_TIMEOUT_SETTING = Setting.timeSetting(
        "cluster.remote_store.state.metadata_manifest.upload_timeout",
        METADATA_MANIFEST_UPLOAD_TIMEOUT_DEFAULT,
        Setting.Property.Dynamic,
        Setting.Property.NodeScope
    );

    public static final ChecksumBlobStoreFormat<IndexMetadata> INDEX_METADATA_FORMAT = new ChecksumBlobStoreFormat<>(
        "index-metadata",
        METADATA_NAME_FORMAT,
        IndexMetadata::fromXContent
    );

    public static final ChecksumBlobStoreFormat<Metadata> GLOBAL_METADATA_FORMAT = new ChecksumBlobStoreFormat<>(
        "metadata",
        METADATA_NAME_FORMAT,
        Metadata::fromXContent
    );

    public static final ChecksumBlobStoreFormat<CoordinationMetadata> COORDINATION_METADATA_FORMAT = new ChecksumBlobStoreFormat<>(
        "coordination",
        METADATA_NAME_FORMAT,
        CoordinationMetadata::fromXContent
    );

    public static final ChecksumBlobStoreFormat<Settings> SETTINGS_METADATA_FORMAT = new ChecksumBlobStoreFormat<>(
        "settings",
        METADATA_NAME_FORMAT,
        Settings::fromXContent
    );

    public static final ChecksumBlobStoreFormat<TemplatesMetadata> TEMPLATES_METADATA_FORMAT = new ChecksumBlobStoreFormat<>(
        "templates",
        METADATA_NAME_FORMAT,
        TemplatesMetadata::fromXContent
    );

    public static final ChecksumBlobStoreFormat<Metadata.Custom> CUSTOM_METADATA_FORMAT = new ChecksumBlobStoreFormat<>(
        "custom",
        METADATA_NAME_FORMAT,
        null // no need of reader here, as this object is only used to write/serialize the object
    );

    /**
     * Manifest format compatible with older codec v0, where codec version was missing.
     */
    public static final ChecksumBlobStoreFormat<ClusterMetadataManifest> CLUSTER_METADATA_MANIFEST_FORMAT_V0 =
        new ChecksumBlobStoreFormat<>("cluster-metadata-manifest", METADATA_MANIFEST_NAME_FORMAT, ClusterMetadataManifest::fromXContentV0);

    /**
     * Manifest format compatible with older codec v1, where codec versions/global metadata was introduced.
     */
    public static final ChecksumBlobStoreFormat<ClusterMetadataManifest> CLUSTER_METADATA_MANIFEST_FORMAT_V1 =
        new ChecksumBlobStoreFormat<>("cluster-metadata-manifest", METADATA_MANIFEST_NAME_FORMAT, ClusterMetadataManifest::fromXContentV1);

    /**
     * Manifest format compatible with codec v2, where global metadata file is replaced with multiple metadata attribute files
     */
    public static final ChecksumBlobStoreFormat<ClusterMetadataManifest> CLUSTER_METADATA_MANIFEST_FORMAT = new ChecksumBlobStoreFormat<>(
        "cluster-metadata-manifest",
        METADATA_MANIFEST_NAME_FORMAT,
        ClusterMetadataManifest::fromXContent
    );

    /**
     * Used to specify if cluster state metadata should be published to remote store
     */
    public static final Setting<Boolean> REMOTE_CLUSTER_STATE_ENABLED_SETTING = Setting.boolSetting(
        "cluster.remote_store.state.enabled",
        false,
        Property.NodeScope,
        Property.Final
    );

    public static final String CLUSTER_STATE_PATH_TOKEN = "cluster-state";
    public static final String INDEX_PATH_TOKEN = "index";
    public static final String GLOBAL_METADATA_PATH_TOKEN = "global-metadata";
    public static final String MANIFEST_PATH_TOKEN = "manifest";
    public static final String MANIFEST_FILE_PREFIX = "manifest";
    public static final String METADATA_FILE_PREFIX = "metadata";
    public static final String COORDINATION_METADATA = "coordination";
    public static final String SETTING_METADATA = "settings";
    public static final String TEMPLATES_METADATA = "templates";
    public static final String CUSTOM_METADATA = "custom";
    public static final int SPLITED_MANIFEST_FILE_LENGTH = 6; // file name manifest__term__version__C/P__timestamp__codecversion

    private final String nodeId;
    private final Supplier<RepositoriesService> repositoriesService;
    private final Settings settings;
    private final LongSupplier relativeTimeNanosSupplier;
    private final ThreadPool threadpool;
    private final List<IndexMetadataUploadListener> indexMetadataUploadListeners;
    private BlobStoreRepository blobStoreRepository;
    private BlobStoreTransferService blobStoreTransferService;
    private Optional<RemoteRoutingTableService> remoteRoutingTableService;
    private volatile TimeValue slowWriteLoggingThreshold;

    private volatile TimeValue indexMetadataUploadTimeout;
    private volatile TimeValue globalMetadataUploadTimeout;
    private volatile TimeValue metadataManifestUploadTimeout;
    private RemoteClusterStateCleanupManager remoteClusterStateCleanupManager;
    private final RemotePersistenceStats remoteStateStats;
    private final String CLUSTER_STATE_UPLOAD_TIME_LOG_STRING = "writing cluster state for version [{}] took [{}ms]";
    private final String METADATA_UPDATE_LOG_STRING = "wrote metadata for [{}] indices and skipped [{}] unchanged "
        + "indices, coordination metadata updated : [{}], settings metadata updated : [{}], templates metadata "
        + "updated : [{}], custom metadata updated : [{}]";
    public static final int INDEX_METADATA_CURRENT_CODEC_VERSION = 1;
    public static final int MANIFEST_CURRENT_CODEC_VERSION = ClusterMetadataManifest.CODEC_V2;
    public static final int GLOBAL_METADATA_CURRENT_CODEC_VERSION = 2;

    // ToXContent Params with gateway mode.
    // We are using gateway context mode to persist all custom metadata.
    public static final ToXContent.Params FORMAT_PARAMS;

    static {
        Map<String, String> params = new HashMap<>(1);
        params.put(Metadata.CONTEXT_MODE_PARAM, Metadata.CONTEXT_MODE_GATEWAY);
        FORMAT_PARAMS = new ToXContent.MapParams(params);
    }

    public RemoteClusterStateService(
        String nodeId,
        Supplier<RepositoriesService> repositoriesService,
        Settings settings,
        ClusterService clusterService,
        LongSupplier relativeTimeNanosSupplier,
        ThreadPool threadPool,
        List<IndexMetadataUploadListener> indexMetadataUploadListeners
    ) {
        assert isRemoteStoreClusterStateEnabled(settings) : "Remote cluster state is not enabled";
        this.nodeId = nodeId;
        this.repositoriesService = repositoriesService;
        this.settings = settings;
        this.relativeTimeNanosSupplier = relativeTimeNanosSupplier;
        this.threadpool = threadPool;
        ClusterSettings clusterSettings = clusterService.getClusterSettings();
        this.slowWriteLoggingThreshold = clusterSettings.get(SLOW_WRITE_LOGGING_THRESHOLD);
        this.indexMetadataUploadTimeout = clusterSettings.get(INDEX_METADATA_UPLOAD_TIMEOUT_SETTING);
        this.globalMetadataUploadTimeout = clusterSettings.get(GLOBAL_METADATA_UPLOAD_TIMEOUT_SETTING);
        this.metadataManifestUploadTimeout = clusterSettings.get(METADATA_MANIFEST_UPLOAD_TIMEOUT_SETTING);
        clusterSettings.addSettingsUpdateConsumer(SLOW_WRITE_LOGGING_THRESHOLD, this::setSlowWriteLoggingThreshold);
        clusterSettings.addSettingsUpdateConsumer(INDEX_METADATA_UPLOAD_TIMEOUT_SETTING, this::setIndexMetadataUploadTimeout);
        clusterSettings.addSettingsUpdateConsumer(GLOBAL_METADATA_UPLOAD_TIMEOUT_SETTING, this::setGlobalMetadataUploadTimeout);
        clusterSettings.addSettingsUpdateConsumer(METADATA_MANIFEST_UPLOAD_TIMEOUT_SETTING, this::setMetadataManifestUploadTimeout);
        this.remoteStateStats = new RemotePersistenceStats();
        this.remoteClusterStateCleanupManager = new RemoteClusterStateCleanupManager(this, clusterService);
        this.indexMetadataUploadListeners = indexMetadataUploadListeners;
        this.remoteRoutingTableService = isRemoteRoutingTableEnabled(settings)
            ? Optional.of(new RemoteRoutingTableService(repositoriesService, settings))
            : Optional.empty();
    }

    /**
     * This method uploads entire cluster state metadata to the configured blob store. For now only index metadata upload is supported. This method should be
     * invoked by the elected cluster manager when the remote cluster state is enabled.
     *
     * @return A manifest object which contains the details of uploaded entity metadata.
     */
    @Nullable
    public ClusterMetadataManifest writeFullMetadata(ClusterState clusterState, String previousClusterUUID) throws IOException {
        final long startTimeNanos = relativeTimeNanosSupplier.getAsLong();
        if (clusterState.nodes().isLocalNodeElectedClusterManager() == false) {
            logger.error("Local node is not elected cluster manager. Exiting");
            return null;
        }

        UploadedMetadataResults uploadedMetadataResults = writeMetadataInParallel(
            clusterState,
            new ArrayList<>(clusterState.metadata().indices().values()),
            Collections.emptyMap(),
            clusterState.metadata().customs(),
            true,
            true,
            true
        );
        final ClusterMetadataManifest manifest = uploadManifest(
            clusterState,
            uploadedMetadataResults.uploadedIndexMetadata,
            previousClusterUUID,
            uploadedMetadataResults.uploadedCoordinationMetadata,
            uploadedMetadataResults.uploadedSettingsMetadata,
            uploadedMetadataResults.uploadedTemplatesMetadata,
            uploadedMetadataResults.uploadedCustomMetadataMap,
            false
        );
        final long durationMillis = TimeValue.nsecToMSec(relativeTimeNanosSupplier.getAsLong() - startTimeNanos);
        remoteStateStats.stateSucceeded();
        remoteStateStats.stateTook(durationMillis);
        if (durationMillis >= slowWriteLoggingThreshold.getMillis()) {
            logger.warn(
                "writing cluster state took [{}ms] which is above the warn threshold of [{}]; " + "wrote full state with [{}] indices",
                durationMillis,
                slowWriteLoggingThreshold,
                uploadedMetadataResults.uploadedIndexMetadata.size()
            );
        } else {
            logger.info(
                "writing cluster state took [{}ms]; " + "wrote full state with [{}] indices and global metadata",
                durationMillis,
                uploadedMetadataResults.uploadedIndexMetadata.size()
            );
        }
        return manifest;
    }

    /**
     * This method uploads the diff between the previous cluster state and the current cluster state. The previous manifest file is needed to create the new
     * manifest. The new manifest file is created by using the unchanged metadata from the previous manifest and the new metadata changes from the current
     * cluster state.
     *
     * @return The uploaded ClusterMetadataManifest file
     */
    @Nullable
    public ClusterMetadataManifest writeIncrementalMetadata(
        ClusterState previousClusterState,
        ClusterState clusterState,
        ClusterMetadataManifest previousManifest
    ) throws IOException {
        final long startTimeNanos = relativeTimeNanosSupplier.getAsLong();
        if (clusterState.nodes().isLocalNodeElectedClusterManager() == false) {
            logger.error("Local node is not elected cluster manager. Exiting");
            return null;
        }
        assert previousClusterState.metadata().coordinationMetadata().term() == clusterState.metadata().coordinationMetadata().term();

        final Map<String, UploadedMetadataAttribute> customsToBeDeletedFromRemote = new HashMap<>(previousManifest.getCustomMetadataMap());
        final Map<String, Metadata.Custom> customsToUpload = getUpdatedCustoms(clusterState, previousClusterState);
        final Map<String, UploadedMetadataAttribute> allUploadedCustomMap = new HashMap<>(previousManifest.getCustomMetadataMap());
        for (final String custom : clusterState.metadata().customs().keySet()) {
            // remove all the customs which are present currently
            customsToBeDeletedFromRemote.remove(custom);
        }

        final Map<String, IndexMetadata> indicesToBeDeletedFromRemote = new HashMap<>(previousClusterState.metadata().indices());

        int numIndicesUpdated = 0;
        int numIndicesUnchanged = 0;
        final Map<String, ClusterMetadataManifest.UploadedIndexMetadata> allUploadedIndexMetadata = previousManifest.getIndices()
            .stream()
            .collect(Collectors.toMap(UploadedIndexMetadata::getIndexName, Function.identity()));

        List<IndexMetadata> toUpload = new ArrayList<>();
        // We prepare a map that contains the previous index metadata for the indexes for which version has changed.
        Map<String, IndexMetadata> prevIndexMetadataByName = new HashMap<>();
        for (final IndexMetadata indexMetadata : clusterState.metadata().indices().values()) {
            String indexName = indexMetadata.getIndex().getName();
            final IndexMetadata prevIndexMetadata = indicesToBeDeletedFromRemote.get(indexName);
            Long previousVersion = prevIndexMetadata != null ? prevIndexMetadata.getVersion() : null;
            if (previousVersion == null || indexMetadata.getVersion() != previousVersion) {
                logger.debug(
                    "updating metadata for [{}], changing version from [{}] to [{}]",
                    indexMetadata.getIndex(),
                    previousVersion,
                    indexMetadata.getVersion()
                );
                numIndicesUpdated++;
                toUpload.add(indexMetadata);
                prevIndexMetadataByName.put(indexName, prevIndexMetadata);
            } else {
                numIndicesUnchanged++;
            }
            // index present in current cluster state
            indicesToBeDeletedFromRemote.remove(indexMetadata.getIndex().getName());
        }
        UploadedMetadataResults uploadedMetadataResults;
        // For migration case from codec V0 or V1 to V2, we have added null check on metadata attribute files,
        // If file is empty and codec is 1 then write global metadata.
        boolean firstUploadForSplitGlobalMetadata = !previousManifest.hasMetadataAttributesFiles();
        boolean updateCoordinationMetadata = firstUploadForSplitGlobalMetadata
            || Metadata.isCoordinationMetadataEqual(previousClusterState.metadata(), clusterState.metadata()) == false;
        ;
        boolean updateSettingsMetadata = firstUploadForSplitGlobalMetadata
            || Metadata.isSettingsMetadataEqual(previousClusterState.metadata(), clusterState.metadata()) == false;
        boolean updateTemplatesMetadata = firstUploadForSplitGlobalMetadata
            || Metadata.isTemplatesMetadataEqual(previousClusterState.metadata(), clusterState.metadata()) == false;

        uploadedMetadataResults = writeMetadataInParallel(
            clusterState,
            toUpload,
            prevIndexMetadataByName,
            firstUploadForSplitGlobalMetadata ? clusterState.metadata().customs() : customsToUpload,
            updateCoordinationMetadata,
            updateSettingsMetadata,
            updateTemplatesMetadata
        );

        // update the map if the metadata was uploaded
        uploadedMetadataResults.uploadedIndexMetadata.forEach(
            uploadedIndexMetadata -> allUploadedIndexMetadata.put(uploadedIndexMetadata.getIndexName(), uploadedIndexMetadata)
        );
        allUploadedCustomMap.putAll(uploadedMetadataResults.uploadedCustomMetadataMap);
        // remove the data for removed custom/indices
        customsToBeDeletedFromRemote.keySet().forEach(allUploadedCustomMap::remove);
        indicesToBeDeletedFromRemote.keySet().forEach(allUploadedIndexMetadata::remove);

        final ClusterMetadataManifest manifest = uploadManifest(
            clusterState,
            new ArrayList<>(allUploadedIndexMetadata.values()),
            previousManifest.getPreviousClusterUUID(),
            updateCoordinationMetadata ? uploadedMetadataResults.uploadedCoordinationMetadata : previousManifest.getCoordinationMetadata(),
            updateSettingsMetadata ? uploadedMetadataResults.uploadedSettingsMetadata : previousManifest.getSettingsMetadata(),
            updateTemplatesMetadata ? uploadedMetadataResults.uploadedTemplatesMetadata : previousManifest.getTemplatesMetadata(),
            firstUploadForSplitGlobalMetadata || !customsToUpload.isEmpty()
                ? allUploadedCustomMap
                : previousManifest.getCustomMetadataMap(),
            false
        );

        final long durationMillis = TimeValue.nsecToMSec(relativeTimeNanosSupplier.getAsLong() - startTimeNanos);
        remoteStateStats.stateSucceeded();
        remoteStateStats.stateTook(durationMillis);
        ParameterizedMessage clusterStateUploadTimeMessage = new ParameterizedMessage(
            CLUSTER_STATE_UPLOAD_TIME_LOG_STRING,
            manifest.getStateVersion(),
            durationMillis
        );
        ParameterizedMessage metadataUpdateMessage = new ParameterizedMessage(
            METADATA_UPDATE_LOG_STRING,
            numIndicesUpdated,
            numIndicesUnchanged,
            updateCoordinationMetadata,
            updateSettingsMetadata,
            updateTemplatesMetadata,
            customsToUpload.size()
        );
        if (durationMillis >= slowWriteLoggingThreshold.getMillis()) {
            logger.warn(
                "{} which is above the warn threshold of [{}]; {}",
                clusterStateUploadTimeMessage,
                slowWriteLoggingThreshold,
                metadataUpdateMessage
            );
        } else {
            logger.info("{}; {}", clusterStateUploadTimeMessage, metadataUpdateMessage);
        }
        return manifest;
    }

    private UploadedMetadataResults writeMetadataInParallel(
        ClusterState clusterState,
        List<IndexMetadata> indexToUpload,
        Map<String, IndexMetadata> prevIndexMetadataByName,
        Map<String, Metadata.Custom> customToUpload,
        boolean uploadCoordinationMetadata,
        boolean uploadSettingsMetadata,
        boolean uploadTemplateMetadata
    ) throws IOException {
        assert Objects.nonNull(indexMetadataUploadListeners) : "indexMetadataUploadListeners can not be null";
        int totalUploadTasks = indexToUpload.size() + indexMetadataUploadListeners.size() + customToUpload.size()
            + (uploadCoordinationMetadata ? 1 : 0) + (uploadSettingsMetadata ? 1 : 0) + (uploadTemplateMetadata ? 1 : 0);
        CountDownLatch latch = new CountDownLatch(totalUploadTasks);
        Map<String, CheckedRunnable<IOException>> uploadTasks = new HashMap<>(totalUploadTasks);
        Map<String, ClusterMetadataManifest.UploadedMetadata> results = new HashMap<>(totalUploadTasks);
        List<Exception> exceptionList = Collections.synchronizedList(new ArrayList<>(totalUploadTasks));

        LatchedActionListener<ClusterMetadataManifest.UploadedMetadata> listener = new LatchedActionListener<>(
            ActionListener.wrap((ClusterMetadataManifest.UploadedMetadata uploadedMetadata) -> {
                logger.trace(String.format(Locale.ROOT, "Metadata component %s uploaded successfully.", uploadedMetadata.getComponent()));
                results.put(uploadedMetadata.getComponent(), uploadedMetadata);
            }, ex -> {
                logger.error(
                    () -> new ParameterizedMessage("Exception during transfer of Metadata Fragment to Remote {}", ex.getMessage()),
                    ex
                );
                exceptionList.add(ex);
            }),
            latch
        );

        if (uploadSettingsMetadata) {
            uploadTasks.put(
                SETTING_METADATA,
                getAsyncMetadataWriteAction(
                    clusterState,
                    SETTING_METADATA,
                    SETTINGS_METADATA_FORMAT,
                    clusterState.metadata().persistentSettings(),
                    listener
                )
            );
        }
        if (uploadCoordinationMetadata) {
            uploadTasks.put(
                COORDINATION_METADATA,
                getAsyncMetadataWriteAction(
                    clusterState,
                    COORDINATION_METADATA,
                    COORDINATION_METADATA_FORMAT,
                    clusterState.metadata().coordinationMetadata(),
                    listener
                )
            );
        }
        if (uploadTemplateMetadata) {
            uploadTasks.put(
                TEMPLATES_METADATA,
                getAsyncMetadataWriteAction(
                    clusterState,
                    TEMPLATES_METADATA,
                    TEMPLATES_METADATA_FORMAT,
                    clusterState.metadata().templatesMetadata(),
                    listener
                )
            );
        }
        customToUpload.forEach((key, value) -> {
            String customComponent = String.join(CUSTOM_DELIMITER, CUSTOM_METADATA, key);
            uploadTasks.put(
                customComponent,
                getAsyncMetadataWriteAction(clusterState, customComponent, CUSTOM_METADATA_FORMAT, value, listener)
            );
        });
        indexToUpload.forEach(indexMetadata -> {
            uploadTasks.put(indexMetadata.getIndex().getName(), getIndexMetadataAsyncAction(clusterState, indexMetadata, listener));
        });

        // start async upload of all required metadata files
        for (CheckedRunnable<IOException> uploadTask : uploadTasks.values()) {
            uploadTask.run();
        }

        invokeIndexMetadataUploadListeners(indexToUpload, prevIndexMetadataByName, latch, exceptionList);

        try {
            if (latch.await(getGlobalMetadataUploadTimeout().millis(), TimeUnit.MILLISECONDS) == false) {
                // TODO: We should add metrics where transfer is timing out. [Issue: #10687]
                RemoteStateTransferException ex = new RemoteStateTransferException(
                    String.format(
                        Locale.ROOT,
                        "Timed out waiting for transfer of following metadata to complete - %s",
                        String.join(", ", uploadTasks.keySet())
                    )
                );
                exceptionList.forEach(ex::addSuppressed);
                throw ex;
            }
        } catch (InterruptedException ex) {
            exceptionList.forEach(ex::addSuppressed);
            RemoteStateTransferException exception = new RemoteStateTransferException(
                String.format(
                    Locale.ROOT,
                    "Timed out waiting for transfer of metadata to complete - %s",
                    String.join(", ", uploadTasks.keySet())
                ),
                ex
            );
            Thread.currentThread().interrupt();
            throw exception;
        }
        if (!exceptionList.isEmpty()) {
            RemoteStateTransferException exception = new RemoteStateTransferException(
                String.format(
                    Locale.ROOT,
                    "Exception during transfer of following metadata to Remote - %s",
                    String.join(", ", uploadTasks.keySet())
                )
            );
            exceptionList.forEach(exception::addSuppressed);
            throw exception;
        }
        UploadedMetadataResults response = new UploadedMetadataResults();
        results.forEach((name, uploadedMetadata) -> {
            if (name.contains(CUSTOM_METADATA)) {
                // component name for custom metadata will look like custom--<metadata-attribute>
                String custom = name.split(DELIMITER)[0].split(CUSTOM_DELIMITER)[1];
                response.uploadedCustomMetadataMap.put(
                    custom,
                    new UploadedMetadataAttribute(custom, uploadedMetadata.getUploadedFilename())
                );
            } else if (COORDINATION_METADATA.equals(name)) {
                response.uploadedCoordinationMetadata = (UploadedMetadataAttribute) uploadedMetadata;
            } else if (SETTING_METADATA.equals(name)) {
                response.uploadedSettingsMetadata = (UploadedMetadataAttribute) uploadedMetadata;
            } else if (TEMPLATES_METADATA.equals(name)) {
                response.uploadedTemplatesMetadata = (UploadedMetadataAttribute) uploadedMetadata;
            } else if (name.contains(UploadedIndexMetadata.COMPONENT_PREFIX)) {
                response.uploadedIndexMetadata.add((UploadedIndexMetadata) uploadedMetadata);
            } else {
                throw new IllegalStateException("Unknown metadata component name " + name);
            }
        });
        return response;
    }

    /**
     * Invokes the index metadata upload listener but does not wait for the execution to complete.
     */
    private void invokeIndexMetadataUploadListeners(
        List<IndexMetadata> updatedIndexMetadataList,
        Map<String, IndexMetadata> prevIndexMetadataByName,
        CountDownLatch latch,
        List<Exception> exceptionList
    ) {
        for (IndexMetadataUploadListener listener : indexMetadataUploadListeners) {
            String listenerName = listener.getClass().getSimpleName();
            listener.onUpload(
                updatedIndexMetadataList,
                prevIndexMetadataByName,
                getIndexMetadataUploadActionListener(updatedIndexMetadataList, prevIndexMetadataByName, latch, exceptionList, listenerName)
            );
        }

    }

    private ActionListener<Void> getIndexMetadataUploadActionListener(
        List<IndexMetadata> newIndexMetadataList,
        Map<String, IndexMetadata> prevIndexMetadataByName,
        CountDownLatch latch,
        List<Exception> exceptionList,
        String listenerName
    ) {
        long startTime = System.nanoTime();
        return new LatchedActionListener<>(
            ActionListener.wrap(
                ignored -> logger.trace(
                    new ParameterizedMessage(
                        "listener={} : Invoked successfully with indexMetadataList={} prevIndexMetadataList={} tookTimeNs={}",
                        listenerName,
                        newIndexMetadataList,
                        prevIndexMetadataByName.values(),
                        (System.nanoTime() - startTime)
                    )
                ),
                ex -> {
                    logger.error(
                        new ParameterizedMessage(
                            "listener={} : Exception during invocation with indexMetadataList={} prevIndexMetadataList={} tookTimeNs={}",
                            listenerName,
                            newIndexMetadataList,
                            prevIndexMetadataByName.values(),
                            (System.nanoTime() - startTime)
                        ),
                        ex
                    );
                    exceptionList.add(ex);
                }
            ),
            latch
        );
    }

    /**
     * Allows async Upload of IndexMetadata to remote
     *
     * @param clusterState          current ClusterState
     * @param indexMetadata         {@link IndexMetadata} to upload
     * @param latchedActionListener listener to respond back on after upload finishes
     */
    private CheckedRunnable<IOException> getIndexMetadataAsyncAction(
        ClusterState clusterState,
        IndexMetadata indexMetadata,
        LatchedActionListener<ClusterMetadataManifest.UploadedMetadata> latchedActionListener
    ) {
        final BlobContainer indexMetadataContainer = indexMetadataContainer(
            clusterState.getClusterName().value(),
            clusterState.metadata().clusterUUID(),
            indexMetadata.getIndexUUID()
        );
        final String indexMetadataFilename = indexMetadataFileName(indexMetadata);
        ActionListener<Void> completionListener = ActionListener.wrap(
            resp -> latchedActionListener.onResponse(
                new UploadedIndexMetadata(
                    indexMetadata.getIndex().getName(),
                    indexMetadata.getIndexUUID(),
                    indexMetadataContainer.path().buildAsString() + indexMetadataFilename
                )
            ),
            ex -> latchedActionListener.onFailure(new RemoteStateTransferException(indexMetadata.getIndex().toString(), ex))
        );

        return () -> INDEX_METADATA_FORMAT.writeAsyncWithUrgentPriority(
            indexMetadata,
            indexMetadataContainer,
            indexMetadataFilename,
            blobStoreRepository.getCompressor(),
            completionListener,
            FORMAT_PARAMS
        );
    }

    /**
     * Allows async upload of Metadata components to remote
     */

    private CheckedRunnable<IOException> getAsyncMetadataWriteAction(
        ClusterState clusterState,
        String component,
        ChecksumBlobStoreFormat componentMetadataBlobStore,
        ToXContent componentMetadata,
        LatchedActionListener<ClusterMetadataManifest.UploadedMetadata> latchedActionListener
    ) {
        final BlobContainer globalMetadataContainer = globalMetadataContainer(
            clusterState.getClusterName().value(),
            clusterState.metadata().clusterUUID()
        );
        final String componentMetadataFilename = metadataAttributeFileName(component, clusterState.metadata().version());
        ActionListener<Void> completionListener = ActionListener.wrap(
            resp -> latchedActionListener.onResponse(new UploadedMetadataAttribute(component, componentMetadataFilename)),
            ex -> latchedActionListener.onFailure(new RemoteStateTransferException(component, ex))
        );
        return () -> componentMetadataBlobStore.writeAsyncWithUrgentPriority(
            componentMetadata,
            globalMetadataContainer,
            componentMetadataFilename,
            blobStoreRepository.getCompressor(),
            completionListener,
            FORMAT_PARAMS
        );
    }

    public RemoteClusterStateCleanupManager getCleanupManager() {
        return remoteClusterStateCleanupManager;
    }

    @Nullable
    public ClusterMetadataManifest markLastStateAsCommitted(ClusterState clusterState, ClusterMetadataManifest previousManifest)
        throws IOException {
        assert clusterState != null : "Last accepted cluster state is not set";
        if (clusterState.nodes().isLocalNodeElectedClusterManager() == false) {
            logger.error("Local node is not elected cluster manager. Exiting");
            return null;
        }
        assert previousManifest != null : "Last cluster metadata manifest is not set";
        ClusterMetadataManifest committedManifest = uploadManifest(
            clusterState,
            previousManifest.getIndices(),
            previousManifest.getPreviousClusterUUID(),
            previousManifest.getCoordinationMetadata(),
            previousManifest.getSettingsMetadata(),
            previousManifest.getTemplatesMetadata(),
            previousManifest.getCustomMetadataMap(),
            true
        );
        if (!previousManifest.isClusterUUIDCommitted() && committedManifest.isClusterUUIDCommitted()) {
            remoteClusterStateCleanupManager.deleteStaleClusterUUIDs(clusterState, committedManifest);
        }

        return committedManifest;
    }

    @Override
    public void close() throws IOException {
        remoteClusterStateCleanupManager.close();
        if (blobStoreRepository != null) {
            IOUtils.close(blobStoreRepository);
        }
        if (this.remoteRoutingTableService.isPresent()) {
            this.remoteRoutingTableService.get().close();
        }
    }

    public void start() {
        assert isRemoteStoreClusterStateEnabled(settings) == true : "Remote cluster state is not enabled";
        final String remoteStoreRepo = settings.get(
            Node.NODE_ATTRIBUTES.getKey() + RemoteStoreNodeAttribute.REMOTE_STORE_CLUSTER_STATE_REPOSITORY_NAME_ATTRIBUTE_KEY
        );
        assert remoteStoreRepo != null : "Remote Cluster State repository is not configured";
        final Repository repository = repositoriesService.get().repository(remoteStoreRepo);
        assert repository instanceof BlobStoreRepository : "Repository should be instance of BlobStoreRepository";
        blobStoreRepository = (BlobStoreRepository) repository;
<<<<<<< HEAD
        if (this.remoteRoutingTableService.isPresent()) {
            this.remoteRoutingTableService.get().start();
        }
=======
        remoteClusterStateCleanupManager.start();
>>>>>>> 771f4ec2
    }

    private ClusterMetadataManifest uploadManifest(
        ClusterState clusterState,
        List<UploadedIndexMetadata> uploadedIndexMetadata,
        String previousClusterUUID,
        UploadedMetadataAttribute uploadedCoordinationMetadata,
        UploadedMetadataAttribute uploadedSettingsMetadata,
        UploadedMetadataAttribute uploadedTemplatesMetadata,
        Map<String, UploadedMetadataAttribute> uploadedCustomMetadataMap,
        boolean committed
    ) throws IOException {
        synchronized (this) {
            final String manifestFileName = getManifestFileName(
                clusterState.term(),
                clusterState.version(),
                committed,
                MANIFEST_CURRENT_CODEC_VERSION
            );
            final ClusterMetadataManifest manifest = new ClusterMetadataManifest(
                clusterState.term(),
                clusterState.getVersion(),
                clusterState.metadata().clusterUUID(),
                clusterState.stateUUID(),
                Version.CURRENT,
                nodeId,
                committed,
                MANIFEST_CURRENT_CODEC_VERSION,
                null,
                uploadedIndexMetadata,
                previousClusterUUID,
                clusterState.metadata().clusterUUIDCommitted(),
                uploadedCoordinationMetadata,
                uploadedSettingsMetadata,
                uploadedTemplatesMetadata,
                uploadedCustomMetadataMap
            );
            writeMetadataManifest(clusterState.getClusterName().value(), clusterState.metadata().clusterUUID(), manifest, manifestFileName);
            return manifest;
        }
    }

    private void writeMetadataManifest(String clusterName, String clusterUUID, ClusterMetadataManifest uploadManifest, String fileName)
        throws IOException {
        AtomicReference<String> result = new AtomicReference<String>();
        AtomicReference<Exception> exceptionReference = new AtomicReference<Exception>();

        final BlobContainer metadataManifestContainer = manifestContainer(clusterName, clusterUUID);

        // latch to wait until upload is not finished
        CountDownLatch latch = new CountDownLatch(1);

        LatchedActionListener completionListener = new LatchedActionListener<>(ActionListener.wrap(resp -> {
            logger.trace(String.format(Locale.ROOT, "Manifest file uploaded successfully."));
        }, ex -> { exceptionReference.set(ex); }), latch);

        getClusterMetadataManifestBlobStoreFormat(fileName).writeAsyncWithUrgentPriority(
            uploadManifest,
            metadataManifestContainer,
            fileName,
            blobStoreRepository.getCompressor(),
            completionListener,
            FORMAT_PARAMS
        );

        try {
            if (latch.await(getMetadataManifestUploadTimeout().millis(), TimeUnit.MILLISECONDS) == false) {
                RemoteStateTransferException ex = new RemoteStateTransferException(
                    String.format(Locale.ROOT, "Timed out waiting for transfer of manifest file to complete")
                );
                throw ex;
            }
        } catch (InterruptedException ex) {
            RemoteStateTransferException exception = new RemoteStateTransferException(
                String.format(Locale.ROOT, "Timed out waiting for transfer of manifest file to complete - %s"),
                ex
            );
            Thread.currentThread().interrupt();
            throw exception;
        }
        if (exceptionReference.get() != null) {
            throw new RemoteStateTransferException(exceptionReference.get().getMessage(), exceptionReference.get());
        }
        logger.debug(
            "Metadata manifest file [{}] written during [{}] phase. ",
            fileName,
            uploadManifest.isCommitted() ? "commit" : "publish"
        );
    }

    ThreadPool getThreadpool() {
        return threadpool;
    }

    BlobStore getBlobStore() {
        return blobStoreRepository.blobStore();
    }

    private BlobContainer indexMetadataContainer(String clusterName, String clusterUUID, String indexUUID) {
        // 123456789012_test-cluster/cluster-state/dsgYj10Nkso7/index/ftqsCnn9TgOX
        return blobStoreRepository.blobStore()
            .blobContainer(getCusterMetadataBasePath(clusterName, clusterUUID).add(INDEX_PATH_TOKEN).add(indexUUID));
    }

    private BlobContainer globalMetadataContainer(String clusterName, String clusterUUID) {
        // 123456789012_test-cluster/cluster-state/dsgYj10Nkso7/global-metadata/
        return blobStoreRepository.blobStore()
            .blobContainer(getCusterMetadataBasePath(clusterName, clusterUUID).add(GLOBAL_METADATA_PATH_TOKEN));
    }

    private BlobContainer manifestContainer(String clusterName, String clusterUUID) {
        // 123456789012_test-cluster/cluster-state/dsgYj10Nkso7/manifest
        return blobStoreRepository.blobStore().blobContainer(getManifestFolderPath(clusterName, clusterUUID));
    }

    BlobPath getCusterMetadataBasePath(String clusterName, String clusterUUID) {
        return blobStoreRepository.basePath().add(encodeString(clusterName)).add(CLUSTER_STATE_PATH_TOKEN).add(clusterUUID);
    }

    private BlobContainer clusterUUIDContainer(String clusterName) {
        return blobStoreRepository.blobStore()
            .blobContainer(
                blobStoreRepository.basePath()
                    .add(Base64.getUrlEncoder().withoutPadding().encodeToString(clusterName.getBytes(StandardCharsets.UTF_8)))
                    .add(CLUSTER_STATE_PATH_TOKEN)
            );
    }

    private void setSlowWriteLoggingThreshold(TimeValue slowWriteLoggingThreshold) {
        this.slowWriteLoggingThreshold = slowWriteLoggingThreshold;
    }

    private void setIndexMetadataUploadTimeout(TimeValue newIndexMetadataUploadTimeout) {
        this.indexMetadataUploadTimeout = newIndexMetadataUploadTimeout;
    }

    private void setGlobalMetadataUploadTimeout(TimeValue newGlobalMetadataUploadTimeout) {
        this.globalMetadataUploadTimeout = newGlobalMetadataUploadTimeout;
    }

    private void setMetadataManifestUploadTimeout(TimeValue newMetadataManifestUploadTimeout) {
        this.metadataManifestUploadTimeout = newMetadataManifestUploadTimeout;
    }

    private Map<String, Metadata.Custom> getUpdatedCustoms(ClusterState currentState, ClusterState previousState) {
        if (Metadata.isCustomMetadataEqual(previousState.metadata(), currentState.metadata())) {
            return new HashMap<>();
        }
        Map<String, Metadata.Custom> updatedCustom = new HashMap<>();
        Set<String> currentCustoms = new HashSet<>(currentState.metadata().customs().keySet());
        for (Map.Entry<String, Metadata.Custom> cursor : previousState.metadata().customs().entrySet()) {
            if (cursor.getValue().context().contains(Metadata.XContentContext.GATEWAY)) {
                if (currentCustoms.contains(cursor.getKey())
                    && !cursor.getValue().equals(currentState.metadata().custom(cursor.getKey()))) {
                    // If the custom metadata is updated, we need to upload the new version.
                    updatedCustom.put(cursor.getKey(), currentState.metadata().custom(cursor.getKey()));
                }
                currentCustoms.remove(cursor.getKey());
            }
        }
        for (String custom : currentCustoms) {
            Metadata.Custom cursor = currentState.metadata().custom(custom);
            if (cursor.context().contains(Metadata.XContentContext.GATEWAY)) {
                updatedCustom.put(custom, cursor);
            }
        }
        return updatedCustom;
    }

    public TimeValue getIndexMetadataUploadTimeout() {
        return this.indexMetadataUploadTimeout;
    }

    public TimeValue getGlobalMetadataUploadTimeout() {
        return this.globalMetadataUploadTimeout;
    }

    public TimeValue getMetadataManifestUploadTimeout() {
        return this.metadataManifestUploadTimeout;
    }

    // Package private for unit test
    Optional<RemoteRoutingTableService> getRemoteRoutingTableService() {
        return this.remoteRoutingTableService;
    }

    static String getManifestFileName(long term, long version, boolean committed, int codecVersion) {
        // 123456789012_test-cluster/cluster-state/dsgYj10Nkso7/manifest/manifest__<inverted_term>__<inverted_version>__C/P__<inverted__timestamp>__<codec_version>
        return String.join(
            DELIMITER,
            MANIFEST_PATH_TOKEN,
            RemoteStoreUtils.invertLong(term),
            RemoteStoreUtils.invertLong(version),
            (committed ? "C" : "P"), // C for committed and P for published
            RemoteStoreUtils.invertLong(System.currentTimeMillis()),
            String.valueOf(codecVersion) // Keep the codec version at last place only, during read we reads last place to
            // determine codec version.
        );
    }

    static String indexMetadataFileName(IndexMetadata indexMetadata) {
        // 123456789012_test-cluster/cluster-state/dsgYj10Nkso7/index/<index_UUID>/metadata__<inverted_index_metadata_version>__<inverted__timestamp>__<codec
        // version>
        return String.join(
            DELIMITER,
            METADATA_FILE_PREFIX,
            RemoteStoreUtils.invertLong(indexMetadata.getVersion()),
            RemoteStoreUtils.invertLong(System.currentTimeMillis()),
            String.valueOf(INDEX_METADATA_CURRENT_CODEC_VERSION) // Keep the codec version at last place only, during read we reads last
            // place to determine codec version.
        );
    }

    private static String globalMetadataFileName(Metadata metadata) {
        // 123456789012_test-cluster/cluster-state/dsgYj10Nkso7/global-metadata/metadata__<inverted_metadata_version>__<inverted__timestamp>__<codec_version>
        return String.join(
            DELIMITER,
            METADATA_FILE_PREFIX,
            RemoteStoreUtils.invertLong(metadata.version()),
            RemoteStoreUtils.invertLong(System.currentTimeMillis()),
            String.valueOf(GLOBAL_METADATA_CURRENT_CODEC_VERSION)
        );
    }

    private static String metadataAttributeFileName(String componentPrefix, Long metadataVersion) {
        // 123456789012_test-cluster/cluster-state/dsgYj10Nkso7/global-metadata/<componentPrefix>__<inverted_metadata_version>__<inverted__timestamp>__<codec_version>
        return String.join(
            DELIMITER,
            componentPrefix,
            RemoteStoreUtils.invertLong(metadataVersion),
            RemoteStoreUtils.invertLong(System.currentTimeMillis()),
            String.valueOf(GLOBAL_METADATA_CURRENT_CODEC_VERSION)
        );
    }

    BlobPath getManifestFolderPath(String clusterName, String clusterUUID) {
        return getCusterMetadataBasePath(clusterName, clusterUUID).add(MANIFEST_PATH_TOKEN);
    }

    /**
     * Fetch latest index metadata from remote cluster state
     *
     * @param clusterUUID             uuid of cluster state to refer to in remote
     * @param clusterName             name of the cluster
     * @param clusterMetadataManifest manifest file of cluster
     * @return {@code Map<String, IndexMetadata>} latest IndexUUID to IndexMetadata map
     */
    private Map<String, IndexMetadata> getIndexMetadataMap(
        String clusterName,
        String clusterUUID,
        ClusterMetadataManifest clusterMetadataManifest
    ) {
        assert Objects.equals(clusterUUID, clusterMetadataManifest.getClusterUUID())
            : "Corrupt ClusterMetadataManifest found. Cluster UUID mismatch.";
        Map<String, IndexMetadata> remoteIndexMetadata = new HashMap<>();
        for (UploadedIndexMetadata uploadedIndexMetadata : clusterMetadataManifest.getIndices()) {
            IndexMetadata indexMetadata = getIndexMetadata(clusterName, clusterUUID, uploadedIndexMetadata);
            remoteIndexMetadata.put(uploadedIndexMetadata.getIndexUUID(), indexMetadata);
        }
        return remoteIndexMetadata;
    }

    /**
     * Fetch index metadata from remote cluster state
     *
     * @param clusterUUID           uuid of cluster state to refer to in remote
     * @param clusterName           name of the cluster
     * @param uploadedIndexMetadata {@link UploadedIndexMetadata} contains details about remote location of index metadata
     * @return {@link IndexMetadata}
     */
    private IndexMetadata getIndexMetadata(String clusterName, String clusterUUID, UploadedIndexMetadata uploadedIndexMetadata) {
        BlobContainer blobContainer = indexMetadataContainer(clusterName, clusterUUID, uploadedIndexMetadata.getIndexUUID());
        try {
            String[] splitPath = uploadedIndexMetadata.getUploadedFilename().split("/");
            return INDEX_METADATA_FORMAT.read(
                blobContainer,
                splitPath[splitPath.length - 1],
                blobStoreRepository.getNamedXContentRegistry()
            );
        } catch (IOException e) {
            throw new IllegalStateException(
                String.format(Locale.ROOT, "Error while downloading IndexMetadata - %s", uploadedIndexMetadata.getUploadedFilename()),
                e
            );
        }
    }

    /**
     * Fetch latest ClusterState from remote, including global metadata, index metadata and cluster state version
     *
     * @param clusterUUID uuid of cluster state to refer to in remote
     * @param clusterName name of the cluster
     * @return {@link IndexMetadata}
     */
    public ClusterState getLatestClusterState(String clusterName, String clusterUUID) {
        Optional<ClusterMetadataManifest> clusterMetadataManifest = getLatestClusterMetadataManifest(clusterName, clusterUUID);
        if (clusterMetadataManifest.isEmpty()) {
            throw new IllegalStateException(
                String.format(Locale.ROOT, "Latest cluster metadata manifest is not present for the provided clusterUUID: %s", clusterUUID)
            );
        }

        // Fetch Global Metadata
        Metadata globalMetadata = getGlobalMetadata(clusterName, clusterUUID, clusterMetadataManifest.get());

        // Fetch Index Metadata
        Map<String, IndexMetadata> indices = getIndexMetadataMap(clusterName, clusterUUID, clusterMetadataManifest.get());

        Map<String, IndexMetadata> indexMetadataMap = new HashMap<>();
        indices.values().forEach(indexMetadata -> { indexMetadataMap.put(indexMetadata.getIndex().getName(), indexMetadata); });

        return ClusterState.builder(ClusterState.EMPTY_STATE)
            .version(clusterMetadataManifest.get().getStateVersion())
            .metadata(Metadata.builder(globalMetadata).indices(indexMetadataMap).build())
            .build();
    }

    private Metadata getGlobalMetadata(String clusterName, String clusterUUID, ClusterMetadataManifest clusterMetadataManifest) {
        String globalMetadataFileName = clusterMetadataManifest.getGlobalMetadataFileName();
        try {
            // Fetch Global metadata
            if (globalMetadataFileName != null) {
                String[] splitPath = globalMetadataFileName.split("/");
                return GLOBAL_METADATA_FORMAT.read(
                    globalMetadataContainer(clusterName, clusterUUID),
                    splitPath[splitPath.length - 1],
                    blobStoreRepository.getNamedXContentRegistry()
                );
            } else if (clusterMetadataManifest.hasMetadataAttributesFiles()) {
                CoordinationMetadata coordinationMetadata = getCoordinationMetadata(
                    clusterName,
                    clusterUUID,
                    clusterMetadataManifest.getCoordinationMetadata().getUploadedFilename()
                );
                Settings settingsMetadata = getSettingsMetadata(
                    clusterName,
                    clusterUUID,
                    clusterMetadataManifest.getSettingsMetadata().getUploadedFilename()
                );
                TemplatesMetadata templatesMetadata = getTemplatesMetadata(
                    clusterName,
                    clusterUUID,
                    clusterMetadataManifest.getTemplatesMetadata().getUploadedFilename()
                );
                Metadata.Builder builder = new Metadata.Builder();
                builder.coordinationMetadata(coordinationMetadata);
                builder.persistentSettings(settingsMetadata);
                builder.templates(templatesMetadata);
                clusterMetadataManifest.getCustomMetadataMap()
                    .forEach(
                        (key, value) -> builder.putCustom(
                            key,
                            getCustomsMetadata(clusterName, clusterUUID, value.getUploadedFilename(), key)
                        )
                    );
                return builder.build();
            } else {
                return Metadata.EMPTY_METADATA;
            }
        } catch (IOException e) {
            throw new IllegalStateException(
                String.format(Locale.ROOT, "Error while downloading Global Metadata - %s", globalMetadataFileName),
                e
            );
        }
    }

    private CoordinationMetadata getCoordinationMetadata(String clusterName, String clusterUUID, String coordinationMetadataFileName) {
        try {
            // Fetch Coordination metadata
            if (coordinationMetadataFileName != null) {
                String[] splitPath = coordinationMetadataFileName.split("/");
                return COORDINATION_METADATA_FORMAT.read(
                    globalMetadataContainer(clusterName, clusterUUID),
                    splitPath[splitPath.length - 1],
                    blobStoreRepository.getNamedXContentRegistry()
                );
            } else {
                return CoordinationMetadata.EMPTY_METADATA;
            }
        } catch (IOException e) {
            throw new IllegalStateException(
                String.format(Locale.ROOT, "Error while downloading Coordination Metadata - %s", coordinationMetadataFileName),
                e
            );
        }
    }

    private Settings getSettingsMetadata(String clusterName, String clusterUUID, String settingsMetadataFileName) {
        try {
            // Fetch Settings metadata
            if (settingsMetadataFileName != null) {
                String[] splitPath = settingsMetadataFileName.split("/");
                return SETTINGS_METADATA_FORMAT.read(
                    globalMetadataContainer(clusterName, clusterUUID),
                    splitPath[splitPath.length - 1],
                    blobStoreRepository.getNamedXContentRegistry()
                );
            } else {
                return Settings.EMPTY;
            }
        } catch (IOException e) {
            throw new IllegalStateException(
                String.format(Locale.ROOT, "Error while downloading Settings Metadata - %s", settingsMetadataFileName),
                e
            );
        }
    }

    private TemplatesMetadata getTemplatesMetadata(String clusterName, String clusterUUID, String templatesMetadataFileName) {
        try {
            // Fetch Templates metadata
            if (templatesMetadataFileName != null) {
                String[] splitPath = templatesMetadataFileName.split("/");
                return TEMPLATES_METADATA_FORMAT.read(
                    globalMetadataContainer(clusterName, clusterUUID),
                    splitPath[splitPath.length - 1],
                    blobStoreRepository.getNamedXContentRegistry()
                );
            } else {
                return TemplatesMetadata.EMPTY_METADATA;
            }
        } catch (IOException e) {
            throw new IllegalStateException(
                String.format(Locale.ROOT, "Error while downloading Templates Metadata - %s", templatesMetadataFileName),
                e
            );
        }
    }

    private Metadata.Custom getCustomsMetadata(String clusterName, String clusterUUID, String customMetadataFileName, String custom) {
        requireNonNull(customMetadataFileName);
        try {
            // Fetch Custom metadata
            String[] splitPath = customMetadataFileName.split("/");
            ChecksumBlobStoreFormat<Metadata.Custom> customChecksumBlobStoreFormat = new ChecksumBlobStoreFormat<>(
                "custom",
                METADATA_NAME_FORMAT,
                (parser -> Metadata.Custom.fromXContent(parser, custom))
            );
            return customChecksumBlobStoreFormat.read(
                globalMetadataContainer(clusterName, clusterUUID),
                splitPath[splitPath.length - 1],
                blobStoreRepository.getNamedXContentRegistry()
            );
        } catch (IOException e) {
            throw new IllegalStateException(
                String.format(Locale.ROOT, "Error while downloading Custom Metadata - %s", customMetadataFileName),
                e
            );
        }
    }

    /**
     * Fetch latest ClusterMetadataManifest from remote state store
     *
     * @param clusterUUID uuid of cluster state to refer to in remote
     * @param clusterName name of the cluster
     * @return ClusterMetadataManifest
     */
    public Optional<ClusterMetadataManifest> getLatestClusterMetadataManifest(String clusterName, String clusterUUID) {
        Optional<String> latestManifestFileName = getLatestManifestFileName(clusterName, clusterUUID);
        return latestManifestFileName.map(s -> fetchRemoteClusterMetadataManifest(clusterName, clusterUUID, s));
    }

    /**
     * Fetch the previous cluster UUIDs from remote state store and return the most recent valid cluster UUID
     *
     * @param clusterName The cluster name for which previous cluster UUID is to be fetched
     * @return Last valid cluster UUID
     */
    public String getLastKnownUUIDFromRemote(String clusterName) {
        try {
            Set<String> clusterUUIDs = getAllClusterUUIDs(clusterName);
            Map<String, ClusterMetadataManifest> latestManifests = getLatestManifestForAllClusterUUIDs(clusterName, clusterUUIDs);
            List<String> validChain = createClusterChain(latestManifests, clusterName);
            if (validChain.isEmpty()) {
                return ClusterState.UNKNOWN_UUID;
            }
            return validChain.get(0);
        } catch (IOException e) {
            throw new IllegalStateException(
                String.format(Locale.ROOT, "Error while fetching previous UUIDs from remote store for cluster name: %s", clusterName),
                e
            );
        }
    }

    Set<String> getAllClusterUUIDs(String clusterName) throws IOException {
        Map<String, BlobContainer> clusterUUIDMetadata = clusterUUIDContainer(clusterName).children();
        if (clusterUUIDMetadata == null) {
            return Collections.emptySet();
        }
        return Collections.unmodifiableSet(clusterUUIDMetadata.keySet());
    }

    private Map<String, ClusterMetadataManifest> getLatestManifestForAllClusterUUIDs(String clusterName, Set<String> clusterUUIDs) {
        Map<String, ClusterMetadataManifest> manifestsByClusterUUID = new HashMap<>();
        for (String clusterUUID : clusterUUIDs) {
            try {
                Optional<ClusterMetadataManifest> manifest = getLatestClusterMetadataManifest(clusterName, clusterUUID);
                manifest.ifPresent(clusterMetadataManifest -> manifestsByClusterUUID.put(clusterUUID, clusterMetadataManifest));
            } catch (Exception e) {
                throw new IllegalStateException(
                    String.format(Locale.ROOT, "Exception in fetching manifest for clusterUUID: %s", clusterUUID),
                    e
                );
            }
        }
        return manifestsByClusterUUID;
    }

    /**
     * This method creates a valid cluster UUID chain.
     *
     * @param manifestsByClusterUUID Map of latest ClusterMetadataManifest for every cluster UUID
     * @return List of cluster UUIDs. The first element is the most recent cluster UUID in the chain
     */
    private List<String> createClusterChain(final Map<String, ClusterMetadataManifest> manifestsByClusterUUID, final String clusterName) {
        final List<ClusterMetadataManifest> validClusterManifests = manifestsByClusterUUID.values()
            .stream()
            .filter(this::isValidClusterUUID)
            .collect(Collectors.toList());
        final Map<String, String> clusterUUIDGraph = validClusterManifests.stream()
            .collect(Collectors.toMap(ClusterMetadataManifest::getClusterUUID, ClusterMetadataManifest::getPreviousClusterUUID));
        final List<String> topLevelClusterUUIDs = validClusterManifests.stream()
            .map(ClusterMetadataManifest::getClusterUUID)
            .filter(clusterUUID -> !clusterUUIDGraph.containsValue(clusterUUID))
            .collect(Collectors.toList());

        if (topLevelClusterUUIDs.isEmpty()) {
            // This can occur only when there are no valid cluster UUIDs
            assert validClusterManifests.isEmpty() : "There are no top level cluster UUIDs even when there are valid cluster UUIDs";
            logger.info("There is no valid previous cluster UUID. All cluster UUIDs evaluated are: {}", manifestsByClusterUUID.keySet());
            return Collections.emptyList();
        }
        if (topLevelClusterUUIDs.size() > 1) {
            logger.info("Top level cluster UUIDs: {}", topLevelClusterUUIDs);
            // If the valid cluster UUIDs are more that 1, it means there was some race condition where
            // more then 2 cluster manager nodes tried to become active cluster manager and published
            // 2 cluster UUIDs which followed the same previous UUID.
            final Map<String, ClusterMetadataManifest> manifestsByClusterUUIDTrimmed = trimClusterUUIDs(
                manifestsByClusterUUID,
                topLevelClusterUUIDs,
                clusterName
            );
            if (manifestsByClusterUUID.size() == manifestsByClusterUUIDTrimmed.size()) {
                throw new IllegalStateException(
                    String.format(
                        Locale.ROOT,
                        "The system has ended into multiple valid cluster states in the remote store. "
                            + "Please check their latest manifest to decide which one you want to keep. Valid Cluster UUIDs: - %s",
                        topLevelClusterUUIDs
                    )
                );
            }
            return createClusterChain(manifestsByClusterUUIDTrimmed, clusterName);
        }
        final List<String> validChain = new ArrayList<>();
        String currentUUID = topLevelClusterUUIDs.get(0);
        while (currentUUID != null && !ClusterState.UNKNOWN_UUID.equals(currentUUID)) {
            validChain.add(currentUUID);
            // Getting the previous cluster UUID of a cluster UUID from the clusterUUID Graph
            currentUUID = clusterUUIDGraph.get(currentUUID);
        }
        logger.info("Known UUIDs found in remote store : [{}]", validChain);
        return validChain;
    }

    /**
     * This method take a map of manifests for different cluster UUIDs and removes the
     * manifest of a cluster UUID if the latest metadata for that cluster UUID is equivalent
     * to the latest metadata of its previous UUID.
     *
     * @return Trimmed map of manifests
     */
    private Map<String, ClusterMetadataManifest> trimClusterUUIDs(
        final Map<String, ClusterMetadataManifest> latestManifestsByClusterUUID,
        final List<String> validClusterUUIDs,
        final String clusterName
    ) {
        final Map<String, ClusterMetadataManifest> trimmedUUIDs = new HashMap<>(latestManifestsByClusterUUID);
        for (String clusterUUID : validClusterUUIDs) {
            ClusterMetadataManifest currentManifest = trimmedUUIDs.get(clusterUUID);
            // Here we compare the manifest of current UUID to that of previous UUID
            // In case currentUUID's latest manifest is same as previous UUIDs latest manifest,
            // that means it was restored from previousUUID and no IndexMetadata update was performed on it.
            if (!ClusterState.UNKNOWN_UUID.equals(currentManifest.getPreviousClusterUUID())) {
                ClusterMetadataManifest previousManifest = trimmedUUIDs.get(currentManifest.getPreviousClusterUUID());
                if (isMetadataEqual(currentManifest, previousManifest, clusterName)
                    && isGlobalMetadataEqual(currentManifest, previousManifest, clusterName)) {
                    trimmedUUIDs.remove(clusterUUID);
                }
            }
        }
        return trimmedUUIDs;
    }

    private boolean isMetadataEqual(ClusterMetadataManifest first, ClusterMetadataManifest second, String clusterName) {
        // todo clusterName can be set as final in the constructor
        if (first.getIndices().size() != second.getIndices().size()) {
            return false;
        }
        final Map<String, UploadedIndexMetadata> secondIndices = second.getIndices()
            .stream()
            .collect(Collectors.toMap(md -> md.getIndexName(), Function.identity()));
        for (UploadedIndexMetadata uploadedIndexMetadata : first.getIndices()) {
            final IndexMetadata firstIndexMetadata = getIndexMetadata(clusterName, first.getClusterUUID(), uploadedIndexMetadata);
            final UploadedIndexMetadata secondUploadedIndexMetadata = secondIndices.get(uploadedIndexMetadata.getIndexName());
            if (secondUploadedIndexMetadata == null) {
                return false;
            }
            final IndexMetadata secondIndexMetadata = getIndexMetadata(clusterName, second.getClusterUUID(), secondUploadedIndexMetadata);
            if (firstIndexMetadata.equals(secondIndexMetadata) == false) {
                return false;
            }
        }
        return true;
    }

    private boolean isGlobalMetadataEqual(ClusterMetadataManifest first, ClusterMetadataManifest second, String clusterName) {
        Metadata secondGlobalMetadata = getGlobalMetadata(clusterName, second.getClusterUUID(), second);
        Metadata firstGlobalMetadata = getGlobalMetadata(clusterName, first.getClusterUUID(), first);
        return Metadata.isGlobalResourcesMetadataEquals(firstGlobalMetadata, secondGlobalMetadata);
    }

    private boolean isValidClusterUUID(ClusterMetadataManifest manifest) {
        return manifest.isClusterUUIDCommitted();
    }

    /**
     * Fetch ClusterMetadataManifest files from remote state store in order
     *
     * @param clusterUUID uuid of cluster state to refer to in remote
     * @param clusterName name of the cluster
     * @param limit       max no of files to fetch
     * @return all manifest file names
     */
    private List<BlobMetadata> getManifestFileNames(String clusterName, String clusterUUID, int limit) throws IllegalStateException {
        try {

            /*
              {@link BlobContainer#listBlobsByPrefixInSortedOrder} will list the latest manifest file first
              as the manifest file name generated via {@link RemoteClusterStateService#getManifestFileName} ensures
              when sorted in LEXICOGRAPHIC order the latest uploaded manifest file comes on top.
             */
            return manifestContainer(clusterName, clusterUUID).listBlobsByPrefixInSortedOrder(
                MANIFEST_FILE_PREFIX + DELIMITER,
                limit,
                BlobContainer.BlobNameSortOrder.LEXICOGRAPHIC
            );
        } catch (IOException e) {
            throw new IllegalStateException("Error while fetching latest manifest file for remote cluster state", e);
        }
    }

    /**
     * Fetch latest ClusterMetadataManifest file from remote state store
     *
     * @param clusterUUID uuid of cluster state to refer to in remote
     * @param clusterName name of the cluster
     * @return latest ClusterMetadataManifest filename
     */
    private Optional<String> getLatestManifestFileName(String clusterName, String clusterUUID) throws IllegalStateException {
        List<BlobMetadata> manifestFilesMetadata = getManifestFileNames(clusterName, clusterUUID, 1);
        if (manifestFilesMetadata != null && !manifestFilesMetadata.isEmpty()) {
            return Optional.of(manifestFilesMetadata.get(0).name());
        }
        logger.info("No manifest file present in remote store for cluster name: {}, cluster UUID: {}", clusterName, clusterUUID);
        return Optional.empty();
    }

    /**
     * Fetch ClusterMetadataManifest from remote state store
     *
     * @param clusterUUID uuid of cluster state to refer to in remote
     * @param clusterName name of the cluster
     * @return ClusterMetadataManifest
     */
    ClusterMetadataManifest fetchRemoteClusterMetadataManifest(String clusterName, String clusterUUID, String filename)
        throws IllegalStateException {
        try {
            return getClusterMetadataManifestBlobStoreFormat(filename).read(
                manifestContainer(clusterName, clusterUUID),
                filename,
                blobStoreRepository.getNamedXContentRegistry()
            );
        } catch (IOException e) {
            throw new IllegalStateException(String.format(Locale.ROOT, "Error while downloading cluster metadata - %s", filename), e);
        }
    }

    private ChecksumBlobStoreFormat<ClusterMetadataManifest> getClusterMetadataManifestBlobStoreFormat(String fileName) {
        long codecVersion = getManifestCodecVersion(fileName);
        if (codecVersion == MANIFEST_CURRENT_CODEC_VERSION) {
            return CLUSTER_METADATA_MANIFEST_FORMAT;
        } else if (codecVersion == ClusterMetadataManifest.CODEC_V1) {
            return CLUSTER_METADATA_MANIFEST_FORMAT_V1;
        } else if (codecVersion == ClusterMetadataManifest.CODEC_V0) {
            return CLUSTER_METADATA_MANIFEST_FORMAT_V0;
        }

        throw new IllegalArgumentException("Cluster metadata manifest file is corrupted, don't have valid codec version");
    }

    private int getManifestCodecVersion(String fileName) {
        String[] splitName = fileName.split(DELIMITER);
        if (splitName.length == SPLITED_MANIFEST_FILE_LENGTH) {
            return Integer.parseInt(splitName[splitName.length - 1]); // Last value would be codec version.
        } else if (splitName.length < SPLITED_MANIFEST_FILE_LENGTH) { // Where codec is not part of file name, i.e. default codec version 0
            // is used.
            return ClusterMetadataManifest.CODEC_V0;
        } else {
            throw new IllegalArgumentException("Manifest file name is corrupted");
        }
    }

    public static String encodeString(String content) {
        return Base64.getUrlEncoder().withoutPadding().encodeToString(content.getBytes(StandardCharsets.UTF_8));
    }

    public void writeMetadataFailed() {
        getStats().stateFailed();
    }

    /**
     * Exception for Remote state transfer.
     */
    public static class RemoteStateTransferException extends RuntimeException {

        public RemoteStateTransferException(String errorDesc) {
            super(errorDesc);
        }

        public RemoteStateTransferException(String errorDesc, Throwable cause) {
            super(errorDesc, cause);
        }
    }

    public RemotePersistenceStats getStats() {
        return remoteStateStats;
    }

    private static class UploadedMetadataResults {
        List<UploadedIndexMetadata> uploadedIndexMetadata;
        Map<String, UploadedMetadataAttribute> uploadedCustomMetadataMap;
        UploadedMetadataAttribute uploadedCoordinationMetadata;
        UploadedMetadataAttribute uploadedSettingsMetadata;
        UploadedMetadataAttribute uploadedTemplatesMetadata;

        public UploadedMetadataResults(
            List<UploadedIndexMetadata> uploadedIndexMetadata,
            Map<String, UploadedMetadataAttribute> uploadedCustomMetadataMap,
            UploadedMetadataAttribute uploadedCoordinationMetadata,
            UploadedMetadataAttribute uploadedSettingsMetadata,
            UploadedMetadataAttribute uploadedTemplatesMetadata
        ) {
            this.uploadedIndexMetadata = uploadedIndexMetadata;
            this.uploadedCustomMetadataMap = uploadedCustomMetadataMap;
            this.uploadedCoordinationMetadata = uploadedCoordinationMetadata;
            this.uploadedSettingsMetadata = uploadedSettingsMetadata;
            this.uploadedTemplatesMetadata = uploadedTemplatesMetadata;
        }

        public UploadedMetadataResults() {
            this.uploadedIndexMetadata = new ArrayList<>();
            this.uploadedCustomMetadataMap = new HashMap<>();
            this.uploadedCoordinationMetadata = null;
            this.uploadedSettingsMetadata = null;
            this.uploadedTemplatesMetadata = null;
        }
    }
}<|MERGE_RESOLUTION|>--- conflicted
+++ resolved
@@ -18,11 +18,8 @@
 import org.opensearch.cluster.metadata.IndexMetadata;
 import org.opensearch.cluster.metadata.Metadata;
 import org.opensearch.cluster.metadata.TemplatesMetadata;
-<<<<<<< HEAD
 import org.opensearch.cluster.routing.remote.RemoteRoutingTableService;
-=======
 import org.opensearch.cluster.service.ClusterService;
->>>>>>> 771f4ec2
 import org.opensearch.common.CheckedRunnable;
 import org.opensearch.common.Nullable;
 import org.opensearch.common.blobstore.BlobContainer;
@@ -772,13 +769,8 @@
         final Repository repository = repositoriesService.get().repository(remoteStoreRepo);
         assert repository instanceof BlobStoreRepository : "Repository should be instance of BlobStoreRepository";
         blobStoreRepository = (BlobStoreRepository) repository;
-<<<<<<< HEAD
-        if (this.remoteRoutingTableService.isPresent()) {
-            this.remoteRoutingTableService.get().start();
-        }
-=======
         remoteClusterStateCleanupManager.start();
->>>>>>> 771f4ec2
+        this.remoteRoutingTableService.ifPresent(RemoteRoutingTableService::start);
     }
 
     private ClusterMetadataManifest uploadManifest(
