--- conflicted
+++ resolved
@@ -424,7 +424,6 @@
         customsToBeDeletedFromRemote.keySet().forEach(allUploadedCustomMap::remove);
         indicesToBeDeletedFromRemote.keySet().forEach(allUploadedIndexMetadata::remove);
 
-<<<<<<< HEAD
         List<ClusterMetadataManifest.UploadedIndexMetadata> allUploadedIndicesRouting = new ArrayList<>();
         allUploadedIndicesRouting = remoteRoutingTableService.getAllUploadedIndicesRouting(
             previousManifest,
@@ -432,10 +431,7 @@
             routingTableDiff.getDeletes()
         );
 
-        final ClusterMetadataManifest manifest = uploadManifest(
-=======
         final RemoteClusterStateManifestInfo manifestDetails = uploadManifest(
->>>>>>> 44a8c4a8
             clusterState,
             new ArrayList<>(allUploadedIndexMetadata.values()),
             previousManifest.getPreviousClusterUUID(),
