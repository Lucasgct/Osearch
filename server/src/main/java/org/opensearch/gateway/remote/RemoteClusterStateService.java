/*
 * SPDX-License-Identifier: Apache-2.0
 *
 * The OpenSearch Contributors require contributions made to
 * this file be licensed under the Apache-2.0 license or a
 * compatible open source license.
 */

package org.opensearch.gateway.remote;

import org.apache.logging.log4j.LogManager;
import org.apache.logging.log4j.Logger;
import org.apache.logging.log4j.message.ParameterizedMessage;
import org.opensearch.Version;
import org.opensearch.action.LatchedActionListener;
import org.opensearch.cluster.ClusterState;
import org.opensearch.cluster.DiffableUtils;
import org.opensearch.cluster.coordination.CoordinationMetadata;
import org.opensearch.cluster.metadata.IndexMetadata;
import org.opensearch.cluster.metadata.Metadata;
import org.opensearch.cluster.metadata.TemplatesMetadata;
import org.opensearch.cluster.routing.IndexRoutingTable;
import org.opensearch.cluster.routing.remote.InternalRemoteRoutingTableService;
import org.opensearch.cluster.routing.remote.RemoteRoutingTableService;
import org.opensearch.cluster.routing.remote.RemoteRoutingTableServiceFactory;
import org.opensearch.cluster.service.ClusterService;
import org.opensearch.common.CheckedRunnable;
import org.opensearch.common.Nullable;
import org.opensearch.common.blobstore.BlobContainer;
import org.opensearch.common.blobstore.BlobMetadata;
import org.opensearch.common.blobstore.BlobPath;
import org.opensearch.common.blobstore.BlobStore;
import org.opensearch.common.settings.ClusterSettings;
import org.opensearch.common.settings.Setting;
import org.opensearch.common.settings.Setting.Property;
import org.opensearch.common.settings.Settings;
import org.opensearch.common.unit.TimeValue;
import org.opensearch.common.util.io.IOUtils;
import org.opensearch.core.action.ActionListener;
import org.opensearch.core.xcontent.ToXContent;
import org.opensearch.gateway.remote.ClusterMetadataManifest.UploadedIndexMetadata;
import org.opensearch.gateway.remote.ClusterMetadataManifest.UploadedMetadataAttribute;
import org.opensearch.gateway.remote.model.RemoteClusterStateManifestInfo;
import org.opensearch.index.remote.RemoteStoreUtils;
import org.opensearch.index.translog.transfer.BlobStoreTransferService;
import org.opensearch.node.Node;
import org.opensearch.node.remotestore.RemoteStoreNodeAttribute;
import org.opensearch.repositories.RepositoriesService;
import org.opensearch.repositories.Repository;
import org.opensearch.repositories.blobstore.BlobStoreRepository;
import org.opensearch.repositories.blobstore.ChecksumBlobStoreFormat;
import org.opensearch.threadpool.ThreadPool;

import java.io.Closeable;
import java.io.IOException;
import java.nio.charset.StandardCharsets;
import java.util.ArrayList;
import java.util.Base64;
import java.util.Collections;
import java.util.HashMap;
import java.util.HashSet;
import java.util.List;
import java.util.Locale;
import java.util.Map;
import java.util.Objects;
import java.util.Optional;
import java.util.Set;
import java.util.concurrent.CountDownLatch;
import java.util.concurrent.TimeUnit;
import java.util.concurrent.atomic.AtomicReference;
import java.util.function.Function;
import java.util.function.LongSupplier;
import java.util.function.Supplier;
import java.util.stream.Collectors;

import static java.util.Objects.requireNonNull;
import static org.opensearch.gateway.PersistedClusterStateService.SLOW_WRITE_LOGGING_THRESHOLD;
<<<<<<< HEAD
import static org.opensearch.gateway.remote.model.RemoteClusterMetadataManifest.MANIFEST_CURRENT_CODEC_VERSION;
import static org.opensearch.node.remotestore.RemoteStoreNodeAttribute.isRemoteRoutingTableEnabled;
=======
>>>>>>> 1084ba9b
import static org.opensearch.node.remotestore.RemoteStoreNodeAttribute.isRemoteStoreClusterStateEnabled;

/**
 * A Service which provides APIs to upload and download cluster metadata from remote store.
 *
 * @opensearch.internal
 */
public class RemoteClusterStateService implements Closeable {

    public static final String METADATA_NAME_FORMAT = "%s.dat";

    public static final String METADATA_MANIFEST_NAME_FORMAT = "%s";

    public static final String DELIMITER = "__";
    public static final String CUSTOM_DELIMITER = "--";

    private static final Logger logger = LogManager.getLogger(RemoteClusterStateService.class);

    public static final TimeValue INDEX_METADATA_UPLOAD_TIMEOUT_DEFAULT = TimeValue.timeValueMillis(20000);

    public static final TimeValue GLOBAL_METADATA_UPLOAD_TIMEOUT_DEFAULT = TimeValue.timeValueMillis(20000);

    public static final TimeValue METADATA_MANIFEST_UPLOAD_TIMEOUT_DEFAULT = TimeValue.timeValueMillis(20000);

    public static final Setting<TimeValue> INDEX_METADATA_UPLOAD_TIMEOUT_SETTING = Setting.timeSetting(
        "cluster.remote_store.state.index_metadata.upload_timeout",
        INDEX_METADATA_UPLOAD_TIMEOUT_DEFAULT,
        Setting.Property.Dynamic,
        Setting.Property.NodeScope
    );

    public static final Setting<TimeValue> GLOBAL_METADATA_UPLOAD_TIMEOUT_SETTING = Setting.timeSetting(
        "cluster.remote_store.state.global_metadata.upload_timeout",
        GLOBAL_METADATA_UPLOAD_TIMEOUT_DEFAULT,
        Setting.Property.Dynamic,
        Setting.Property.NodeScope
    );

    public static final Setting<TimeValue> METADATA_MANIFEST_UPLOAD_TIMEOUT_SETTING = Setting.timeSetting(
        "cluster.remote_store.state.metadata_manifest.upload_timeout",
        METADATA_MANIFEST_UPLOAD_TIMEOUT_DEFAULT,
        Setting.Property.Dynamic,
        Setting.Property.NodeScope
    );

    public static final ChecksumBlobStoreFormat<IndexMetadata> INDEX_METADATA_FORMAT = new ChecksumBlobStoreFormat<>(
        "index-metadata",
        METADATA_NAME_FORMAT,
        IndexMetadata::fromXContent
    );

    public static final ChecksumBlobStoreFormat<Metadata> GLOBAL_METADATA_FORMAT = new ChecksumBlobStoreFormat<>(
        "metadata",
        METADATA_NAME_FORMAT,
        Metadata::fromXContent
    );

    public static final ChecksumBlobStoreFormat<CoordinationMetadata> COORDINATION_METADATA_FORMAT = new ChecksumBlobStoreFormat<>(
        "coordination",
        METADATA_NAME_FORMAT,
        CoordinationMetadata::fromXContent
    );

    public static final ChecksumBlobStoreFormat<Settings> SETTINGS_METADATA_FORMAT = new ChecksumBlobStoreFormat<>(
        "settings",
        METADATA_NAME_FORMAT,
        Settings::fromXContent
    );

    public static final ChecksumBlobStoreFormat<TemplatesMetadata> TEMPLATES_METADATA_FORMAT = new ChecksumBlobStoreFormat<>(
        "templates",
        METADATA_NAME_FORMAT,
        TemplatesMetadata::fromXContent
    );

    public static final ChecksumBlobStoreFormat<Metadata.Custom> CUSTOM_METADATA_FORMAT = new ChecksumBlobStoreFormat<>(
        "custom",
        METADATA_NAME_FORMAT,
        null // no need of reader here, as this object is only used to write/serialize the object
    );

    /**
     * Manifest format compatible with older codec v0, where codec version was missing.
     */
    public static final ChecksumBlobStoreFormat<ClusterMetadataManifest> CLUSTER_METADATA_MANIFEST_FORMAT_V0 =
        new ChecksumBlobStoreFormat<>("cluster-metadata-manifest", METADATA_MANIFEST_NAME_FORMAT, ClusterMetadataManifest::fromXContentV0);

    /**
     * Manifest format compatible with older codec v1, where codec versions/global metadata was introduced.
     */
    public static final ChecksumBlobStoreFormat<ClusterMetadataManifest> CLUSTER_METADATA_MANIFEST_FORMAT_V1 =
        new ChecksumBlobStoreFormat<>("cluster-metadata-manifest", METADATA_MANIFEST_NAME_FORMAT, ClusterMetadataManifest::fromXContentV1);

    /**
     * Manifest format compatible with codec v2, where global metadata file is replaced with multiple metadata attribute files
     */
    public static final ChecksumBlobStoreFormat<ClusterMetadataManifest> CLUSTER_METADATA_MANIFEST_FORMAT_V2 =
        new ChecksumBlobStoreFormat<>("cluster-metadata-manifest", METADATA_MANIFEST_NAME_FORMAT, ClusterMetadataManifest::fromXContentV2);

    /**
     * Manifest format compatible with codec v3, where global metadata file is replaced with multiple metadata attribute files
     */
    public static final ChecksumBlobStoreFormat<ClusterMetadataManifest> CLUSTER_METADATA_MANIFEST_FORMAT = new ChecksumBlobStoreFormat<>(
        "cluster-metadata-manifest",
        METADATA_MANIFEST_NAME_FORMAT,
        ClusterMetadataManifest::fromXContent
    );

    /**
     * Used to specify if cluster state metadata should be published to remote store
     */
    public static final Setting<Boolean> REMOTE_CLUSTER_STATE_ENABLED_SETTING = Setting.boolSetting(
        "cluster.remote_store.state.enabled",
        false,
        Property.NodeScope,
        Property.Final
    );

    public static final String CLUSTER_STATE_PATH_TOKEN = "cluster-state";
    public static final String INDEX_PATH_TOKEN = "index";
    public static final String GLOBAL_METADATA_PATH_TOKEN = "global-metadata";
    public static final String MANIFEST_PATH_TOKEN = "manifest";
    public static final String MANIFEST_FILE_PREFIX = "manifest";
    public static final String METADATA_FILE_PREFIX = "metadata";
    public static final String COORDINATION_METADATA = "coordination";
    public static final String SETTING_METADATA = "settings";
    public static final String TEMPLATES_METADATA = "templates";
    public static final String CUSTOM_METADATA = "custom";
    public static final int SPLITED_MANIFEST_FILE_LENGTH = 6; // file name manifest__term__version__C/P__timestamp__codecversion

    private final String nodeId;
    private final Supplier<RepositoriesService> repositoriesService;
    private final Settings settings;
    private final LongSupplier relativeTimeNanosSupplier;
    private final ThreadPool threadpool;
    private final List<IndexMetadataUploadListener> indexMetadataUploadListeners;
    private BlobStoreRepository blobStoreRepository;
    private BlobStoreTransferService blobStoreTransferService;
    private final RemoteRoutingTableService remoteRoutingTableService;
    private volatile TimeValue slowWriteLoggingThreshold;

    private volatile TimeValue indexMetadataUploadTimeout;
    private volatile TimeValue globalMetadataUploadTimeout;
    private volatile TimeValue metadataManifestUploadTimeout;
    private RemoteClusterStateCleanupManager remoteClusterStateCleanupManager;
    private final RemotePersistenceStats remoteStateStats;
    private final String CLUSTER_STATE_UPLOAD_TIME_LOG_STRING = "writing cluster state for version [{}] took [{}ms]";
    private final String METADATA_UPDATE_LOG_STRING = "wrote metadata for [{}] indices and skipped [{}] unchanged "
        + "indices, coordination metadata updated : [{}], settings metadata updated : [{}], templates metadata "
        + "updated : [{}], custom metadata updated : [{}], indices routing updated : [{}]";
    public static final int INDEX_METADATA_CURRENT_CODEC_VERSION = 1;
    public static final int GLOBAL_METADATA_CURRENT_CODEC_VERSION = 2;

    // ToXContent Params with gateway mode.
    // We are using gateway context mode to persist all custom metadata.
    public static final ToXContent.Params FORMAT_PARAMS;

    static {
        Map<String, String> params = new HashMap<>(1);
        params.put(Metadata.CONTEXT_MODE_PARAM, Metadata.CONTEXT_MODE_GATEWAY);
        FORMAT_PARAMS = new ToXContent.MapParams(params);
    }

    public RemoteClusterStateService(
        String nodeId,
        Supplier<RepositoriesService> repositoriesService,
        Settings settings,
        ClusterService clusterService,
        LongSupplier relativeTimeNanosSupplier,
        ThreadPool threadPool,
        List<IndexMetadataUploadListener> indexMetadataUploadListeners
    ) {
        assert isRemoteStoreClusterStateEnabled(settings) : "Remote cluster state is not enabled";
        this.nodeId = nodeId;
        this.repositoriesService = repositoriesService;
        this.settings = settings;
        this.relativeTimeNanosSupplier = relativeTimeNanosSupplier;
        this.threadpool = threadPool;
        ClusterSettings clusterSettings = clusterService.getClusterSettings();
        this.slowWriteLoggingThreshold = clusterSettings.get(SLOW_WRITE_LOGGING_THRESHOLD);
        this.indexMetadataUploadTimeout = clusterSettings.get(INDEX_METADATA_UPLOAD_TIMEOUT_SETTING);
        this.globalMetadataUploadTimeout = clusterSettings.get(GLOBAL_METADATA_UPLOAD_TIMEOUT_SETTING);
        this.metadataManifestUploadTimeout = clusterSettings.get(METADATA_MANIFEST_UPLOAD_TIMEOUT_SETTING);
        clusterSettings.addSettingsUpdateConsumer(SLOW_WRITE_LOGGING_THRESHOLD, this::setSlowWriteLoggingThreshold);
        clusterSettings.addSettingsUpdateConsumer(INDEX_METADATA_UPLOAD_TIMEOUT_SETTING, this::setIndexMetadataUploadTimeout);
        clusterSettings.addSettingsUpdateConsumer(GLOBAL_METADATA_UPLOAD_TIMEOUT_SETTING, this::setGlobalMetadataUploadTimeout);
        clusterSettings.addSettingsUpdateConsumer(METADATA_MANIFEST_UPLOAD_TIMEOUT_SETTING, this::setMetadataManifestUploadTimeout);
        this.remoteStateStats = new RemotePersistenceStats();
        this.remoteClusterStateCleanupManager = new RemoteClusterStateCleanupManager(this, clusterService);
        this.indexMetadataUploadListeners = indexMetadataUploadListeners;
        this.remoteRoutingTableService = RemoteRoutingTableServiceFactory.getService(repositoriesService, settings, clusterSettings);
    }

    /**
     * This method uploads entire cluster state metadata to the configured blob store. For now only index metadata upload is supported. This method should be
     * invoked by the elected cluster manager when the remote cluster state is enabled.
     *
     * @return A manifest object which contains the details of uploaded entity metadata.
     */
    @Nullable
    public RemoteClusterStateManifestInfo writeFullMetadata(ClusterState clusterState, String previousClusterUUID) throws IOException {
        final long startTimeNanos = relativeTimeNanosSupplier.getAsLong();
        if (clusterState.nodes().isLocalNodeElectedClusterManager() == false) {
            logger.error("Local node is not elected cluster manager. Exiting");
            return null;
        }

        UploadedMetadataResults uploadedMetadataResults = writeMetadataInParallel(
            clusterState,
            new ArrayList<>(clusterState.metadata().indices().values()),
            Collections.emptyMap(),
            clusterState.metadata().customs(),
            true,
            true,
            true,
            remoteRoutingTableService.getIndicesRouting(clusterState.getRoutingTable())
        );
        final RemoteClusterStateManifestInfo manifestDetails = uploadManifest(
            clusterState,
            uploadedMetadataResults.uploadedIndexMetadata,
            previousClusterUUID,
            uploadedMetadataResults.uploadedCoordinationMetadata,
            uploadedMetadataResults.uploadedSettingsMetadata,
            uploadedMetadataResults.uploadedTemplatesMetadata,
            uploadedMetadataResults.uploadedCustomMetadataMap,
            uploadedMetadataResults.uploadedIndicesRoutingMetadata,
            false
        );
        final long durationMillis = TimeValue.nsecToMSec(relativeTimeNanosSupplier.getAsLong() - startTimeNanos);
        remoteStateStats.stateSucceeded();
        remoteStateStats.stateTook(durationMillis);
        if (durationMillis >= slowWriteLoggingThreshold.getMillis()) {
            logger.warn(
                "writing cluster state took [{}ms] which is above the warn threshold of [{}]; "
                    + "wrote full state with [{}] indices and [{}] indicesRouting",
                durationMillis,
                slowWriteLoggingThreshold,
                uploadedMetadataResults.uploadedIndexMetadata.size(),
                uploadedMetadataResults.uploadedIndicesRoutingMetadata.size()
            );
        } else {
            logger.info(
                "writing cluster state took [{}ms]; " + "wrote full state with [{}] indices, [{}] indicesRouting and global metadata",
                durationMillis,
                uploadedMetadataResults.uploadedIndexMetadata.size(),
                uploadedMetadataResults.uploadedIndicesRoutingMetadata.size()
            );
        }
        return manifestDetails;
    }

    /**
     * This method uploads the diff between the previous cluster state and the current cluster state. The previous manifest file is needed to create the new
     * manifest. The new manifest file is created by using the unchanged metadata from the previous manifest and the new metadata changes from the current
     * cluster state.
     *
     * @return The uploaded ClusterMetadataManifest file
     */
    @Nullable
    public RemoteClusterStateManifestInfo writeIncrementalMetadata(
        ClusterState previousClusterState,
        ClusterState clusterState,
        ClusterMetadataManifest previousManifest
    ) throws IOException {
        final long startTimeNanos = relativeTimeNanosSupplier.getAsLong();
        if (clusterState.nodes().isLocalNodeElectedClusterManager() == false) {
            logger.error("Local node is not elected cluster manager. Exiting");
            return null;
        }
        assert previousClusterState.metadata().coordinationMetadata().term() == clusterState.metadata().coordinationMetadata().term();

        final Map<String, UploadedMetadataAttribute> customsToBeDeletedFromRemote = new HashMap<>(previousManifest.getCustomMetadataMap());
        final Map<String, Metadata.Custom> customsToUpload = getUpdatedCustoms(clusterState, previousClusterState);
        final Map<String, UploadedMetadataAttribute> allUploadedCustomMap = new HashMap<>(previousManifest.getCustomMetadataMap());
        for (final String custom : clusterState.metadata().customs().keySet()) {
            // remove all the customs which are present currently
            customsToBeDeletedFromRemote.remove(custom);
        }

        final Map<String, IndexMetadata> indicesToBeDeletedFromRemote = new HashMap<>(previousClusterState.metadata().indices());

        int numIndicesUpdated = 0;
        int numIndicesUnchanged = 0;
        final Map<String, ClusterMetadataManifest.UploadedIndexMetadata> allUploadedIndexMetadata = previousManifest.getIndices()
            .stream()
            .collect(Collectors.toMap(UploadedIndexMetadata::getIndexName, Function.identity()));

        List<IndexMetadata> toUpload = new ArrayList<>();
        // We prepare a map that contains the previous index metadata for the indexes for which version has changed.
        Map<String, IndexMetadata> prevIndexMetadataByName = new HashMap<>();
        for (final IndexMetadata indexMetadata : clusterState.metadata().indices().values()) {
            String indexName = indexMetadata.getIndex().getName();
            final IndexMetadata prevIndexMetadata = indicesToBeDeletedFromRemote.get(indexName);
            Long previousVersion = prevIndexMetadata != null ? prevIndexMetadata.getVersion() : null;
            if (previousVersion == null || indexMetadata.getVersion() != previousVersion) {
                logger.debug(
                    "updating metadata for [{}], changing version from [{}] to [{}]",
                    indexMetadata.getIndex(),
                    previousVersion,
                    indexMetadata.getVersion()
                );
                numIndicesUpdated++;
                toUpload.add(indexMetadata);
                prevIndexMetadataByName.put(indexName, prevIndexMetadata);
            } else {
                numIndicesUnchanged++;
            }
            // index present in current cluster state
            indicesToBeDeletedFromRemote.remove(indexMetadata.getIndex().getName());
        }

        DiffableUtils.MapDiff<String, IndexRoutingTable, Map<String, IndexRoutingTable>> routingTableDiff = remoteRoutingTableService
            .getIndicesRoutingMapDiff(previousClusterState.getRoutingTable(), clusterState.getRoutingTable());
        List<IndexRoutingTable> indicesRoutingToUpload = new ArrayList<>();
        routingTableDiff.getUpserts().forEach((k, v) -> indicesRoutingToUpload.add(v));

        UploadedMetadataResults uploadedMetadataResults;
        // For migration case from codec V0 or V1 to V2, we have added null check on metadata attribute files,
        // If file is empty and codec is 1 then write global metadata.
        boolean firstUploadForSplitGlobalMetadata = !previousManifest.hasMetadataAttributesFiles();
        boolean updateCoordinationMetadata = firstUploadForSplitGlobalMetadata
            || Metadata.isCoordinationMetadataEqual(previousClusterState.metadata(), clusterState.metadata()) == false;
        ;
        boolean updateSettingsMetadata = firstUploadForSplitGlobalMetadata
            || Metadata.isSettingsMetadataEqual(previousClusterState.metadata(), clusterState.metadata()) == false;
        boolean updateTemplatesMetadata = firstUploadForSplitGlobalMetadata
            || Metadata.isTemplatesMetadataEqual(previousClusterState.metadata(), clusterState.metadata()) == false;

        uploadedMetadataResults = writeMetadataInParallel(
            clusterState,
            toUpload,
            prevIndexMetadataByName,
            firstUploadForSplitGlobalMetadata ? clusterState.metadata().customs() : customsToUpload,
            updateCoordinationMetadata,
            updateSettingsMetadata,
            updateTemplatesMetadata,
            indicesRoutingToUpload
        );

        // update the map if the metadata was uploaded
        uploadedMetadataResults.uploadedIndexMetadata.forEach(
            uploadedIndexMetadata -> allUploadedIndexMetadata.put(uploadedIndexMetadata.getIndexName(), uploadedIndexMetadata)
        );
        allUploadedCustomMap.putAll(uploadedMetadataResults.uploadedCustomMetadataMap);
        // remove the data for removed custom/indices
        customsToBeDeletedFromRemote.keySet().forEach(allUploadedCustomMap::remove);
        indicesToBeDeletedFromRemote.keySet().forEach(allUploadedIndexMetadata::remove);

        List<ClusterMetadataManifest.UploadedIndexMetadata> allUploadedIndicesRouting = new ArrayList<>();
        allUploadedIndicesRouting = remoteRoutingTableService.getAllUploadedIndicesRouting(
            previousManifest,
            uploadedMetadataResults.uploadedIndicesRoutingMetadata,
            routingTableDiff.getDeletes()
        );

        final RemoteClusterStateManifestInfo manifestDetails = uploadManifest(
            clusterState,
            new ArrayList<>(allUploadedIndexMetadata.values()),
            previousManifest.getPreviousClusterUUID(),
            updateCoordinationMetadata ? uploadedMetadataResults.uploadedCoordinationMetadata : previousManifest.getCoordinationMetadata(),
            updateSettingsMetadata ? uploadedMetadataResults.uploadedSettingsMetadata : previousManifest.getSettingsMetadata(),
            updateTemplatesMetadata ? uploadedMetadataResults.uploadedTemplatesMetadata : previousManifest.getTemplatesMetadata(),
            firstUploadForSplitGlobalMetadata || !customsToUpload.isEmpty()
                ? allUploadedCustomMap
                : previousManifest.getCustomMetadataMap(),
            allUploadedIndicesRouting,
            false
        );

        final long durationMillis = TimeValue.nsecToMSec(relativeTimeNanosSupplier.getAsLong() - startTimeNanos);
        remoteStateStats.stateSucceeded();
        remoteStateStats.stateTook(durationMillis);
        ParameterizedMessage clusterStateUploadTimeMessage = new ParameterizedMessage(
            CLUSTER_STATE_UPLOAD_TIME_LOG_STRING,
            manifestDetails.getClusterMetadataManifest().getStateVersion(),
            durationMillis
        );
        ParameterizedMessage metadataUpdateMessage = new ParameterizedMessage(
            METADATA_UPDATE_LOG_STRING,
            numIndicesUpdated,
            numIndicesUnchanged,
            updateCoordinationMetadata,
            updateSettingsMetadata,
            updateTemplatesMetadata,
            customsToUpload.size(),
            indicesRoutingToUpload.size()
        );
        if (durationMillis >= slowWriteLoggingThreshold.getMillis()) {
            logger.warn(
                "{} which is above the warn threshold of [{}]; {}",
                clusterStateUploadTimeMessage,
                slowWriteLoggingThreshold,
                metadataUpdateMessage
            );
        } else {
            logger.info("{}; {}", clusterStateUploadTimeMessage, metadataUpdateMessage);
        }
        return manifestDetails;
    }

    private UploadedMetadataResults writeMetadataInParallel(
        ClusterState clusterState,
        List<IndexMetadata> indexToUpload,
        Map<String, IndexMetadata> prevIndexMetadataByName,
        Map<String, Metadata.Custom> customToUpload,
        boolean uploadCoordinationMetadata,
        boolean uploadSettingsMetadata,
        boolean uploadTemplateMetadata,
        List<IndexRoutingTable> indicesRoutingToUpload
    ) throws IOException {
        assert Objects.nonNull(indexMetadataUploadListeners) : "indexMetadataUploadListeners can not be null";
        int totalUploadTasks = indexToUpload.size() + indexMetadataUploadListeners.size() + customToUpload.size()
            + (uploadCoordinationMetadata ? 1 : 0) + (uploadSettingsMetadata ? 1 : 0) + (uploadTemplateMetadata ? 1 : 0)
            + indicesRoutingToUpload.size();
        CountDownLatch latch = new CountDownLatch(totalUploadTasks);
        Map<String, CheckedRunnable<IOException>> uploadTasks = new HashMap<>(totalUploadTasks);
        Map<String, ClusterMetadataManifest.UploadedMetadata> results = new HashMap<>(totalUploadTasks);
        List<Exception> exceptionList = Collections.synchronizedList(new ArrayList<>(totalUploadTasks));

        LatchedActionListener<ClusterMetadataManifest.UploadedMetadata> listener = new LatchedActionListener<>(
            ActionListener.wrap((ClusterMetadataManifest.UploadedMetadata uploadedMetadata) -> {
                logger.trace(String.format(Locale.ROOT, "Metadata component %s uploaded successfully.", uploadedMetadata.getComponent()));
                results.put(uploadedMetadata.getComponent(), uploadedMetadata);
            }, ex -> {
                logger.error(
                    () -> new ParameterizedMessage("Exception during transfer of Metadata Fragment to Remote {}", ex.getMessage()),
                    ex
                );
                exceptionList.add(ex);
            }),
            latch
        );

        if (uploadSettingsMetadata) {
            uploadTasks.put(
                SETTING_METADATA,
                getAsyncMetadataWriteAction(
                    clusterState,
                    SETTING_METADATA,
                    SETTINGS_METADATA_FORMAT,
                    clusterState.metadata().persistentSettings(),
                    listener
                )
            );
        }
        if (uploadCoordinationMetadata) {
            uploadTasks.put(
                COORDINATION_METADATA,
                getAsyncMetadataWriteAction(
                    clusterState,
                    COORDINATION_METADATA,
                    COORDINATION_METADATA_FORMAT,
                    clusterState.metadata().coordinationMetadata(),
                    listener
                )
            );
        }
        if (uploadTemplateMetadata) {
            uploadTasks.put(
                TEMPLATES_METADATA,
                getAsyncMetadataWriteAction(
                    clusterState,
                    TEMPLATES_METADATA,
                    TEMPLATES_METADATA_FORMAT,
                    clusterState.metadata().templatesMetadata(),
                    listener
                )
            );
        }
        customToUpload.forEach((key, value) -> {
            String customComponent = String.join(CUSTOM_DELIMITER, CUSTOM_METADATA, key);
            uploadTasks.put(
                customComponent,
                getAsyncMetadataWriteAction(clusterState, customComponent, CUSTOM_METADATA_FORMAT, value, listener)
            );
        });
        indexToUpload.forEach(indexMetadata -> {
            uploadTasks.put(indexMetadata.getIndex().getName(), getIndexMetadataAsyncAction(clusterState, indexMetadata, listener));
        });

        indicesRoutingToUpload.forEach(indexRoutingTable -> {
            uploadTasks.put(
                InternalRemoteRoutingTableService.INDEX_ROUTING_METADATA_PREFIX + indexRoutingTable.getIndex().getName(),
                remoteRoutingTableService.getIndexRoutingAsyncAction(
                    clusterState,
                    indexRoutingTable,
                    listener,
                    getCusterMetadataBasePath(clusterState.getClusterName().value(), clusterState.metadata().clusterUUID())
                )
            );
        });

        // start async upload of all required metadata files
        for (CheckedRunnable<IOException> uploadTask : uploadTasks.values()) {
            uploadTask.run();
        }

        invokeIndexMetadataUploadListeners(indexToUpload, prevIndexMetadataByName, latch, exceptionList);

        try {
            if (latch.await(getGlobalMetadataUploadTimeout().millis(), TimeUnit.MILLISECONDS) == false) {
                // TODO: We should add metrics where transfer is timing out. [Issue: #10687]
                RemoteStateTransferException ex = new RemoteStateTransferException(
                    String.format(
                        Locale.ROOT,
                        "Timed out waiting for transfer of following metadata to complete - %s",
                        String.join(", ", uploadTasks.keySet())
                    )
                );
                exceptionList.forEach(ex::addSuppressed);
                throw ex;
            }
        } catch (InterruptedException ex) {
            exceptionList.forEach(ex::addSuppressed);
            RemoteStateTransferException exception = new RemoteStateTransferException(
                String.format(
                    Locale.ROOT,
                    "Timed out waiting for transfer of metadata to complete - %s",
                    String.join(", ", uploadTasks.keySet())
                ),
                ex
            );
            Thread.currentThread().interrupt();
            throw exception;
        }
        if (!exceptionList.isEmpty()) {
            RemoteStateTransferException exception = new RemoteStateTransferException(
                String.format(
                    Locale.ROOT,
                    "Exception during transfer of following metadata to Remote - %s",
                    String.join(", ", uploadTasks.keySet())
                )
            );
            exceptionList.forEach(exception::addSuppressed);
            throw exception;
        }
        UploadedMetadataResults response = new UploadedMetadataResults();
        results.forEach((name, uploadedMetadata) -> {
            if (uploadedMetadata.getClass().equals(UploadedIndexMetadata.class)
                && uploadedMetadata.getComponent().contains(InternalRemoteRoutingTableService.INDEX_ROUTING_METADATA_PREFIX)) {
                response.uploadedIndicesRoutingMetadata.add((UploadedIndexMetadata) uploadedMetadata);
            } else if (name.contains(CUSTOM_METADATA)) {
                // component name for custom metadata will look like custom--<metadata-attribute>
                String custom = name.split(DELIMITER)[0].split(CUSTOM_DELIMITER)[1];
                response.uploadedCustomMetadataMap.put(
                    custom,
                    new UploadedMetadataAttribute(custom, uploadedMetadata.getUploadedFilename())
                );
            } else if (COORDINATION_METADATA.equals(name)) {
                response.uploadedCoordinationMetadata = (UploadedMetadataAttribute) uploadedMetadata;
            } else if (SETTING_METADATA.equals(name)) {
                response.uploadedSettingsMetadata = (UploadedMetadataAttribute) uploadedMetadata;
            } else if (TEMPLATES_METADATA.equals(name)) {
                response.uploadedTemplatesMetadata = (UploadedMetadataAttribute) uploadedMetadata;
            } else if (name.contains(UploadedIndexMetadata.COMPONENT_PREFIX)) {
                response.uploadedIndexMetadata.add((UploadedIndexMetadata) uploadedMetadata);
            } else {
                throw new IllegalStateException("Unknown metadata component name " + name);
            }
        });
        return response;
    }

    /**
     * Invokes the index metadata upload listener but does not wait for the execution to complete.
     */
    private void invokeIndexMetadataUploadListeners(
        List<IndexMetadata> updatedIndexMetadataList,
        Map<String, IndexMetadata> prevIndexMetadataByName,
        CountDownLatch latch,
        List<Exception> exceptionList
    ) {
        for (IndexMetadataUploadListener listener : indexMetadataUploadListeners) {
            String listenerName = listener.getClass().getSimpleName();
            listener.onUpload(
                updatedIndexMetadataList,
                prevIndexMetadataByName,
                getIndexMetadataUploadActionListener(updatedIndexMetadataList, prevIndexMetadataByName, latch, exceptionList, listenerName)
            );
        }

    }

    private ActionListener<Void> getIndexMetadataUploadActionListener(
        List<IndexMetadata> newIndexMetadataList,
        Map<String, IndexMetadata> prevIndexMetadataByName,
        CountDownLatch latch,
        List<Exception> exceptionList,
        String listenerName
    ) {
        long startTime = System.nanoTime();
        return new LatchedActionListener<>(
            ActionListener.wrap(
                ignored -> logger.trace(
                    new ParameterizedMessage(
                        "listener={} : Invoked successfully with indexMetadataList={} prevIndexMetadataList={} tookTimeNs={}",
                        listenerName,
                        newIndexMetadataList,
                        prevIndexMetadataByName.values(),
                        (System.nanoTime() - startTime)
                    )
                ),
                ex -> {
                    logger.error(
                        new ParameterizedMessage(
                            "listener={} : Exception during invocation with indexMetadataList={} prevIndexMetadataList={} tookTimeNs={}",
                            listenerName,
                            newIndexMetadataList,
                            prevIndexMetadataByName.values(),
                            (System.nanoTime() - startTime)
                        ),
                        ex
                    );
                    exceptionList.add(ex);
                }
            ),
            latch
        );
    }

    /**
     * Allows async Upload of IndexMetadata to remote
     *
     * @param clusterState          current ClusterState
     * @param indexMetadata         {@link IndexMetadata} to upload
     * @param latchedActionListener listener to respond back on after upload finishes
     */
    private CheckedRunnable<IOException> getIndexMetadataAsyncAction(
        ClusterState clusterState,
        IndexMetadata indexMetadata,
        LatchedActionListener<ClusterMetadataManifest.UploadedMetadata> latchedActionListener
    ) {
        final BlobContainer indexMetadataContainer = indexMetadataContainer(
            clusterState.getClusterName().value(),
            clusterState.metadata().clusterUUID(),
            indexMetadata.getIndexUUID()
        );
        final String indexMetadataFilename = indexMetadataFileName(indexMetadata);
        ActionListener<Void> completionListener = ActionListener.wrap(
            resp -> latchedActionListener.onResponse(
                new UploadedIndexMetadata(
                    indexMetadata.getIndex().getName(),
                    indexMetadata.getIndexUUID(),
                    indexMetadataContainer.path().buildAsString() + indexMetadataFilename
                )
            ),
            ex -> latchedActionListener.onFailure(new RemoteStateTransferException(indexMetadata.getIndex().toString(), ex))
        );

        return () -> INDEX_METADATA_FORMAT.writeAsyncWithUrgentPriority(
            indexMetadata,
            indexMetadataContainer,
            indexMetadataFilename,
            blobStoreRepository.getCompressor(),
            completionListener,
            FORMAT_PARAMS
        );
    }

    /**
     * Allows async upload of Metadata components to remote
     */

    private CheckedRunnable<IOException> getAsyncMetadataWriteAction(
        ClusterState clusterState,
        String component,
        ChecksumBlobStoreFormat componentMetadataBlobStore,
        ToXContent componentMetadata,
        LatchedActionListener<ClusterMetadataManifest.UploadedMetadata> latchedActionListener
    ) {
        final BlobContainer globalMetadataContainer = globalMetadataContainer(
            clusterState.getClusterName().value(),
            clusterState.metadata().clusterUUID()
        );
        final String componentMetadataFilename = metadataAttributeFileName(component, clusterState.metadata().version());
        ActionListener<Void> completionListener = ActionListener.wrap(
            resp -> latchedActionListener.onResponse(new UploadedMetadataAttribute(component, componentMetadataFilename)),
            ex -> latchedActionListener.onFailure(new RemoteStateTransferException(component, ex))
        );
        return () -> componentMetadataBlobStore.writeAsyncWithUrgentPriority(
            componentMetadata,
            globalMetadataContainer,
            componentMetadataFilename,
            blobStoreRepository.getCompressor(),
            completionListener,
            FORMAT_PARAMS
        );
    }

    public RemoteClusterStateCleanupManager getCleanupManager() {
        return remoteClusterStateCleanupManager;
    }

    @Nullable
    public RemoteClusterStateManifestInfo markLastStateAsCommitted(ClusterState clusterState, ClusterMetadataManifest previousManifest)
        throws IOException {
        assert clusterState != null : "Last accepted cluster state is not set";
        if (clusterState.nodes().isLocalNodeElectedClusterManager() == false) {
            logger.error("Local node is not elected cluster manager. Exiting");
            return null;
        }
        assert previousManifest != null : "Last cluster metadata manifest is not set";
        RemoteClusterStateManifestInfo committedManifestDetails = uploadManifest(
            clusterState,
            previousManifest.getIndices(),
            previousManifest.getPreviousClusterUUID(),
            previousManifest.getCoordinationMetadata(),
            previousManifest.getSettingsMetadata(),
            previousManifest.getTemplatesMetadata(),
            previousManifest.getCustomMetadataMap(),
            previousManifest.getIndicesRouting(),
            true
        );
        if (!previousManifest.isClusterUUIDCommitted() && committedManifestDetails.getClusterMetadataManifest().isClusterUUIDCommitted()) {
            remoteClusterStateCleanupManager.deleteStaleClusterUUIDs(clusterState, committedManifestDetails.getClusterMetadataManifest());
        }

        return committedManifestDetails;
    }

    @Override
    public void close() throws IOException {
        remoteClusterStateCleanupManager.close();
        if (blobStoreRepository != null) {
            IOUtils.close(blobStoreRepository);
        }
        this.remoteRoutingTableService.close();
    }

    public void start() {
        assert isRemoteStoreClusterStateEnabled(settings) == true : "Remote cluster state is not enabled";
        final String remoteStoreRepo = settings.get(
            Node.NODE_ATTRIBUTES.getKey() + RemoteStoreNodeAttribute.REMOTE_STORE_CLUSTER_STATE_REPOSITORY_NAME_ATTRIBUTE_KEY
        );
        assert remoteStoreRepo != null : "Remote Cluster State repository is not configured";
        final Repository repository = repositoriesService.get().repository(remoteStoreRepo);
        assert repository instanceof BlobStoreRepository : "Repository should be instance of BlobStoreRepository";
        blobStoreRepository = (BlobStoreRepository) repository;
        remoteClusterStateCleanupManager.start();
        this.remoteRoutingTableService.start();
    }

    private RemoteClusterStateManifestInfo uploadManifest(
        ClusterState clusterState,
        List<UploadedIndexMetadata> uploadedIndexMetadata,
        String previousClusterUUID,
        UploadedMetadataAttribute uploadedCoordinationMetadata,
        UploadedMetadataAttribute uploadedSettingsMetadata,
        UploadedMetadataAttribute uploadedTemplatesMetadata,
        Map<String, UploadedMetadataAttribute> uploadedCustomMetadataMap,
        List<UploadedIndexMetadata> uploadedIndicesRouting,
        boolean committed
    ) throws IOException {
        synchronized (this) {
            final String manifestFileName = getManifestFileName(
                clusterState.term(),
                clusterState.version(),
                committed,
                MANIFEST_CURRENT_CODEC_VERSION
            );
<<<<<<< HEAD
            final ClusterMetadataManifest manifest = ClusterMetadataManifest.builder()
                .clusterTerm(clusterState.term())
                .stateVersion(clusterState.getVersion())
                .clusterUUID(clusterState.metadata().clusterUUID())
                .stateUUID(clusterState.stateUUID())
                .opensearchVersion(Version.CURRENT)
                .nodeId(nodeId)
                .committed(committed)
                .codecVersion(MANIFEST_CURRENT_CODEC_VERSION)
                .indices(uploadedIndexMetadata)
                .previousClusterUUID(previousClusterUUID)
                .clusterUUIDCommitted(clusterState.metadata().clusterUUIDCommitted())
                .coordinationMetadata(uploadedCoordinationMetadata)
                .settingMetadata(uploadedSettingsMetadata)
                .templatesMetadata(uploadedTemplatesMetadata)
                .customMetadataMap(uploadedCustomMetadataMap)
                .routingTableVersion(clusterState.routingTable().version())
                .build();
=======
            final ClusterMetadataManifest manifest = new ClusterMetadataManifest(
                clusterState.term(),
                clusterState.getVersion(),
                clusterState.metadata().clusterUUID(),
                clusterState.stateUUID(),
                Version.CURRENT,
                nodeId,
                committed,
                MANIFEST_CURRENT_CODEC_VERSION,
                null,
                uploadedIndexMetadata,
                previousClusterUUID,
                clusterState.metadata().clusterUUIDCommitted(),
                uploadedCoordinationMetadata,
                uploadedSettingsMetadata,
                uploadedTemplatesMetadata,
                uploadedCustomMetadataMap,
                clusterState.routingTable().version(),
                uploadedIndicesRouting
            );
>>>>>>> 1084ba9b
            writeMetadataManifest(clusterState.getClusterName().value(), clusterState.metadata().clusterUUID(), manifest, manifestFileName);
            return new RemoteClusterStateManifestInfo(manifest, manifestFileName);
        }
    }

    private void writeMetadataManifest(String clusterName, String clusterUUID, ClusterMetadataManifest uploadManifest, String fileName)
        throws IOException {
        AtomicReference<String> result = new AtomicReference<String>();
        AtomicReference<Exception> exceptionReference = new AtomicReference<Exception>();

        final BlobContainer metadataManifestContainer = manifestContainer(clusterName, clusterUUID);

        // latch to wait until upload is not finished
        CountDownLatch latch = new CountDownLatch(1);

        LatchedActionListener completionListener = new LatchedActionListener<>(ActionListener.wrap(resp -> {
            logger.trace(String.format(Locale.ROOT, "Manifest file uploaded successfully."));
        }, ex -> { exceptionReference.set(ex); }), latch);

        getClusterMetadataManifestBlobStoreFormat(fileName).writeAsyncWithUrgentPriority(
            uploadManifest,
            metadataManifestContainer,
            fileName,
            blobStoreRepository.getCompressor(),
            completionListener,
            FORMAT_PARAMS
        );

        try {
            if (latch.await(getMetadataManifestUploadTimeout().millis(), TimeUnit.MILLISECONDS) == false) {
                RemoteStateTransferException ex = new RemoteStateTransferException(
                    String.format(Locale.ROOT, "Timed out waiting for transfer of manifest file to complete")
                );
                throw ex;
            }
        } catch (InterruptedException ex) {
            RemoteStateTransferException exception = new RemoteStateTransferException(
                String.format(Locale.ROOT, "Timed out waiting for transfer of manifest file to complete - %s"),
                ex
            );
            Thread.currentThread().interrupt();
            throw exception;
        }
        if (exceptionReference.get() != null) {
            throw new RemoteStateTransferException(exceptionReference.get().getMessage(), exceptionReference.get());
        }
        logger.debug(
            "Metadata manifest file [{}] written during [{}] phase. ",
            fileName,
            uploadManifest.isCommitted() ? "commit" : "publish"
        );
    }

    ThreadPool getThreadpool() {
        return threadpool;
    }

    BlobStore getBlobStore() {
        return blobStoreRepository.blobStore();
    }

    private BlobContainer indexMetadataContainer(String clusterName, String clusterUUID, String indexUUID) {
        // 123456789012_test-cluster/cluster-state/dsgYj10Nkso7/index/ftqsCnn9TgOX
        return blobStoreRepository.blobStore()
            .blobContainer(getCusterMetadataBasePath(clusterName, clusterUUID).add(INDEX_PATH_TOKEN).add(indexUUID));
    }

    private BlobContainer globalMetadataContainer(String clusterName, String clusterUUID) {
        // 123456789012_test-cluster/cluster-state/dsgYj10Nkso7/global-metadata/
        return blobStoreRepository.blobStore()
            .blobContainer(getCusterMetadataBasePath(clusterName, clusterUUID).add(GLOBAL_METADATA_PATH_TOKEN));
    }

    private BlobContainer manifestContainer(String clusterName, String clusterUUID) {
        // 123456789012_test-cluster/cluster-state/dsgYj10Nkso7/manifest
        return blobStoreRepository.blobStore().blobContainer(getManifestFolderPath(clusterName, clusterUUID));
    }

    BlobPath getCusterMetadataBasePath(String clusterName, String clusterUUID) {
        return blobStoreRepository.basePath().add(encodeString(clusterName)).add(CLUSTER_STATE_PATH_TOKEN).add(clusterUUID);
    }

    private BlobContainer clusterUUIDContainer(String clusterName) {
        return blobStoreRepository.blobStore()
            .blobContainer(
                blobStoreRepository.basePath()
                    .add(Base64.getUrlEncoder().withoutPadding().encodeToString(clusterName.getBytes(StandardCharsets.UTF_8)))
                    .add(CLUSTER_STATE_PATH_TOKEN)
            );
    }

    private void setSlowWriteLoggingThreshold(TimeValue slowWriteLoggingThreshold) {
        this.slowWriteLoggingThreshold = slowWriteLoggingThreshold;
    }

    private void setIndexMetadataUploadTimeout(TimeValue newIndexMetadataUploadTimeout) {
        this.indexMetadataUploadTimeout = newIndexMetadataUploadTimeout;
    }

    private void setGlobalMetadataUploadTimeout(TimeValue newGlobalMetadataUploadTimeout) {
        this.globalMetadataUploadTimeout = newGlobalMetadataUploadTimeout;
    }

    private void setMetadataManifestUploadTimeout(TimeValue newMetadataManifestUploadTimeout) {
        this.metadataManifestUploadTimeout = newMetadataManifestUploadTimeout;
    }

    private Map<String, Metadata.Custom> getUpdatedCustoms(ClusterState currentState, ClusterState previousState) {
        if (Metadata.isCustomMetadataEqual(previousState.metadata(), currentState.metadata())) {
            return new HashMap<>();
        }
        Map<String, Metadata.Custom> updatedCustom = new HashMap<>();
        Set<String> currentCustoms = new HashSet<>(currentState.metadata().customs().keySet());
        for (Map.Entry<String, Metadata.Custom> cursor : previousState.metadata().customs().entrySet()) {
            if (cursor.getValue().context().contains(Metadata.XContentContext.GATEWAY)) {
                if (currentCustoms.contains(cursor.getKey())
                    && !cursor.getValue().equals(currentState.metadata().custom(cursor.getKey()))) {
                    // If the custom metadata is updated, we need to upload the new version.
                    updatedCustom.put(cursor.getKey(), currentState.metadata().custom(cursor.getKey()));
                }
                currentCustoms.remove(cursor.getKey());
            }
        }
        for (String custom : currentCustoms) {
            Metadata.Custom cursor = currentState.metadata().custom(custom);
            if (cursor.context().contains(Metadata.XContentContext.GATEWAY)) {
                updatedCustom.put(custom, cursor);
            }
        }
        return updatedCustom;
    }

    public TimeValue getIndexMetadataUploadTimeout() {
        return this.indexMetadataUploadTimeout;
    }

    public TimeValue getGlobalMetadataUploadTimeout() {
        return this.globalMetadataUploadTimeout;
    }

    public TimeValue getMetadataManifestUploadTimeout() {
        return this.metadataManifestUploadTimeout;
    }

    // Package private for unit test
    RemoteRoutingTableService getRemoteRoutingTableService() {
        return this.remoteRoutingTableService;
    }

    static String getManifestFileName(long term, long version, boolean committed, int codecVersion) {
        // 123456789012_test-cluster/cluster-state/dsgYj10Nkso7/manifest/manifest__<inverted_term>__<inverted_version>__C/P__<inverted__timestamp>__<codec_version>
        return String.join(
            DELIMITER,
            MANIFEST_PATH_TOKEN,
            RemoteStoreUtils.invertLong(term),
            RemoteStoreUtils.invertLong(version),
            (committed ? "C" : "P"), // C for committed and P for published
            RemoteStoreUtils.invertLong(System.currentTimeMillis()),
            String.valueOf(codecVersion) // Keep the codec version at last place only, during read we reads last place to
            // determine codec version.
        );
    }

    static String indexMetadataFileName(IndexMetadata indexMetadata) {
        // 123456789012_test-cluster/cluster-state/dsgYj10Nkso7/index/<index_UUID>/metadata__<inverted_index_metadata_version>__<inverted__timestamp>__<codec
        // version>
        return String.join(
            DELIMITER,
            METADATA_FILE_PREFIX,
            RemoteStoreUtils.invertLong(indexMetadata.getVersion()),
            RemoteStoreUtils.invertLong(System.currentTimeMillis()),
            String.valueOf(INDEX_METADATA_CURRENT_CODEC_VERSION) // Keep the codec version at last place only, during read we reads last
            // place to determine codec version.
        );
    }

    private static String globalMetadataFileName(Metadata metadata) {
        // 123456789012_test-cluster/cluster-state/dsgYj10Nkso7/global-metadata/metadata__<inverted_metadata_version>__<inverted__timestamp>__<codec_version>
        return String.join(
            DELIMITER,
            METADATA_FILE_PREFIX,
            RemoteStoreUtils.invertLong(metadata.version()),
            RemoteStoreUtils.invertLong(System.currentTimeMillis()),
            String.valueOf(GLOBAL_METADATA_CURRENT_CODEC_VERSION)
        );
    }

    private static String metadataAttributeFileName(String componentPrefix, Long metadataVersion) {
        // 123456789012_test-cluster/cluster-state/dsgYj10Nkso7/global-metadata/<componentPrefix>__<inverted_metadata_version>__<inverted__timestamp>__<codec_version>
        return String.join(
            DELIMITER,
            componentPrefix,
            RemoteStoreUtils.invertLong(metadataVersion),
            RemoteStoreUtils.invertLong(System.currentTimeMillis()),
            String.valueOf(GLOBAL_METADATA_CURRENT_CODEC_VERSION)
        );
    }

    BlobPath getManifestFolderPath(String clusterName, String clusterUUID) {
        return getCusterMetadataBasePath(clusterName, clusterUUID).add(MANIFEST_PATH_TOKEN);
    }

    /**
     * Fetch latest index metadata from remote cluster state
     *
     * @param clusterUUID             uuid of cluster state to refer to in remote
     * @param clusterName             name of the cluster
     * @param clusterMetadataManifest manifest file of cluster
     * @return {@code Map<String, IndexMetadata>} latest IndexUUID to IndexMetadata map
     */
    private Map<String, IndexMetadata> getIndexMetadataMap(
        String clusterName,
        String clusterUUID,
        ClusterMetadataManifest clusterMetadataManifest
    ) {
        assert Objects.equals(clusterUUID, clusterMetadataManifest.getClusterUUID())
            : "Corrupt ClusterMetadataManifest found. Cluster UUID mismatch.";
        Map<String, IndexMetadata> remoteIndexMetadata = new HashMap<>();
        for (UploadedIndexMetadata uploadedIndexMetadata : clusterMetadataManifest.getIndices()) {
            IndexMetadata indexMetadata = getIndexMetadata(clusterName, clusterUUID, uploadedIndexMetadata);
            remoteIndexMetadata.put(uploadedIndexMetadata.getIndexUUID(), indexMetadata);
        }
        return remoteIndexMetadata;
    }

    /**
     * Fetch index metadata from remote cluster state
     *
     * @param clusterUUID           uuid of cluster state to refer to in remote
     * @param clusterName           name of the cluster
     * @param uploadedIndexMetadata {@link UploadedIndexMetadata} contains details about remote location of index metadata
     * @return {@link IndexMetadata}
     */
    private IndexMetadata getIndexMetadata(String clusterName, String clusterUUID, UploadedIndexMetadata uploadedIndexMetadata) {
        BlobContainer blobContainer = indexMetadataContainer(clusterName, clusterUUID, uploadedIndexMetadata.getIndexUUID());
        try {
            String[] splitPath = uploadedIndexMetadata.getUploadedFilename().split("/");
            return INDEX_METADATA_FORMAT.read(
                blobContainer,
                splitPath[splitPath.length - 1],
                blobStoreRepository.getNamedXContentRegistry()
            );
        } catch (IOException e) {
            throw new IllegalStateException(
                String.format(Locale.ROOT, "Error while downloading IndexMetadata - %s", uploadedIndexMetadata.getUploadedFilename()),
                e
            );
        }
    }

    /**
     * Fetch latest ClusterState from remote, including global metadata, index metadata and cluster state version
     *
     * @param clusterUUID uuid of cluster state to refer to in remote
     * @param clusterName name of the cluster
     * @return {@link IndexMetadata}
     */
    public ClusterState getLatestClusterState(String clusterName, String clusterUUID) {
        Optional<ClusterMetadataManifest> clusterMetadataManifest = getLatestClusterMetadataManifest(clusterName, clusterUUID);
        if (clusterMetadataManifest.isEmpty()) {
            throw new IllegalStateException(
                String.format(Locale.ROOT, "Latest cluster metadata manifest is not present for the provided clusterUUID: %s", clusterUUID)
            );
        }

        // Fetch Global Metadata
        Metadata globalMetadata = getGlobalMetadata(clusterName, clusterUUID, clusterMetadataManifest.get());

        // Fetch Index Metadata
        Map<String, IndexMetadata> indices = getIndexMetadataMap(clusterName, clusterUUID, clusterMetadataManifest.get());

        Map<String, IndexMetadata> indexMetadataMap = new HashMap<>();
        indices.values().forEach(indexMetadata -> { indexMetadataMap.put(indexMetadata.getIndex().getName(), indexMetadata); });

        return ClusterState.builder(ClusterState.EMPTY_STATE)
            .version(clusterMetadataManifest.get().getStateVersion())
            .metadata(Metadata.builder(globalMetadata).indices(indexMetadataMap).build())
            .build();
    }

    public ClusterState getClusterStateForManifest(
        String clusterName,
        ClusterMetadataManifest manifest,
        String localNodeId,
        boolean includeEphemeral
    ) {
        // TODO https://github.com/opensearch-project/OpenSearch/pull/14089
        return null;
    }

    public ClusterState getClusterStateUsingDiff(
        String clusterName,
        ClusterMetadataManifest manifest,
        ClusterState previousClusterState,
        String localNodeId
    ) {
        // TODO https://github.com/opensearch-project/OpenSearch/pull/14089
        return null;
    }

    public ClusterMetadataManifest getClusterMetadataManifestByFileName(String clusterUUID, String manifestFileName) {
        // TODO https://github.com/opensearch-project/OpenSearch/pull/14089
        return null;
    }

    private Metadata getGlobalMetadata(String clusterName, String clusterUUID, ClusterMetadataManifest clusterMetadataManifest) {
        String globalMetadataFileName = clusterMetadataManifest.getGlobalMetadataFileName();
        try {
            // Fetch Global metadata
            if (globalMetadataFileName != null) {
                String[] splitPath = globalMetadataFileName.split("/");
                return GLOBAL_METADATA_FORMAT.read(
                    globalMetadataContainer(clusterName, clusterUUID),
                    splitPath[splitPath.length - 1],
                    blobStoreRepository.getNamedXContentRegistry()
                );
            } else if (clusterMetadataManifest.hasMetadataAttributesFiles()) {
                CoordinationMetadata coordinationMetadata = getCoordinationMetadata(
                    clusterName,
                    clusterUUID,
                    clusterMetadataManifest.getCoordinationMetadata().getUploadedFilename()
                );
                Settings settingsMetadata = getSettingsMetadata(
                    clusterName,
                    clusterUUID,
                    clusterMetadataManifest.getSettingsMetadata().getUploadedFilename()
                );
                TemplatesMetadata templatesMetadata = getTemplatesMetadata(
                    clusterName,
                    clusterUUID,
                    clusterMetadataManifest.getTemplatesMetadata().getUploadedFilename()
                );
                Metadata.Builder builder = new Metadata.Builder();
                builder.coordinationMetadata(coordinationMetadata);
                builder.persistentSettings(settingsMetadata);
                builder.templates(templatesMetadata);
                clusterMetadataManifest.getCustomMetadataMap()
                    .forEach(
                        (key, value) -> builder.putCustom(
                            key,
                            getCustomsMetadata(clusterName, clusterUUID, value.getUploadedFilename(), key)
                        )
                    );
                return builder.build();
            } else {
                return Metadata.EMPTY_METADATA;
            }
        } catch (IOException e) {
            throw new IllegalStateException(
                String.format(Locale.ROOT, "Error while downloading Global Metadata - %s", globalMetadataFileName),
                e
            );
        }
    }

    private CoordinationMetadata getCoordinationMetadata(String clusterName, String clusterUUID, String coordinationMetadataFileName) {
        try {
            // Fetch Coordination metadata
            if (coordinationMetadataFileName != null) {
                String[] splitPath = coordinationMetadataFileName.split("/");
                return COORDINATION_METADATA_FORMAT.read(
                    globalMetadataContainer(clusterName, clusterUUID),
                    splitPath[splitPath.length - 1],
                    blobStoreRepository.getNamedXContentRegistry()
                );
            } else {
                return CoordinationMetadata.EMPTY_METADATA;
            }
        } catch (IOException e) {
            throw new IllegalStateException(
                String.format(Locale.ROOT, "Error while downloading Coordination Metadata - %s", coordinationMetadataFileName),
                e
            );
        }
    }

    private Settings getSettingsMetadata(String clusterName, String clusterUUID, String settingsMetadataFileName) {
        try {
            // Fetch Settings metadata
            if (settingsMetadataFileName != null) {
                String[] splitPath = settingsMetadataFileName.split("/");
                return SETTINGS_METADATA_FORMAT.read(
                    globalMetadataContainer(clusterName, clusterUUID),
                    splitPath[splitPath.length - 1],
                    blobStoreRepository.getNamedXContentRegistry()
                );
            } else {
                return Settings.EMPTY;
            }
        } catch (IOException e) {
            throw new IllegalStateException(
                String.format(Locale.ROOT, "Error while downloading Settings Metadata - %s", settingsMetadataFileName),
                e
            );
        }
    }

    private TemplatesMetadata getTemplatesMetadata(String clusterName, String clusterUUID, String templatesMetadataFileName) {
        try {
            // Fetch Templates metadata
            if (templatesMetadataFileName != null) {
                String[] splitPath = templatesMetadataFileName.split("/");
                return TEMPLATES_METADATA_FORMAT.read(
                    globalMetadataContainer(clusterName, clusterUUID),
                    splitPath[splitPath.length - 1],
                    blobStoreRepository.getNamedXContentRegistry()
                );
            } else {
                return TemplatesMetadata.EMPTY_METADATA;
            }
        } catch (IOException e) {
            throw new IllegalStateException(
                String.format(Locale.ROOT, "Error while downloading Templates Metadata - %s", templatesMetadataFileName),
                e
            );
        }
    }

    private Metadata.Custom getCustomsMetadata(String clusterName, String clusterUUID, String customMetadataFileName, String custom) {
        requireNonNull(customMetadataFileName);
        try {
            // Fetch Custom metadata
            String[] splitPath = customMetadataFileName.split("/");
            ChecksumBlobStoreFormat<Metadata.Custom> customChecksumBlobStoreFormat = new ChecksumBlobStoreFormat<>(
                "custom",
                METADATA_NAME_FORMAT,
                (parser -> Metadata.Custom.fromXContent(parser, custom))
            );
            return customChecksumBlobStoreFormat.read(
                globalMetadataContainer(clusterName, clusterUUID),
                splitPath[splitPath.length - 1],
                blobStoreRepository.getNamedXContentRegistry()
            );
        } catch (IOException e) {
            throw new IllegalStateException(
                String.format(Locale.ROOT, "Error while downloading Custom Metadata - %s", customMetadataFileName),
                e
            );
        }
    }

    /**
     * Fetch latest ClusterMetadataManifest from remote state store
     *
     * @param clusterUUID uuid of cluster state to refer to in remote
     * @param clusterName name of the cluster
     * @return ClusterMetadataManifest
     */
    public Optional<ClusterMetadataManifest> getLatestClusterMetadataManifest(String clusterName, String clusterUUID) {
        Optional<String> latestManifestFileName = getLatestManifestFileName(clusterName, clusterUUID);
        return latestManifestFileName.map(s -> fetchRemoteClusterMetadataManifest(clusterName, clusterUUID, s));
    }

    /**
     * Fetch the previous cluster UUIDs from remote state store and return the most recent valid cluster UUID
     *
     * @param clusterName The cluster name for which previous cluster UUID is to be fetched
     * @return Last valid cluster UUID
     */
    public String getLastKnownUUIDFromRemote(String clusterName) {
        try {
            Set<String> clusterUUIDs = getAllClusterUUIDs(clusterName);
            Map<String, ClusterMetadataManifest> latestManifests = getLatestManifestForAllClusterUUIDs(clusterName, clusterUUIDs);
            List<String> validChain = createClusterChain(latestManifests, clusterName);
            if (validChain.isEmpty()) {
                return ClusterState.UNKNOWN_UUID;
            }
            return validChain.get(0);
        } catch (IOException e) {
            throw new IllegalStateException(
                String.format(Locale.ROOT, "Error while fetching previous UUIDs from remote store for cluster name: %s", clusterName),
                e
            );
        }
    }

    Set<String> getAllClusterUUIDs(String clusterName) throws IOException {
        Map<String, BlobContainer> clusterUUIDMetadata = clusterUUIDContainer(clusterName).children();
        if (clusterUUIDMetadata == null) {
            return Collections.emptySet();
        }
        return Collections.unmodifiableSet(clusterUUIDMetadata.keySet());
    }

    private Map<String, ClusterMetadataManifest> getLatestManifestForAllClusterUUIDs(String clusterName, Set<String> clusterUUIDs) {
        Map<String, ClusterMetadataManifest> manifestsByClusterUUID = new HashMap<>();
        for (String clusterUUID : clusterUUIDs) {
            try {
                Optional<ClusterMetadataManifest> manifest = getLatestClusterMetadataManifest(clusterName, clusterUUID);
                manifest.ifPresent(clusterMetadataManifest -> manifestsByClusterUUID.put(clusterUUID, clusterMetadataManifest));
            } catch (Exception e) {
                throw new IllegalStateException(
                    String.format(Locale.ROOT, "Exception in fetching manifest for clusterUUID: %s", clusterUUID),
                    e
                );
            }
        }
        return manifestsByClusterUUID;
    }

    /**
     * This method creates a valid cluster UUID chain.
     *
     * @param manifestsByClusterUUID Map of latest ClusterMetadataManifest for every cluster UUID
     * @return List of cluster UUIDs. The first element is the most recent cluster UUID in the chain
     */
    private List<String> createClusterChain(final Map<String, ClusterMetadataManifest> manifestsByClusterUUID, final String clusterName) {
        final List<ClusterMetadataManifest> validClusterManifests = manifestsByClusterUUID.values()
            .stream()
            .filter(this::isValidClusterUUID)
            .collect(Collectors.toList());
        final Map<String, String> clusterUUIDGraph = validClusterManifests.stream()
            .collect(Collectors.toMap(ClusterMetadataManifest::getClusterUUID, ClusterMetadataManifest::getPreviousClusterUUID));
        final List<String> topLevelClusterUUIDs = validClusterManifests.stream()
            .map(ClusterMetadataManifest::getClusterUUID)
            .filter(clusterUUID -> !clusterUUIDGraph.containsValue(clusterUUID))
            .collect(Collectors.toList());

        if (topLevelClusterUUIDs.isEmpty()) {
            // This can occur only when there are no valid cluster UUIDs
            assert validClusterManifests.isEmpty() : "There are no top level cluster UUIDs even when there are valid cluster UUIDs";
            logger.info("There is no valid previous cluster UUID. All cluster UUIDs evaluated are: {}", manifestsByClusterUUID.keySet());
            return Collections.emptyList();
        }
        if (topLevelClusterUUIDs.size() > 1) {
            logger.info("Top level cluster UUIDs: {}", topLevelClusterUUIDs);
            // If the valid cluster UUIDs are more that 1, it means there was some race condition where
            // more then 2 cluster manager nodes tried to become active cluster manager and published
            // 2 cluster UUIDs which followed the same previous UUID.
            final Map<String, ClusterMetadataManifest> manifestsByClusterUUIDTrimmed = trimClusterUUIDs(
                manifestsByClusterUUID,
                topLevelClusterUUIDs,
                clusterName
            );
            if (manifestsByClusterUUID.size() == manifestsByClusterUUIDTrimmed.size()) {
                throw new IllegalStateException(
                    String.format(
                        Locale.ROOT,
                        "The system has ended into multiple valid cluster states in the remote store. "
                            + "Please check their latest manifest to decide which one you want to keep. Valid Cluster UUIDs: - %s",
                        topLevelClusterUUIDs
                    )
                );
            }
            return createClusterChain(manifestsByClusterUUIDTrimmed, clusterName);
        }
        final List<String> validChain = new ArrayList<>();
        String currentUUID = topLevelClusterUUIDs.get(0);
        while (currentUUID != null && !ClusterState.UNKNOWN_UUID.equals(currentUUID)) {
            validChain.add(currentUUID);
            // Getting the previous cluster UUID of a cluster UUID from the clusterUUID Graph
            currentUUID = clusterUUIDGraph.get(currentUUID);
        }
        logger.info("Known UUIDs found in remote store : [{}]", validChain);
        return validChain;
    }

    /**
     * This method take a map of manifests for different cluster UUIDs and removes the
     * manifest of a cluster UUID if the latest metadata for that cluster UUID is equivalent
     * to the latest metadata of its previous UUID.
     *
     * @return Trimmed map of manifests
     */
    private Map<String, ClusterMetadataManifest> trimClusterUUIDs(
        final Map<String, ClusterMetadataManifest> latestManifestsByClusterUUID,
        final List<String> validClusterUUIDs,
        final String clusterName
    ) {
        final Map<String, ClusterMetadataManifest> trimmedUUIDs = new HashMap<>(latestManifestsByClusterUUID);
        for (String clusterUUID : validClusterUUIDs) {
            ClusterMetadataManifest currentManifest = trimmedUUIDs.get(clusterUUID);
            // Here we compare the manifest of current UUID to that of previous UUID
            // In case currentUUID's latest manifest is same as previous UUIDs latest manifest,
            // that means it was restored from previousUUID and no IndexMetadata update was performed on it.
            if (!ClusterState.UNKNOWN_UUID.equals(currentManifest.getPreviousClusterUUID())) {
                ClusterMetadataManifest previousManifest = trimmedUUIDs.get(currentManifest.getPreviousClusterUUID());
                if (isMetadataEqual(currentManifest, previousManifest, clusterName)
                    && isGlobalMetadataEqual(currentManifest, previousManifest, clusterName)) {
                    trimmedUUIDs.remove(clusterUUID);
                }
            }
        }
        return trimmedUUIDs;
    }

    private boolean isMetadataEqual(ClusterMetadataManifest first, ClusterMetadataManifest second, String clusterName) {
        // todo clusterName can be set as final in the constructor
        if (first.getIndices().size() != second.getIndices().size()) {
            return false;
        }
        final Map<String, UploadedIndexMetadata> secondIndices = second.getIndices()
            .stream()
            .collect(Collectors.toMap(md -> md.getIndexName(), Function.identity()));
        for (UploadedIndexMetadata uploadedIndexMetadata : first.getIndices()) {
            final IndexMetadata firstIndexMetadata = getIndexMetadata(clusterName, first.getClusterUUID(), uploadedIndexMetadata);
            final UploadedIndexMetadata secondUploadedIndexMetadata = secondIndices.get(uploadedIndexMetadata.getIndexName());
            if (secondUploadedIndexMetadata == null) {
                return false;
            }
            final IndexMetadata secondIndexMetadata = getIndexMetadata(clusterName, second.getClusterUUID(), secondUploadedIndexMetadata);
            if (firstIndexMetadata.equals(secondIndexMetadata) == false) {
                return false;
            }
        }
        return true;
    }

    private boolean isGlobalMetadataEqual(ClusterMetadataManifest first, ClusterMetadataManifest second, String clusterName) {
        Metadata secondGlobalMetadata = getGlobalMetadata(clusterName, second.getClusterUUID(), second);
        Metadata firstGlobalMetadata = getGlobalMetadata(clusterName, first.getClusterUUID(), first);
        return Metadata.isGlobalResourcesMetadataEquals(firstGlobalMetadata, secondGlobalMetadata);
    }

    private boolean isValidClusterUUID(ClusterMetadataManifest manifest) {
        return manifest.isClusterUUIDCommitted();
    }

    /**
     * Fetch ClusterMetadataManifest files from remote state store in order
     *
     * @param clusterUUID uuid of cluster state to refer to in remote
     * @param clusterName name of the cluster
     * @param limit       max no of files to fetch
     * @return all manifest file names
     */
    private List<BlobMetadata> getManifestFileNames(String clusterName, String clusterUUID, int limit) throws IllegalStateException {
        try {

            /*
              {@link BlobContainer#listBlobsByPrefixInSortedOrder} will list the latest manifest file first
              as the manifest file name generated via {@link RemoteClusterStateService#getManifestFileName} ensures
              when sorted in LEXICOGRAPHIC order the latest uploaded manifest file comes on top.
             */
            return manifestContainer(clusterName, clusterUUID).listBlobsByPrefixInSortedOrder(
                MANIFEST_FILE_PREFIX + DELIMITER,
                limit,
                BlobContainer.BlobNameSortOrder.LEXICOGRAPHIC
            );
        } catch (IOException e) {
            throw new IllegalStateException("Error while fetching latest manifest file for remote cluster state", e);
        }
    }

    /**
     * Fetch latest ClusterMetadataManifest file from remote state store
     *
     * @param clusterUUID uuid of cluster state to refer to in remote
     * @param clusterName name of the cluster
     * @return latest ClusterMetadataManifest filename
     */
    private Optional<String> getLatestManifestFileName(String clusterName, String clusterUUID) throws IllegalStateException {
        List<BlobMetadata> manifestFilesMetadata = getManifestFileNames(clusterName, clusterUUID, 1);
        if (manifestFilesMetadata != null && !manifestFilesMetadata.isEmpty()) {
            return Optional.of(manifestFilesMetadata.get(0).name());
        }
        logger.info("No manifest file present in remote store for cluster name: {}, cluster UUID: {}", clusterName, clusterUUID);
        return Optional.empty();
    }

    /**
     * Fetch ClusterMetadataManifest from remote state store
     *
     * @param clusterUUID uuid of cluster state to refer to in remote
     * @param clusterName name of the cluster
     * @return ClusterMetadataManifest
     */
    ClusterMetadataManifest fetchRemoteClusterMetadataManifest(String clusterName, String clusterUUID, String filename)
        throws IllegalStateException {
        try {
            return getClusterMetadataManifestBlobStoreFormat(filename).read(
                manifestContainer(clusterName, clusterUUID),
                filename,
                blobStoreRepository.getNamedXContentRegistry()
            );
        } catch (IOException e) {
            throw new IllegalStateException(String.format(Locale.ROOT, "Error while downloading cluster metadata - %s", filename), e);
        }
    }

    private ChecksumBlobStoreFormat<ClusterMetadataManifest> getClusterMetadataManifestBlobStoreFormat(String fileName) {
        long codecVersion = getManifestCodecVersion(fileName);
        if (codecVersion == MANIFEST_CURRENT_CODEC_VERSION) {
            return CLUSTER_METADATA_MANIFEST_FORMAT;
        } else if (codecVersion == ClusterMetadataManifest.CODEC_V2) {
            return CLUSTER_METADATA_MANIFEST_FORMAT_V2;
        } else if (codecVersion == ClusterMetadataManifest.CODEC_V1) {
            return CLUSTER_METADATA_MANIFEST_FORMAT_V1;
        } else if (codecVersion == ClusterMetadataManifest.CODEC_V0) {
            return CLUSTER_METADATA_MANIFEST_FORMAT_V0;
        }

        throw new IllegalArgumentException("Cluster metadata manifest file is corrupted, don't have valid codec version");
    }

    private int getManifestCodecVersion(String fileName) {
        String[] splitName = fileName.split(DELIMITER);
        if (splitName.length == SPLITED_MANIFEST_FILE_LENGTH) {
            return Integer.parseInt(splitName[splitName.length - 1]); // Last value would be codec version.
        } else if (splitName.length < SPLITED_MANIFEST_FILE_LENGTH) { // Where codec is not part of file name, i.e. default codec version 0
            // is used.
            return ClusterMetadataManifest.CODEC_V0;
        } else {
            throw new IllegalArgumentException("Manifest file name is corrupted");
        }
    }

    public static String encodeString(String content) {
        return Base64.getUrlEncoder().withoutPadding().encodeToString(content.getBytes(StandardCharsets.UTF_8));
    }

    public void writeMetadataFailed() {
        getStats().stateFailed();
    }

    /**
     * Exception for Remote state transfer.
     */
    public static class RemoteStateTransferException extends RuntimeException {

        public RemoteStateTransferException(String errorDesc) {
            super(errorDesc);
        }

        public RemoteStateTransferException(String errorDesc, Throwable cause) {
            super(errorDesc, cause);
        }
    }

    public RemotePersistenceStats getStats() {
        return remoteStateStats;
    }

    private static class UploadedMetadataResults {
        List<UploadedIndexMetadata> uploadedIndexMetadata;
        Map<String, UploadedMetadataAttribute> uploadedCustomMetadataMap;
        UploadedMetadataAttribute uploadedCoordinationMetadata;
        UploadedMetadataAttribute uploadedSettingsMetadata;
        UploadedMetadataAttribute uploadedTemplatesMetadata;
        List<UploadedIndexMetadata> uploadedIndicesRoutingMetadata;

        public UploadedMetadataResults(
            List<UploadedIndexMetadata> uploadedIndexMetadata,
            Map<String, UploadedMetadataAttribute> uploadedCustomMetadataMap,
            UploadedMetadataAttribute uploadedCoordinationMetadata,
            UploadedMetadataAttribute uploadedSettingsMetadata,
            UploadedMetadataAttribute uploadedTemplatesMetadata,
            List<UploadedIndexMetadata> uploadedIndicesRoutingMetadata
        ) {
            this.uploadedIndexMetadata = uploadedIndexMetadata;
            this.uploadedCustomMetadataMap = uploadedCustomMetadataMap;
            this.uploadedCoordinationMetadata = uploadedCoordinationMetadata;
            this.uploadedSettingsMetadata = uploadedSettingsMetadata;
            this.uploadedTemplatesMetadata = uploadedTemplatesMetadata;
            this.uploadedIndicesRoutingMetadata = uploadedIndicesRoutingMetadata;
        }

        public UploadedMetadataResults() {
            this.uploadedIndexMetadata = new ArrayList<>();
            this.uploadedCustomMetadataMap = new HashMap<>();
            this.uploadedCoordinationMetadata = null;
            this.uploadedSettingsMetadata = null;
            this.uploadedTemplatesMetadata = null;
            this.uploadedIndicesRoutingMetadata = new ArrayList<>();
        }
    }
}<|MERGE_RESOLUTION|>--- conflicted
+++ resolved
@@ -75,11 +75,7 @@
 
 import static java.util.Objects.requireNonNull;
 import static org.opensearch.gateway.PersistedClusterStateService.SLOW_WRITE_LOGGING_THRESHOLD;
-<<<<<<< HEAD
 import static org.opensearch.gateway.remote.model.RemoteClusterMetadataManifest.MANIFEST_CURRENT_CODEC_VERSION;
-import static org.opensearch.node.remotestore.RemoteStoreNodeAttribute.isRemoteRoutingTableEnabled;
-=======
->>>>>>> 1084ba9b
 import static org.opensearch.node.remotestore.RemoteStoreNodeAttribute.isRemoteStoreClusterStateEnabled;
 
 /**
@@ -175,12 +171,6 @@
 
     /**
      * Manifest format compatible with codec v2, where global metadata file is replaced with multiple metadata attribute files
-     */
-    public static final ChecksumBlobStoreFormat<ClusterMetadataManifest> CLUSTER_METADATA_MANIFEST_FORMAT_V2 =
-        new ChecksumBlobStoreFormat<>("cluster-metadata-manifest", METADATA_MANIFEST_NAME_FORMAT, ClusterMetadataManifest::fromXContentV2);
-
-    /**
-     * Manifest format compatible with codec v3, where global metadata file is replaced with multiple metadata attribute files
      */
     public static final ChecksumBlobStoreFormat<ClusterMetadataManifest> CLUSTER_METADATA_MANIFEST_FORMAT = new ChecksumBlobStoreFormat<>(
         "cluster-metadata-manifest",
@@ -840,7 +830,6 @@
                 committed,
                 MANIFEST_CURRENT_CODEC_VERSION
             );
-<<<<<<< HEAD
             final ClusterMetadataManifest manifest = ClusterMetadataManifest.builder()
                 .clusterTerm(clusterState.term())
                 .stateVersion(clusterState.getVersion())
@@ -858,29 +847,8 @@
                 .templatesMetadata(uploadedTemplatesMetadata)
                 .customMetadataMap(uploadedCustomMetadataMap)
                 .routingTableVersion(clusterState.routingTable().version())
+                .indicesRouting(uploadedIndicesRouting)
                 .build();
-=======
-            final ClusterMetadataManifest manifest = new ClusterMetadataManifest(
-                clusterState.term(),
-                clusterState.getVersion(),
-                clusterState.metadata().clusterUUID(),
-                clusterState.stateUUID(),
-                Version.CURRENT,
-                nodeId,
-                committed,
-                MANIFEST_CURRENT_CODEC_VERSION,
-                null,
-                uploadedIndexMetadata,
-                previousClusterUUID,
-                clusterState.metadata().clusterUUIDCommitted(),
-                uploadedCoordinationMetadata,
-                uploadedSettingsMetadata,
-                uploadedTemplatesMetadata,
-                uploadedCustomMetadataMap,
-                clusterState.routingTable().version(),
-                uploadedIndicesRouting
-            );
->>>>>>> 1084ba9b
             writeMetadataManifest(clusterState.getClusterName().value(), clusterState.metadata().clusterUUID(), manifest, manifestFileName);
             return new RemoteClusterStateManifestInfo(manifest, manifestFileName);
         }
@@ -1565,8 +1533,6 @@
         long codecVersion = getManifestCodecVersion(fileName);
         if (codecVersion == MANIFEST_CURRENT_CODEC_VERSION) {
             return CLUSTER_METADATA_MANIFEST_FORMAT;
-        } else if (codecVersion == ClusterMetadataManifest.CODEC_V2) {
-            return CLUSTER_METADATA_MANIFEST_FORMAT_V2;
         } else if (codecVersion == ClusterMetadataManifest.CODEC_V1) {
             return CLUSTER_METADATA_MANIFEST_FORMAT_V1;
         } else if (codecVersion == ClusterMetadataManifest.CODEC_V0) {
