--- conflicted
+++ resolved
@@ -164,11 +164,7 @@
         new ChecksumBlobStoreFormat<>("cluster-metadata-manifest", METADATA_MANIFEST_NAME_FORMAT, ClusterMetadataManifest::fromXContentV1);
 
     /**
-<<<<<<< HEAD
-     * Manifest format compatible with codec v2, where we introduced routing table metadata in manifest.
-=======
      * Manifest format compatible with codec v2, where global metadata file is replaced with multiple metadata attribute files
->>>>>>> 994bfae0
      */
     public static final ChecksumBlobStoreFormat<ClusterMetadataManifest> CLUSTER_METADATA_MANIFEST_FORMAT = new ChecksumBlobStoreFormat<>(
         "cluster-metadata-manifest",
@@ -220,11 +216,7 @@
         + "updated : [{}], custom metadata updated : [{}]";
     public static final int INDEX_METADATA_CURRENT_CODEC_VERSION = 1;
     public static final int MANIFEST_CURRENT_CODEC_VERSION = ClusterMetadataManifest.CODEC_V2;
-<<<<<<< HEAD
-    public static final int GLOBAL_METADATA_CURRENT_CODEC_VERSION = 1;
-=======
     public static final int GLOBAL_METADATA_CURRENT_CODEC_VERSION = 2;
->>>>>>> 994bfae0
 
     // ToXContent Params with gateway mode.
     // We are using gateway context mode to persist all custom metadata.
@@ -803,7 +795,9 @@
                 uploadedCoordinationMetadata,
                 uploadedSettingsMetadata,
                 uploadedTemplatesMetadata,
-                uploadedCustomMetadataMap
+                uploadedCustomMetadataMap,
+                clusterState.routingTable().version(),
+                new ArrayList<>()
             );
             writeMetadataManifest(clusterState.getClusterName().value(), clusterState.metadata().clusterUUID(), manifest, manifestFileName);
             return manifest;
