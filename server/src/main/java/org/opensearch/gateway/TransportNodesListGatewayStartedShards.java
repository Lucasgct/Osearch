--- conflicted
+++ resolved
@@ -167,19 +167,12 @@
             );
             return new NodeGatewayStartedShards(
                 clusterService.localNode(),
-<<<<<<< HEAD
-                shardInfo.allocationId(),
-                shardInfo.primary(),
-                shardInfo.replicationCheckpoint(),
-                shardInfo.getException()
-=======
                 new GatewayStartedShard(
                     shardInfo.allocationId(),
                     shardInfo.primary(),
                     shardInfo.replicationCheckpoint(),
                     shardInfo.storeException()
                 )
->>>>>>> d372c54e
             );
         } catch (Exception e) {
             throw new OpenSearchException("failed to load started shards", e);
