--- conflicted
+++ resolved
@@ -241,11 +241,7 @@
 import org.opensearch.action.search.CreatePitAction;
 import org.opensearch.action.search.DeletePitAction;
 import org.opensearch.action.search.MultiSearchAction;
-<<<<<<< HEAD
-import org.opensearch.action.search.NodesGetAllPitsAction;
-=======
 import org.opensearch.action.search.GetAllPitsAction;
->>>>>>> ab6849f3
 import org.opensearch.action.search.SearchAction;
 import org.opensearch.action.search.SearchScrollAction;
 import org.opensearch.action.search.TransportClearScrollAction;
@@ -686,11 +682,7 @@
         actions.register(CreatePitAction.INSTANCE, TransportCreatePitAction.class);
         actions.register(DeletePitAction.INSTANCE, TransportDeletePitAction.class);
         actions.register(PitSegmentsAction.INSTANCE, TransportPitSegmentsAction.class);
-<<<<<<< HEAD
-        actions.register(NodesGetAllPitsAction.INSTANCE, TransportNodesGetAllPitsAction.class);
-=======
         actions.register(GetAllPitsAction.INSTANCE, TransportGetAllPitsAction.class);
->>>>>>> ab6849f3
 
         // Remote Store
         actions.register(RestoreRemoteStoreAction.INSTANCE, TransportRestoreRemoteStoreAction.class);
@@ -871,11 +863,8 @@
         // Point in time API
         registerHandler.accept(new RestCreatePitAction());
         registerHandler.accept(new RestDeletePitAction());
-<<<<<<< HEAD
-=======
         registerHandler.accept(new RestGetAllPitsAction(nodesInCluster));
         registerHandler.accept(new RestPitSegmentsAction(nodesInCluster));
->>>>>>> ab6849f3
 
         for (ActionPlugin plugin : actionPlugins) {
             for (RestHandler handler : plugin.getRestHandlers(
