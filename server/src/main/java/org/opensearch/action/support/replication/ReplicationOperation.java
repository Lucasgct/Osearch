/*
 * SPDX-License-Identifier: Apache-2.0
 *
 * The OpenSearch Contributors require contributions made to
 * this file be licensed under the Apache-2.0 license or a
 * compatible open source license.
 */

/*
 * Licensed to Elasticsearch under one or more contributor
 * license agreements. See the NOTICE file distributed with
 * this work for additional information regarding copyright
 * ownership. Elasticsearch licenses this file to you under
 * the Apache License, Version 2.0 (the "License"); you may
 * not use this file except in compliance with the License.
 * You may obtain a copy of the License at
 *
 *     http://www.apache.org/licenses/LICENSE-2.0
 *
 * Unless required by applicable law or agreed to in writing,
 * software distributed under the License is distributed on an
 * "AS IS" BASIS, WITHOUT WARRANTIES OR CONDITIONS OF ANY
 * KIND, either express or implied.  See the License for the
 * specific language governing permissions and limitations
 * under the License.
 */
/*
 * Modifications Copyright OpenSearch Contributors. See
 * GitHub history for details.
 */

package org.opensearch.action.support.replication;

import org.apache.logging.log4j.Logger;
import org.apache.logging.log4j.message.ParameterizedMessage;
import org.apache.lucene.store.AlreadyClosedException;
import org.opensearch.Assertions;
import org.opensearch.ExceptionsHelper;
import org.opensearch.OpenSearchException;
import org.opensearch.action.ActionListener;
import org.opensearch.action.UnavailableShardsException;
import org.opensearch.action.support.ActiveShardCount;
import org.opensearch.action.support.RetryableAction;
import org.opensearch.action.support.TransportActions;
import org.opensearch.action.support.replication.ReplicationProxyRequest.Builder;
import org.opensearch.cluster.action.shard.ShardStateAction;
import org.opensearch.cluster.routing.IndexShardRoutingTable;
import org.opensearch.cluster.routing.ShardRouting;
import org.opensearch.common.Nullable;
import org.opensearch.common.breaker.CircuitBreakingException;
import org.opensearch.common.io.stream.StreamInput;
import org.opensearch.common.unit.TimeValue;
import org.opensearch.common.util.concurrent.OpenSearchRejectedExecutionException;
import org.opensearch.index.seqno.SequenceNumbers;
import org.opensearch.index.shard.ReplicationGroup;
import org.opensearch.index.shard.ShardId;
import org.opensearch.node.NodeClosedException;
import org.opensearch.rest.RestStatus;
import org.opensearch.threadpool.ThreadPool;
import org.opensearch.transport.ConnectTransportException;

import java.io.IOException;
import java.util.ArrayList;
import java.util.Collections;
import java.util.List;
import java.util.Locale;
import java.util.concurrent.atomic.AtomicBoolean;
import java.util.concurrent.atomic.AtomicInteger;
import java.util.function.Consumer;
import java.util.function.LongSupplier;

/**
 * Operation for a replication request
 *
 * @opensearch.internal
 */
public class ReplicationOperation<
    Request extends ReplicationRequest<Request>,
    ReplicaRequest extends ReplicationRequest<ReplicaRequest>,
    PrimaryResultT extends ReplicationOperation.PrimaryResult<ReplicaRequest>> {
    private final Logger logger;
    private final ThreadPool threadPool;
    private final Request request;
    private final String opType;
    private final AtomicInteger totalShards = new AtomicInteger();
    /**
     * The number of pending sub-operations in this operation. This is incremented when the following operations start and decremented when
     * they complete:
     * <ul>
     * <li>The operation on the primary</li>
     * <li>The operation on each replica</li>
     * <li>Coordination of the operation as a whole. This prevents the operation from terminating early if we haven't started any replica
     * operations and the primary finishes.</li>
     * </ul>
     */
    private final AtomicInteger pendingActions = new AtomicInteger();
    private final AtomicInteger successfulShards = new AtomicInteger();
    private final Primary<Request, ReplicaRequest, PrimaryResultT> primary;
    private final Replicas<ReplicaRequest> replicasProxy;
    private final AtomicBoolean finished = new AtomicBoolean();
    private final TimeValue initialRetryBackoffBound;
    private final TimeValue retryTimeout;
    private final long primaryTerm;
    private final ReplicationProxy<ReplicaRequest> replicationProxy;

    // exposed for tests
    private final ActionListener<PrimaryResultT> resultListener;

    private volatile PrimaryResultT primaryResult = null;

    private final List<ReplicationResponse.ShardInfo.Failure> shardReplicaFailures = Collections.synchronizedList(new ArrayList<>());

    public ReplicationOperation(
        Request request,
        Primary<Request, ReplicaRequest, PrimaryResultT> primary,
        ActionListener<PrimaryResultT> listener,
        Replicas<ReplicaRequest> replicas,
        Logger logger,
        ThreadPool threadPool,
        String opType,
        long primaryTerm,
        TimeValue initialRetryBackoffBound,
        TimeValue retryTimeout,
        ReplicationProxy<ReplicaRequest> replicationProxy
    ) {
        this.replicasProxy = replicas;
        this.primary = primary;
        this.resultListener = listener;
        this.logger = logger;
        this.threadPool = threadPool;
        this.request = request;
        this.opType = opType;
        this.primaryTerm = primaryTerm;
        this.initialRetryBackoffBound = initialRetryBackoffBound;
        this.retryTimeout = retryTimeout;
        this.replicationProxy = replicationProxy;
    }

    public void execute() throws Exception {
        final String activeShardCountFailure = checkActiveShardCount();
        final ShardRouting primaryRouting = primary.routingEntry();
        final ShardId primaryId = primaryRouting.shardId();
        if (activeShardCountFailure != null) {
            finishAsFailed(
                new UnavailableShardsException(
                    primaryId,
                    "{} Timeout: [{}], request: [{}]",
                    activeShardCountFailure,
                    request.timeout(),
                    request
                )
            );
            return;
        }

        totalShards.incrementAndGet();
        pendingActions.incrementAndGet(); // increase by 1 until we finish all primary coordination
        primary.perform(request, ActionListener.wrap(this::handlePrimaryResult, this::finishAsFailed));
    }

    private void handlePrimaryResult(final PrimaryResultT primaryResult) {
        this.primaryResult = primaryResult;
        final ReplicaRequest replicaRequest = primaryResult.replicaRequest();
        if (replicaRequest != null) {
            if (logger.isTraceEnabled()) {
                logger.trace("[{}] op [{}] completed on primary for request [{}]", primary.routingEntry().shardId(), opType, request);
            }
            // we have to get the replication group after successfully indexing into the primary in order to honour recovery semantics.
            // we have to make sure that every operation indexed into the primary after recovery start will also be replicated
            // to the recovery target. If we used an old replication group, we may miss a recovery that has started since then.
            // we also have to make sure to get the global checkpoint before the replication group, to ensure that the global checkpoint
            // is valid for this replication group. If we would sample in the reverse, the global checkpoint might be based on a subset
            // of the sampled replication group, and advanced further than what the given replication group would allow it to.
            // This would entail that some shards could learn about a global checkpoint that would be higher than its local checkpoint.
            final long globalCheckpoint = primary.computedGlobalCheckpoint();
            // we have to capture the max_seq_no_of_updates after this request was completed on the primary to make sure the value of
            // max_seq_no_of_updates on replica when this request is executed is at least the value on the primary when it was executed
            // on.
            final long maxSeqNoOfUpdatesOrDeletes = primary.maxSeqNoOfUpdatesOrDeletes();
            assert maxSeqNoOfUpdatesOrDeletes != SequenceNumbers.UNASSIGNED_SEQ_NO : "seqno_of_updates still uninitialized";
            final ReplicationGroup replicationGroup = primary.getReplicationGroup();
            final PendingReplicationActions pendingReplicationActions = primary.getPendingReplicationActions();
            markUnavailableShardsAsStale(replicaRequest, replicationGroup);
            performOnReplicas(replicaRequest, globalCheckpoint, maxSeqNoOfUpdatesOrDeletes, replicationGroup, pendingReplicationActions);
        }
        primaryResult.runPostReplicationActions(new ActionListener<Void>() {

            @Override
            public void onResponse(Void aVoid) {
                successfulShards.incrementAndGet();
                try {
                    updateCheckPoints(primary.routingEntry(), primary::localCheckpoint, primary::globalCheckpoint);
                } finally {
                    decPendingAndFinishIfNeeded();
                }
            }

            @Override
            public void onFailure(Exception e) {
                logger.trace("[{}] op [{}] post replication actions failed for [{}]", primary.routingEntry().shardId(), opType, request);
                // TODO: fail shard? This will otherwise have the local / global checkpoint info lagging, or possibly have replicas
                // go out of sync with the primary
                finishAsFailed(e);
            }
        });
    }

    private void markUnavailableShardsAsStale(ReplicaRequest replicaRequest, ReplicationGroup replicationGroup) {
        // if inSyncAllocationIds contains allocation ids of shards that don't exist in RoutingTable, mark copies as stale
        for (String allocationId : replicationGroup.getUnavailableInSyncShards()) {
            pendingActions.incrementAndGet();
            replicasProxy.markShardCopyAsStaleIfNeeded(
                replicaRequest.shardId(),
                allocationId,
                primaryTerm,
                ActionListener.wrap(r -> decPendingAndFinishIfNeeded(), ReplicationOperation.this::onNoLongerPrimary)
            );
        }
    }

    private void performOnReplicas(
        final ReplicaRequest replicaRequest,
        final long globalCheckpoint,
        final long maxSeqNoOfUpdatesOrDeletes,
        final ReplicationGroup replicationGroup,
        final PendingReplicationActions pendingReplicationActions
    ) {
        // for total stats, add number of unassigned shards and
        // number of initializing shards that are not ready yet to receive operations (recovery has not opened engine yet on the target)
        totalShards.addAndGet(replicationGroup.getSkippedShards().size());

        final ShardRouting primaryRouting = primary.routingEntry();

        for (final ShardRouting shardRouting : replicationGroup.getReplicationTargets()) {
            ReplicationProxyRequest<ReplicaRequest> proxyRequest = new Builder<ReplicaRequest>(
                shardRouting,
                primaryRouting,
                globalCheckpoint,
                maxSeqNoOfUpdatesOrDeletes,
                pendingReplicationActions,
<<<<<<< HEAD
                replicaRequest
=======
                replicaRequest,
                primaryTerm
>>>>>>> c21c8998
            ).build();
            replicationProxy.performOnReplicaProxy(proxyRequest, this::performOnReplica);
        }
    }

<<<<<<< HEAD
    private void performOnReplica(final ReplicationProxyRequest<ReplicaRequest> replicationProxyRequest) {
        final ShardRouting shard = replicationProxyRequest.getShardRouting();
        final ReplicaRequest replicaRequest = replicationProxyRequest.getReplicaRequest();
        final long globalCheckpoint = replicationProxyRequest.getGlobalCheckpoint();
        final long maxSeqNoOfUpdatesOrDeletes = replicationProxyRequest.getMaxSeqNoOfUpdatesOrDeletes();
=======
    private void performOnReplica(
        final Consumer<ActionListener<ReplicaResponse>> replicasProxyConsumer,
        final ReplicationProxyRequest<ReplicaRequest> replicationProxyRequest
    ) {
        final ShardRouting shard = replicationProxyRequest.getShardRouting();
        final ReplicaRequest replicaRequest = replicationProxyRequest.getReplicaRequest();
>>>>>>> c21c8998
        final PendingReplicationActions pendingReplicationActions = replicationProxyRequest.getPendingReplicationActions();

        if (logger.isTraceEnabled()) {
            logger.trace("[{}] sending op [{}] to replica {} for request [{}]", shard.shardId(), opType, shard, replicaRequest);
        }
        totalShards.incrementAndGet();
        pendingActions.incrementAndGet();
        final ActionListener<ReplicaResponse> replicationListener = new ActionListener<ReplicaResponse>() {
            @Override
            public void onResponse(ReplicaResponse response) {
                successfulShards.incrementAndGet();
                try {
                    updateCheckPoints(shard, response::localCheckpoint, response::globalCheckpoint);
                } finally {
                    decPendingAndFinishIfNeeded();
                }
            }

            @Override
            public void onFailure(Exception replicaException) {
                logger.trace(
                    () -> new ParameterizedMessage(
                        "[{}] failure while performing [{}] on replica {}, request [{}]",
                        shard.shardId(),
                        opType,
                        shard,
                        replicaRequest
                    ),
                    replicaException
                );
                // Only report "critical" exceptions
                // TODO: Reach out to the cluster-manager node to get the latest shard state then report.
                if (TransportActions.isShardNotAvailableException(replicaException) == false) {
                    RestStatus restStatus = ExceptionsHelper.status(replicaException);
                    shardReplicaFailures.add(
                        new ReplicationResponse.ShardInfo.Failure(
                            shard.shardId(),
                            shard.currentNodeId(),
                            replicaException,
                            restStatus,
                            false
                        )
                    );
                }
                String message = String.format(Locale.ROOT, "failed to perform %s on replica %s", opType, shard);
                replicasProxy.failShardIfNeeded(
                    shard,
                    primaryTerm,
                    message,
                    replicaException,
                    ActionListener.wrap(r -> decPendingAndFinishIfNeeded(), ReplicationOperation.this::onNoLongerPrimary)
                );
            }

            @Override
            public String toString() {
                return "[" + replicaRequest + "][" + shard + "]";
            }
        };

        final String allocationId = shard.allocationId().getId();
        final RetryableAction<ReplicaResponse> replicationAction = new RetryableAction<ReplicaResponse>(
            logger,
            threadPool,
            initialRetryBackoffBound,
            retryTimeout,
            replicationListener
        ) {

            @Override
            public void tryAction(ActionListener<ReplicaResponse> listener) {
                replicasProxyConsumer.accept(listener);
            }

            @Override
            public void onFinished() {
                super.onFinished();
                pendingReplicationActions.removeReplicationAction(allocationId, this);
            }

            @Override
            public boolean shouldRetry(Exception e) {
                final Throwable cause = ExceptionsHelper.unwrapCause(e);
                return cause instanceof CircuitBreakingException
                    || cause instanceof OpenSearchRejectedExecutionException
                    || cause instanceof ConnectTransportException;
            }
        };

        pendingReplicationActions.addPendingAction(allocationId, replicationAction);
        replicationAction.run();
    }

    private void updateCheckPoints(ShardRouting shard, LongSupplier localCheckpointSupplier, LongSupplier globalCheckpointSupplier) {
        try {
            primary.updateLocalCheckpointForShard(shard.allocationId().getId(), localCheckpointSupplier.getAsLong());
            primary.updateGlobalCheckpointForShard(shard.allocationId().getId(), globalCheckpointSupplier.getAsLong());
        } catch (final AlreadyClosedException e) {
            // the index was deleted or this shard was never activated after a relocation; fall through and finish normally
        } catch (final Exception e) {
            // fail the primary but fall through and let the rest of operation processing complete
            final String message = String.format(Locale.ROOT, "primary failed updating local checkpoint for replica %s", shard);
            primary.failShard(message, e);
        }
    }

    private void onNoLongerPrimary(Exception failure) {
        final Throwable cause = ExceptionsHelper.unwrapCause(failure);
        final boolean nodeIsClosing = cause instanceof NodeClosedException;
        final String message;
        if (nodeIsClosing) {
            message = String.format(
                Locale.ROOT,
                "node with primary [%s] is shutting down while failing replica shard",
                primary.routingEntry()
            );
            // We prefer not to fail the primary to avoid unnecessary warning log
            // when the node with the primary shard is gracefully shutting down.
        } else {
            if (Assertions.ENABLED) {
                if (failure instanceof ShardStateAction.NoLongerPrimaryShardException == false) {
                    throw new AssertionError("unexpected failure", failure);
                }
            }
            // we are no longer the primary, fail ourselves and start over
            message = String.format(Locale.ROOT, "primary shard [%s] was demoted while failing replica shard", primary.routingEntry());
            primary.failShard(message, failure);
        }
        finishAsFailed(new RetryOnPrimaryException(primary.routingEntry().shardId(), message, failure));
    }

    /**
     * Checks whether we can perform a write based on the required active shard count setting.
     * Returns **null* if OK to proceed, or a string describing the reason to stop
     */
    protected String checkActiveShardCount() {
        final ShardId shardId = primary.routingEntry().shardId();
        final ActiveShardCount waitForActiveShards = request.waitForActiveShards();
        if (waitForActiveShards == ActiveShardCount.NONE) {
            return null;  // not waiting for any shards
        }
        final IndexShardRoutingTable shardRoutingTable = primary.getReplicationGroup().getRoutingTable();
        if (waitForActiveShards.enoughShardsActive(shardRoutingTable)) {
            return null;
        } else {
            final String resolvedShards = waitForActiveShards == ActiveShardCount.ALL
                ? Integer.toString(shardRoutingTable.shards().size())
                : waitForActiveShards.toString();
            logger.trace(
                "[{}] not enough active copies to meet shard count of [{}] (have {}, needed {}), scheduling a retry. op [{}], "
                    + "request [{}]",
                shardId,
                waitForActiveShards,
                shardRoutingTable.activeShards().size(),
                resolvedShards,
                opType,
                request
            );
            return "Not enough active copies to meet shard count of ["
                + waitForActiveShards
                + "] (have "
                + shardRoutingTable.activeShards().size()
                + ", needed "
                + resolvedShards
                + ").";
        }
    }

    private void decPendingAndFinishIfNeeded() {
        assert pendingActions.get() > 0 : "pending action count goes below 0 for request [" + request + "]";
        if (pendingActions.decrementAndGet() == 0) {
            finish();
        }
    }

    private void finish() {
        if (finished.compareAndSet(false, true)) {
            final ReplicationResponse.ShardInfo.Failure[] failuresArray;
            if (shardReplicaFailures.isEmpty()) {
                failuresArray = ReplicationResponse.EMPTY;
            } else {
                failuresArray = new ReplicationResponse.ShardInfo.Failure[shardReplicaFailures.size()];
                shardReplicaFailures.toArray(failuresArray);
            }
            primaryResult.setShardInfo(new ReplicationResponse.ShardInfo(totalShards.get(), successfulShards.get(), failuresArray));
            resultListener.onResponse(primaryResult);
        }
    }

    private void finishAsFailed(Exception exception) {
        if (finished.compareAndSet(false, true)) {
            resultListener.onFailure(exception);
        }
    }

    /**
     * An encapsulation of an operation that is to be performed on the primary shard
     */
    public interface Primary<
        RequestT extends ReplicationRequest<RequestT>,
        ReplicaRequestT extends ReplicationRequest<ReplicaRequestT>,
        PrimaryResultT extends PrimaryResult<ReplicaRequestT>> {

        /**
         * routing entry for this primary
         */
        ShardRouting routingEntry();

        /**
         * Fail the primary shard.
         *
         * @param message   the failure message
         * @param exception the exception that triggered the failure
         */
        void failShard(String message, Exception exception);

        /**
         * Performs the given request on this primary. Yes, this returns as soon as it can with the request for the replicas and calls a
         * listener when the primary request is completed. Yes, the primary request might complete before the method returns. Yes, it might
         * also complete after. Deal with it.
         *
         * @param request the request to perform
         * @param listener result listener
         */
        void perform(RequestT request, ActionListener<PrimaryResultT> listener);

        /**
         * Notifies the primary of a local checkpoint for the given allocation.
         *
         * Note: The primary will use this information to advance the global checkpoint if possible.
         *
         * @param allocationId allocation ID of the shard corresponding to the supplied local checkpoint
         * @param checkpoint the *local* checkpoint for the shard
         */
        void updateLocalCheckpointForShard(String allocationId, long checkpoint);

        /**
         * Update the local knowledge of the global checkpoint for the specified allocation ID.
         *
         * @param allocationId     the allocation ID to update the global checkpoint for
         * @param globalCheckpoint the global checkpoint
         */
        void updateGlobalCheckpointForShard(String allocationId, long globalCheckpoint);

        /**
         * Returns the persisted local checkpoint on the primary shard.
         *
         * @return the local checkpoint
         */
        long localCheckpoint();

        /**
         * Returns the global checkpoint computed on the primary shard.
         *
         * @return the computed global checkpoint
         */
        long computedGlobalCheckpoint();

        /**
         * Returns the persisted global checkpoint on the primary shard.
         *
         * @return the persisted global checkpoint
         */
        long globalCheckpoint();

        /**
         * Returns the maximum seq_no of updates (index operations overwrite Lucene) or deletes on the primary.
         * This value must be captured after the execution of a replication request on the primary is completed.
         */
        long maxSeqNoOfUpdatesOrDeletes();

        /**
         * Returns the current replication group on the primary shard
         *
         * @return the replication group
         */
        ReplicationGroup getReplicationGroup();

        /**
         * Returns the pending replication actions on the primary shard
         *
         * @return the pending replication actions
         */
        PendingReplicationActions getPendingReplicationActions();
    }

    /**
     * An encapsulation of an operation that will be executed on the replica shards, if present.
     */
    public interface Replicas<RequestT extends ReplicationRequest<RequestT>> {

        /**
         * Performs the specified request on the specified replica.
         *
         * @param replica                    the shard this request should be executed on
         * @param replicaRequest             the operation to perform
         * @param primaryTerm                the primary term
         * @param globalCheckpoint           the global checkpoint on the primary
         * @param maxSeqNoOfUpdatesOrDeletes the max seq_no of updates (index operations overwriting Lucene) or deletes on primary
         *                                   after this replication was executed on it.
         * @param listener                   callback for handling the response or failure
         */
        void performOn(
            ShardRouting replica,
            RequestT replicaRequest,
            long primaryTerm,
            long globalCheckpoint,
            long maxSeqNoOfUpdatesOrDeletes,
            ActionListener<ReplicaResponse> listener
        );

        /**
         * Fail the specified shard if needed, removing it from the current set
         * of active shards. Whether a failure is needed is left up to the
         * implementation.
         *
         * @param replica      shard to fail
         * @param primaryTerm  the primary term
         * @param message      a (short) description of the reason
         * @param exception    the original exception which caused the ReplicationOperation to request the shard to be failed
         * @param listener     a listener that will be notified when the failing shard has been removed from the in-sync set
         */
        void failShardIfNeeded(ShardRouting replica, long primaryTerm, String message, Exception exception, ActionListener<Void> listener);

        /**
         * Marks shard copy as stale if needed, removing its allocation id from
         * the set of in-sync allocation ids. Whether marking as stale is needed
         * is left up to the implementation.
         *
         * @param shardId      shard id
         * @param allocationId allocation id to remove from the set of in-sync allocation ids
         * @param primaryTerm  the primary term
         * @param listener     a listener that will be notified when the failing shard has been removed from the in-sync set
         */
        void markShardCopyAsStaleIfNeeded(ShardId shardId, String allocationId, long primaryTerm, ActionListener<Void> listener);
    }

    /**
     * An interface to encapsulate the metadata needed from replica shards when they respond to operations performed on them.
     */
    public interface ReplicaResponse {

        /**
         * The persisted local checkpoint for the shard.
         *
         * @return the persisted local checkpoint
         **/
        long localCheckpoint();

        /**
         * The persisted global checkpoint for the shard.
         *
         * @return the persisted global checkpoint
         **/
        long globalCheckpoint();

    }

    /**
     * Thrown if there are any errors retrying on primary
     *
     * @opensearch.internal
     */
    public static class RetryOnPrimaryException extends OpenSearchException {
        RetryOnPrimaryException(ShardId shardId, String msg) {
            this(shardId, msg, null);
        }

        RetryOnPrimaryException(ShardId shardId, String msg, Throwable cause) {
            super(msg, cause);
            setShard(shardId);
        }

        public RetryOnPrimaryException(StreamInput in) throws IOException {
            super(in);
        }
    }

    /**
     * The result of the primary.
     *
     * @opensearch.internal
     */
    public interface PrimaryResult<RequestT extends ReplicationRequest<RequestT>> {

        /**
         * @return null if no operation needs to be sent to a replica
         * (for example when the operation failed on the primary due to a parsing exception)
         */
        @Nullable
        RequestT replicaRequest();

        void setShardInfo(ReplicationResponse.ShardInfo shardInfo);

        /**
         * Run actions to be triggered post replication
         * @param listener calllback that is invoked after post replication actions have completed
         * */
        void runPostReplicationActions(ActionListener<Void> listener);
    }
}<|MERGE_RESOLUTION|>--- conflicted
+++ resolved
@@ -238,31 +238,19 @@
                 globalCheckpoint,
                 maxSeqNoOfUpdatesOrDeletes,
                 pendingReplicationActions,
-<<<<<<< HEAD
-                replicaRequest
-=======
                 replicaRequest,
                 primaryTerm
->>>>>>> c21c8998
             ).build();
             replicationProxy.performOnReplicaProxy(proxyRequest, this::performOnReplica);
         }
     }
 
-<<<<<<< HEAD
-    private void performOnReplica(final ReplicationProxyRequest<ReplicaRequest> replicationProxyRequest) {
-        final ShardRouting shard = replicationProxyRequest.getShardRouting();
-        final ReplicaRequest replicaRequest = replicationProxyRequest.getReplicaRequest();
-        final long globalCheckpoint = replicationProxyRequest.getGlobalCheckpoint();
-        final long maxSeqNoOfUpdatesOrDeletes = replicationProxyRequest.getMaxSeqNoOfUpdatesOrDeletes();
-=======
     private void performOnReplica(
         final Consumer<ActionListener<ReplicaResponse>> replicasProxyConsumer,
         final ReplicationProxyRequest<ReplicaRequest> replicationProxyRequest
     ) {
         final ShardRouting shard = replicationProxyRequest.getShardRouting();
         final ReplicaRequest replicaRequest = replicationProxyRequest.getReplicaRequest();
->>>>>>> c21c8998
         final PendingReplicationActions pendingReplicationActions = replicationProxyRequest.getPendingReplicationActions();
 
         if (logger.isTraceEnabled()) {
