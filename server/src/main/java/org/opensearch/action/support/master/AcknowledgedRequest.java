--- conflicted
+++ resolved
@@ -31,10 +31,14 @@
 
 package org.opensearch.action.support.master;
 
-import org.opensearch.action.support.clustermanager.ClusterManagerNodeRequest;
+import org.opensearch.cluster.ack.AckedRequest;
 import org.opensearch.common.io.stream.StreamInput;
+import org.opensearch.common.io.stream.StreamOutput;
+import org.opensearch.common.unit.TimeValue;
 
 import java.io.IOException;
+
+import static org.opensearch.common.unit.TimeValue.timeValueSeconds;
 
 /**
  * Abstract class that allows to mark action requests that support acknowledgements.
@@ -42,22 +46,60 @@
  *
  * @opensearch.internal
  */
-<<<<<<< HEAD
 public abstract class AcknowledgedRequest<Request extends MasterNodeRequest<Request>> extends MasterNodeRequest<Request>
-        implements
+    implements
         AckedRequest {
 
     public static final TimeValue DEFAULT_ACK_TIMEOUT = timeValueSeconds(30);
-=======
-public abstract class AcknowledgedRequest<Request extends ClusterManagerNodeRequest<Request>> extends
-    org.opensearch.action.support.clustermanager.AcknowledgedRequest<Request> {
->>>>>>> 6016689c
 
-    protected AcknowledgedRequest() {
-        super();
-    }
+    protected TimeValue timeout = DEFAULT_ACK_TIMEOUT;
+
+    protected AcknowledgedRequest() {}
 
     protected AcknowledgedRequest(StreamInput in) throws IOException {
         super(in);
+        this.timeout = in.readTimeValue();
     }
+
+    /**
+     * Allows to set the timeout
+     * @param timeout timeout as a string (e.g. 1s)
+     * @return the request itself
+     */
+    @SuppressWarnings("unchecked")
+    public final Request timeout(String timeout) {
+        this.timeout = TimeValue.parseTimeValue(timeout, this.timeout, getClass().getSimpleName() + ".timeout");
+        return (Request) this;
+    }
+
+    /**
+     * Allows to set the timeout
+     * @param timeout timeout as a {@link TimeValue}
+     * @return the request itself
+     */
+    @SuppressWarnings("unchecked")
+    public final Request timeout(TimeValue timeout) {
+        this.timeout = timeout;
+        return (Request) this;
+    }
+
+    /**
+     * Returns the current timeout
+     * @return the current timeout as a {@link TimeValue}
+     */
+    public final TimeValue timeout() {
+        return timeout;
+    }
+
+    @Override
+    public TimeValue ackTimeout() {
+        return timeout;
+    }
+
+    @Override
+    public void writeTo(StreamOutput out) throws IOException {
+        super.writeTo(out);
+        out.writeTimeValue(timeout);
+    }
+
 }