--- conflicted
+++ resolved
@@ -40,11 +40,8 @@
     private final ClusterService clusterService;
     private final TransportSearchAction transportSearchAction;
     private final NamedWriteableRegistry namedWriteableRegistry;
-<<<<<<< HEAD
     private final PitService pitService;
-=======
     private final CreatePitController createPitController;
->>>>>>> 987cb579
 
     @Inject
     public TransportCreatePitAction(
@@ -54,11 +51,9 @@
         ClusterService clusterService,
         TransportSearchAction transportSearchAction,
         NamedWriteableRegistry namedWriteableRegistry,
-<<<<<<< HEAD
         PitService pitService
-=======
+        NamedWriteableRegistry namedWriteableRegistry,
         CreatePitController createPitController
->>>>>>> 987cb579
     ) {
         super(CreatePitAction.NAME, transportService, actionFilters, in -> new CreatePitRequest(in));
         this.transportService = transportService;
@@ -66,16 +61,12 @@
         this.clusterService = clusterService;
         this.transportSearchAction = transportSearchAction;
         this.namedWriteableRegistry = namedWriteableRegistry;
-<<<<<<< HEAD
+        this.createPitController = createPitController;
         this.pitService = pitService;
-=======
-        this.createPitController = createPitController;
->>>>>>> 987cb579
     }
 
     @Override
     protected void doExecute(Task task, CreatePitRequest request, ActionListener<CreatePitResponse> listener) {
-<<<<<<< HEAD
         CreatePitController controller = new CreatePitController(
             request,
             searchTransportService,
@@ -86,8 +77,6 @@
             listener,
             pitService
         );
-=======
->>>>>>> 987cb579
         final StepListener<SearchResponse> createPitListener = new StepListener<>();
         final ActionListener<CreatePitResponse> updatePitIdListener = ActionListener.wrap(r -> listener.onResponse(r), e -> {
             logger.error(
