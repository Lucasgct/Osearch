--- conflicted
+++ resolved
@@ -54,13 +54,7 @@
     private final ClusterService clusterService;
     private final TransportSearchAction transportSearchAction;
     private final NamedWriteableRegistry namedWriteableRegistry;
-<<<<<<< HEAD
-    private final Task task;
-    private final ActionListener<CreatePitResponse> listener;
-    private final CreatePitRequest request;
     private final PitService pitService;
-=======
->>>>>>> 987cb579
     private static final Logger logger = LogManager.getLogger(CreatePitController.class);
     public static final Setting<TimeValue> PIT_INIT_KEEP_ALIVE = Setting.positiveTimeSetting(
         "point_in_time.init.keep_alive",
@@ -73,26 +67,14 @@
         SearchTransportService searchTransportService,
         ClusterService clusterService,
         TransportSearchAction transportSearchAction,
-<<<<<<< HEAD
         NamedWriteableRegistry namedWriteableRegistry,
-        Task task,
-        ActionListener<CreatePitResponse> listener,
         PitService pitService
-=======
-        NamedWriteableRegistry namedWriteableRegistry
->>>>>>> 987cb579
     ) {
         this.searchTransportService = searchTransportService;
         this.clusterService = clusterService;
         this.transportSearchAction = transportSearchAction;
         this.namedWriteableRegistry = namedWriteableRegistry;
-<<<<<<< HEAD
-        this.task = task;
-        this.listener = listener;
-        this.request = request;
         this.pitService = pitService;
-=======
->>>>>>> 987cb579
     }
 
     /**
