--- conflicted
+++ resolved
@@ -8,47 +8,14 @@
 
 package org.opensearch.action.search;
 
-<<<<<<< HEAD
 import org.opensearch.index.query.QueryBuilder;
-=======
-import org.opensearch.index.query.BoolQueryBuilder;
-import org.opensearch.index.query.BoostingQueryBuilder;
-import org.opensearch.index.query.ConstantScoreQueryBuilder;
-import org.opensearch.index.query.DisMaxQueryBuilder;
-import org.opensearch.index.query.DistanceFeatureQueryBuilder;
-import org.opensearch.index.query.ExistsQueryBuilder;
-import org.opensearch.index.query.FieldMaskingSpanQueryBuilder;
-import org.opensearch.index.query.FuzzyQueryBuilder;
-import org.opensearch.index.query.GeoBoundingBoxQueryBuilder;
-import org.opensearch.index.query.GeoDistanceQueryBuilder;
-import org.opensearch.index.query.GeoPolygonQueryBuilder;
-import org.opensearch.index.query.GeoShapeQueryBuilder;
-import org.opensearch.index.query.IntervalQueryBuilder;
-import org.opensearch.index.query.MatchAllQueryBuilder;
-import org.opensearch.index.query.MatchPhraseQueryBuilder;
-import org.opensearch.index.query.MatchQueryBuilder;
-import org.opensearch.index.query.MultiMatchQueryBuilder;
-import org.opensearch.index.query.PrefixQueryBuilder;
-import org.opensearch.index.query.QueryBuilder;
-import org.opensearch.index.query.QueryStringQueryBuilder;
-import org.opensearch.index.query.RangeQueryBuilder;
-import org.opensearch.index.query.RegexpQueryBuilder;
-import org.opensearch.index.query.ScriptQueryBuilder;
-import org.opensearch.index.query.SimpleQueryStringBuilder;
-import org.opensearch.index.query.TermQueryBuilder;
-import org.opensearch.index.query.WildcardQueryBuilder;
-import org.opensearch.index.query.functionscore.FunctionScoreQueryBuilder;
->>>>>>> 7139740a
 import org.opensearch.telemetry.metrics.Counter;
 import org.opensearch.telemetry.metrics.MetricsRegistry;
 import org.opensearch.telemetry.metrics.tags.Tags;
 
 import java.util.HashMap;
 import java.util.Map;
-<<<<<<< HEAD
 import java.util.concurrent.ConcurrentHashMap;
-=======
->>>>>>> 7139740a
 
 /**
  * Class contains all the Counters related to search query types.
@@ -58,44 +25,9 @@
     private static final String UNIT = "1";
     private final MetricsRegistry metricsRegistry;
     public final Counter aggCounter;
-<<<<<<< HEAD
     public final Counter otherQueryCounter;
     public final Counter sortCounter;
     public final ConcurrentHashMap<String, Counter> nameToQueryTypeCounters;
-=======
-    public final Counter boolCounter;
-    public final Counter boostingCounter;
-    public final Counter constantScoreCounter;
-    public final Counter disMaxCounter;
-    public final Counter distanceFeatureCounter;
-    public final Counter existsCounter;
-    public final Counter fieldMaskingSpanCounter;
-    public final Counter functionScoreCounter;
-    public final Counter fuzzyCounter;
-    public final Counter geoBoundingBoxCounter;
-    public final Counter geoDistanceCounter;
-    public final Counter geoPolygonCounter;
-    public final Counter geoShapeCounter;
-    public final Counter intervalCounter;
-    public final Counter matchCounter;
-    public final Counter matchallCounter;
-    public final Counter matchPhrasePrefixCounter;
-    public final Counter multiMatchCounter;
-    public final Counter otherQueryCounter;
-    public final Counter prefixCounter;
-    public final Counter queryStringCounter;
-    public final Counter rangeCounter;
-    public final Counter regexpCounter;
-    public final Counter scriptCounter;
-    public final Counter simpleQueryStringCounter;
-    public final Counter sortCounter;
-    public final Counter skippedCounter;
-    public final Counter termCounter;
-    public final Counter totalCounter;
-    public final Counter wildcardCounter;
-    public final Counter numberOfInputFieldsCounter;
-    private final Map<Class<? extends QueryBuilder>, Counter> queryHandlers;
->>>>>>> 7139740a
 
     public SearchQueryCounters(MetricsRegistry metricsRegistry) {
         this.metricsRegistry = metricsRegistry;
@@ -105,142 +37,11 @@
             "Counter for the number of top level agg search queries",
             UNIT
         );
-<<<<<<< HEAD
-=======
-        this.boolCounter = metricsRegistry.createCounter(
-            "search.query.type.bool.count",
-            "Counter for the number of top level and nested bool search queries",
-            UNIT
-        );
-        this.boostingCounter = metricsRegistry.createCounter(
-            "search.query.type.boost.count",
-            "Counter for the number of top level and nested boost search queries",
-            UNIT
-        );
-        this.constantScoreCounter = metricsRegistry.createCounter(
-            "search.query.type.counstantscore.count",
-            "Counter for the number of top level and nested constant score search queries",
-            UNIT
-        );
-        this.disMaxCounter = metricsRegistry.createCounter(
-            "search.query.type.dismax.count",
-            "Counter for the number of top level and nested disjuntion max search queries",
-            UNIT
-        );
-        this.distanceFeatureCounter = metricsRegistry.createCounter(
-            "search.query.type.distancefeature.count",
-            "Counter for the number of top level and nested distance feature search queries",
-            UNIT
-        );
-        this.existsCounter = metricsRegistry.createCounter(
-            "search.query.type.exists.count",
-            "Counter for the number of top level and nested exists search queries",
-            UNIT
-        );
-        this.fieldMaskingSpanCounter = metricsRegistry.createCounter(
-            "search.query.type.fieldmaskingspan.count",
-            "Counter for the number of top level and nested field masking span search queries",
-            UNIT
-        );
-        this.functionScoreCounter = metricsRegistry.createCounter(
-            "search.query.type.functionscore.count",
-            "Counter for the number of top level and nested function score search queries",
-            UNIT
-        );
-        this.fuzzyCounter = metricsRegistry.createCounter(
-            "search.query.type.fuzzy.count",
-            "Counter for the number of top level and nested fuzzy search queries",
-            UNIT
-        );
-        this.geoBoundingBoxCounter = metricsRegistry.createCounter(
-            "search.query.type.geoboundingbox.count",
-            "Counter for the number of top level and nested geo bounding box queries",
-            UNIT
-        );
-        this.geoDistanceCounter = metricsRegistry.createCounter(
-            "search.query.type.geodistance.count",
-            "Counter for the number of top level and nested geo distance queries",
-            UNIT
-        );
-        this.geoPolygonCounter = metricsRegistry.createCounter(
-            "search.query.type.geopolygon.count",
-            "Counter for the number of top level and nested geo polygon queries",
-            UNIT
-        );
-        this.geoShapeCounter = metricsRegistry.createCounter(
-            "search.query.type.geoshape.count",
-            "Counter for the number of top level and nested geo shape queries",
-            UNIT
-        );
-        this.intervalCounter = metricsRegistry.createCounter(
-            "search.query.type.interval.count",
-            "Counter for the number of top level and nested interval queries",
-            UNIT
-        );
-        this.matchCounter = metricsRegistry.createCounter(
-            "search.query.type.match.count",
-            "Counter for the number of top level and nested match search queries",
-            UNIT
-        );
-        this.matchallCounter = metricsRegistry.createCounter(
-            "search.query.type.matchall.count",
-            "Counter for the number of top level and nested match all search queries",
-            UNIT
-        );
-        this.matchPhrasePrefixCounter = metricsRegistry.createCounter(
-            "search.query.type.matchphrase.count",
-            "Counter for the number of top level and nested match phrase prefix search queries",
-            UNIT
-        );
-        this.multiMatchCounter = metricsRegistry.createCounter(
-            "search.query.type.multimatch.count",
-            "Counter for the number of top level and nested multi match search queries",
-            UNIT
-        );
->>>>>>> 7139740a
         this.otherQueryCounter = metricsRegistry.createCounter(
             "search.query.type.other.count",
             "Counter for the number of top level and nested search queries that do not match any other categories",
             UNIT
         );
-<<<<<<< HEAD
-=======
-        this.prefixCounter = metricsRegistry.createCounter(
-            "search.query.type.prefix.count",
-            "Counter for the number of top level and nested search queries that match prefix queries",
-            UNIT
-        );
-        this.queryStringCounter = metricsRegistry.createCounter(
-            "search.query.type.querystringquery.count",
-            "Counter for the number of top level and nested queryStringQuery search queries",
-            UNIT
-        );
-        this.rangeCounter = metricsRegistry.createCounter(
-            "search.query.type.range.count",
-            "Counter for the number of top level and nested range search queries",
-            UNIT
-        );
-        this.regexpCounter = metricsRegistry.createCounter(
-            "search.query.type.regex.count",
-            "Counter for the number of top level and nested regex search queries",
-            UNIT
-        );
-        this.scriptCounter = metricsRegistry.createCounter(
-            "search.query.type.script.count",
-            "Counter for the number of top level and nested script search queries",
-            UNIT
-        );
-        this.simpleQueryStringCounter = metricsRegistry.createCounter(
-            "search.query.type.simplequerystring.count",
-            "Counter for the number of top level and nested script simple query string search queries",
-            UNIT
-        );
-        this.skippedCounter = metricsRegistry.createCounter(
-            "search.query.type.skipped.count",
-            "Counter for the number queries skipped due to error",
-            UNIT
-        );
->>>>>>> 7139740a
         this.sortCounter = metricsRegistry.createCounter(
             "search.query.type.sort.count",
             "Counter for the number of top level sort search queries",
@@ -261,55 +62,6 @@
             "Counter for the number of top level and nested " + counterName + " search queries",
             UNIT
         );
-<<<<<<< HEAD
         return counter;
-=======
-        this.numberOfInputFieldsCounter = metricsRegistry.createCounter(
-            "search.query.type.numberofinputfields.count",
-            "Counter for the number of input fields in the search queries",
-            UNIT
-        );
-        this.queryHandlers = new HashMap<>();
-        initializeQueryHandlers();
-    }
-
-    public void incrementCounter(QueryBuilder queryBuilder, int level) {
-        Counter counter = queryHandlers.get(queryBuilder.getClass());
-        if (counter != null) {
-            counter.add(1, Tags.create().addTag(LEVEL_TAG, level));
-        } else {
-            otherQueryCounter.add(1, Tags.create().addTag(LEVEL_TAG, level));
-        }
-    }
-
-    private void initializeQueryHandlers() {
-
-        queryHandlers.put(BoolQueryBuilder.class, boolCounter);
-        queryHandlers.put(FunctionScoreQueryBuilder.class, functionScoreCounter);
-        queryHandlers.put(MatchQueryBuilder.class, matchCounter);
-        queryHandlers.put(MatchPhraseQueryBuilder.class, matchPhrasePrefixCounter);
-        queryHandlers.put(MultiMatchQueryBuilder.class, multiMatchCounter);
-        queryHandlers.put(QueryStringQueryBuilder.class, queryStringCounter);
-        queryHandlers.put(RangeQueryBuilder.class, rangeCounter);
-        queryHandlers.put(RegexpQueryBuilder.class, regexpCounter);
-        queryHandlers.put(TermQueryBuilder.class, termCounter);
-        queryHandlers.put(WildcardQueryBuilder.class, wildcardCounter);
-        queryHandlers.put(BoostingQueryBuilder.class, boostingCounter);
-        queryHandlers.put(ConstantScoreQueryBuilder.class, constantScoreCounter);
-        queryHandlers.put(DisMaxQueryBuilder.class, disMaxCounter);
-        queryHandlers.put(DistanceFeatureQueryBuilder.class, distanceFeatureCounter);
-        queryHandlers.put(ExistsQueryBuilder.class, existsCounter);
-        queryHandlers.put(FieldMaskingSpanQueryBuilder.class, fieldMaskingSpanCounter);
-        queryHandlers.put(FuzzyQueryBuilder.class, fuzzyCounter);
-        queryHandlers.put(GeoBoundingBoxQueryBuilder.class, geoBoundingBoxCounter);
-        queryHandlers.put(GeoDistanceQueryBuilder.class, geoDistanceCounter);
-        queryHandlers.put(GeoPolygonQueryBuilder.class, geoPolygonCounter);
-        queryHandlers.put(GeoShapeQueryBuilder.class, geoShapeCounter);
-        queryHandlers.put(IntervalQueryBuilder.class, intervalCounter);
-        queryHandlers.put(MatchAllQueryBuilder.class, matchallCounter);
-        queryHandlers.put(PrefixQueryBuilder.class, prefixCounter);
-        queryHandlers.put(ScriptQueryBuilder.class, scriptCounter);
-        queryHandlers.put(SimpleQueryStringBuilder.class, simpleQueryStringCounter);
->>>>>>> 7139740a
     }
 }