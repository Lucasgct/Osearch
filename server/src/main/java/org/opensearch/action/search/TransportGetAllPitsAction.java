/*
 * SPDX-License-Identifier: Apache-2.0
 *
 * The OpenSearch Contributors require contributions made to
 * this file be licensed under the Apache-2.0 license or a
 * compatible open source license.
 */

package org.opensearch.action.search;

import org.opensearch.action.ActionListener;
import org.opensearch.action.support.ActionFilters;
import org.opensearch.action.support.HandledTransportAction;
import org.opensearch.common.inject.Inject;
import org.opensearch.tasks.Task;
import org.opensearch.transport.TransportService;

/**
 * Transport action to get all active PIT contexts across the cluster
 */
public class TransportGetAllPitsAction extends HandledTransportAction<GetAllPitNodesRequest, GetAllPitNodesResponse> {
    private final PitService pitService;

    @Inject
<<<<<<< HEAD
    public TransportGetAllPitsAction(ActionFilters actionFilters, TransportService transportService, PitService pitService) {
        super(GetAllPitsAction.NAME, transportService, actionFilters, in -> new GetAllPitNodesRequest(in));
        this.pitService = pitService;
=======
    public TransportGetAllPitsAction(
        ThreadPool threadPool,
        ClusterService clusterService,
        TransportService transportService,
        ActionFilters actionFilters,
        SearchService searchService
    ) {
        super(
            GetAllPitsAction.NAME,
            threadPool,
            clusterService,
            transportService,
            actionFilters,
            GetAllPitNodesRequest::new,
            GetAllPitNodeRequest::new,
            ThreadPool.Names.SAME,
            GetAllPitNodeResponse.class
        );
        this.searchService = searchService;
    }

    @Override
    protected GetAllPitNodesResponse newResponse(
        GetAllPitNodesRequest request,
        List<GetAllPitNodeResponse> getAllPitNodeResponses,
        List<FailedNodeException> failures
    ) {
        return new GetAllPitNodesResponse(clusterService.getClusterName(), getAllPitNodeResponses, failures);
    }

    @Override
    protected GetAllPitNodeRequest newNodeRequest(GetAllPitNodesRequest request) {
        return new GetAllPitNodeRequest();
    }

    @Override
    protected GetAllPitNodeResponse newNodeResponse(StreamInput in) throws IOException {
        return new GetAllPitNodeResponse(in);
>>>>>>> 3b49c0ee
    }

    protected void doExecute(Task task, GetAllPitNodesRequest request, ActionListener<GetAllPitNodesResponse> listener) {
        // If security plugin intercepts the request, it'll replace all PIT IDs with permitted PIT IDs
        if (request.getGetAllPitNodesResponse() != null) {
            listener.onResponse(request.getGetAllPitNodesResponse());
        } else {
            pitService.getAllPits(listener);
        }
    }
}<|MERGE_RESOLUTION|>--- conflicted
+++ resolved
@@ -8,25 +8,30 @@
 
 package org.opensearch.action.search;
 
-import org.opensearch.action.ActionListener;
+import org.opensearch.action.FailedNodeException;
 import org.opensearch.action.support.ActionFilters;
-import org.opensearch.action.support.HandledTransportAction;
+import org.opensearch.action.support.nodes.TransportNodesAction;
+import org.opensearch.cluster.service.ClusterService;
 import org.opensearch.common.inject.Inject;
-import org.opensearch.tasks.Task;
+import org.opensearch.common.io.stream.StreamInput;
+import org.opensearch.search.SearchService;
+import org.opensearch.threadpool.ThreadPool;
 import org.opensearch.transport.TransportService;
 
+import java.io.IOException;
+import java.util.List;
+
 /**
- * Transport action to get all active PIT contexts across the cluster
+ * Transport action to get all active PIT contexts across all nodes
  */
-public class TransportGetAllPitsAction extends HandledTransportAction<GetAllPitNodesRequest, GetAllPitNodesResponse> {
-    private final PitService pitService;
+public class TransportGetAllPitsAction extends TransportNodesAction<
+    GetAllPitNodesRequest,
+    GetAllPitNodesResponse,
+    GetAllPitNodeRequest,
+    GetAllPitNodeResponse> {
+    private final SearchService searchService;
 
     @Inject
-<<<<<<< HEAD
-    public TransportGetAllPitsAction(ActionFilters actionFilters, TransportService transportService, PitService pitService) {
-        super(GetAllPitsAction.NAME, transportService, actionFilters, in -> new GetAllPitNodesRequest(in));
-        this.pitService = pitService;
-=======
     public TransportGetAllPitsAction(
         ThreadPool threadPool,
         ClusterService clusterService,
@@ -65,15 +70,17 @@
     @Override
     protected GetAllPitNodeResponse newNodeResponse(StreamInput in) throws IOException {
         return new GetAllPitNodeResponse(in);
->>>>>>> 3b49c0ee
     }
 
-    protected void doExecute(Task task, GetAllPitNodesRequest request, ActionListener<GetAllPitNodesResponse> listener) {
-        // If security plugin intercepts the request, it'll replace all PIT IDs with permitted PIT IDs
-        if (request.getGetAllPitNodesResponse() != null) {
-            listener.onResponse(request.getGetAllPitNodesResponse());
-        } else {
-            pitService.getAllPits(listener);
-        }
+    /**
+     * This retrieves all active PITs in the node
+     */
+    @Override
+    protected GetAllPitNodeResponse nodeOperation(GetAllPitNodeRequest request) {
+        GetAllPitNodeResponse nodeResponse = new GetAllPitNodeResponse(
+            transportService.getLocalNode(),
+            searchService.getAllPITReaderContexts()
+        );
+        return nodeResponse;
     }
 }