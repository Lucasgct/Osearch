--- conflicted
+++ resolved
@@ -180,13 +180,8 @@
         GetAllPitNodesRequest getAllPitNodesRequest = new GetAllPitNodesRequest(disNodesArr);
         transportService.sendRequest(
             transportService.getLocalNode(),
-<<<<<<< HEAD
-            NodesGetAllPitsAction.NAME,
-            new GetAllPitNodesRequest(disNodesArr),
-=======
             GetAllPitsAction.NAME,
             getAllPitNodesRequest,
->>>>>>> ab6849f3
             new TransportResponseHandler<GetAllPitNodesResponse>() {
 
                 @Override
