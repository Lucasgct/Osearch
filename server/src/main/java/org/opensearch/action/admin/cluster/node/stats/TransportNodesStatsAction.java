--- conflicted
+++ resolved
@@ -125,11 +125,8 @@
             NodesStatsRequest.Metric.FILE_CACHE_STATS.containedIn(metrics),
             NodesStatsRequest.Metric.TASK_CANCELLATION.containedIn(metrics),
             NodesStatsRequest.Metric.SEARCH_PIPELINE.containedIn(metrics),
-<<<<<<< HEAD
+            NodesStatsRequest.Metric.RESOURCE_USAGE_STATS.containedIn(metrics),
             NodesStatsRequest.Metric.REPOSITORIES.containedIn(metrics)
-=======
-            NodesStatsRequest.Metric.RESOURCE_USAGE_STATS.containedIn(metrics)
->>>>>>> 9cc0e7db
         );
     }
 
