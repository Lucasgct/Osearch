/*
 * SPDX-License-Identifier: Apache-2.0
 *
 * The OpenSearch Contributors require contributions made to
 * this file be licensed under the Apache-2.0 license or a
 * compatible open source license.
 */

package org.opensearch.action.admin.cluster.shards;

import org.opensearch.action.admin.cluster.state.ClusterStateRequest;
import org.opensearch.action.admin.cluster.state.ClusterStateResponse;
import org.opensearch.action.admin.indices.stats.IndicesStatsRequest;
import org.opensearch.action.admin.indices.stats.IndicesStatsResponse;
import org.opensearch.action.pagination.PageParams;
import org.opensearch.action.pagination.ShardPaginationStrategy;
import org.opensearch.action.support.ActionFilters;
import org.opensearch.action.support.HandledTransportAction;
import org.opensearch.action.support.TimeoutTaskCancellationUtility;
import org.opensearch.client.node.NodeClient;
import org.opensearch.common.breaker.ResponseLimitBreachedException;
import org.opensearch.common.breaker.ResponseLimitSettings;
import org.opensearch.common.inject.Inject;
import org.opensearch.core.action.ActionListener;
import org.opensearch.core.action.NotifyOnceListener;
import org.opensearch.tasks.CancellableTask;
import org.opensearch.tasks.Task;
import org.opensearch.transport.TransportService;

import java.util.Objects;

<<<<<<< HEAD
=======
import static org.opensearch.common.breaker.ResponseLimitSettings.LimitEntity.SHARDS;

>>>>>>> bf6566e7
/**
 * Perform cat shards action
 *
 * @opensearch.internal
 */
public class TransportCatShardsAction extends HandledTransportAction<CatShardsRequest, CatShardsResponse> {

    private final NodeClient client;
    private final ResponseLimitSettings responseLimitSettings;

    @Inject
    public TransportCatShardsAction(
        NodeClient client,
        TransportService transportService,
        ActionFilters actionFilters,
        ResponseLimitSettings responseLimitSettings
    ) {
        super(CatShardsAction.NAME, transportService, actionFilters, CatShardsRequest::new);
        this.client = client;
        this.responseLimitSettings = responseLimitSettings;
    }

    @Override
    public void doExecute(Task parentTask, CatShardsRequest shardsRequest, ActionListener<CatShardsResponse> listener) {
        final ClusterStateRequest clusterStateRequest = new ClusterStateRequest();
        clusterStateRequest.setShouldCancelOnTimeout(true);
        clusterStateRequest.local(shardsRequest.local());
        clusterStateRequest.clusterManagerNodeTimeout(shardsRequest.clusterManagerNodeTimeout());
        if (Objects.isNull(shardsRequest.getPageParams())) {
            clusterStateRequest.clear().nodes(true).routingTable(true).indices(shardsRequest.getIndices());
        } else {
            clusterStateRequest.clear().nodes(true).routingTable(true).indices(shardsRequest.getIndices()).metadata(true);
        }
        assert parentTask instanceof CancellableTask;
        clusterStateRequest.setParentTask(client.getLocalNodeId(), parentTask.getId());

        ActionListener<CatShardsResponse> originalListener = new NotifyOnceListener<CatShardsResponse>() {
            @Override
            protected void innerOnResponse(CatShardsResponse catShardsResponse) {
                listener.onResponse(catShardsResponse);
            }

            @Override
            protected void innerOnFailure(Exception e) {
                listener.onFailure(e);
            }
        };
        ActionListener<CatShardsResponse> cancellableListener = TimeoutTaskCancellationUtility.wrapWithCancellationListener(
            client,
            (CancellableTask) parentTask,
            ((CancellableTask) parentTask).getCancellationTimeout(),
            originalListener,
            e -> {
                originalListener.onFailure(e);
            }
        );
        CatShardsResponse catShardsResponse = new CatShardsResponse();
        try {
            client.admin().cluster().state(clusterStateRequest, new ActionListener<ClusterStateResponse>() {
                @Override
                public void onResponse(ClusterStateResponse clusterStateResponse) {
<<<<<<< HEAD
=======
                    validateRequestLimit(shardsRequest, clusterStateResponse, cancellableListener);
                    catShardsResponse.setClusterStateResponse(clusterStateResponse);
                    IndicesStatsRequest indicesStatsRequest = new IndicesStatsRequest();
                    indicesStatsRequest.setShouldCancelOnTimeout(true);
                    indicesStatsRequest.all();
                    indicesStatsRequest.indices(shardsRequest.getIndices());
                    indicesStatsRequest.setParentTask(client.getLocalNodeId(), parentTask.getId());
>>>>>>> bf6566e7
                    try {
                        ShardPaginationStrategy paginationStrategy = getPaginationStrategy(
                            shardsRequest.getPageParams(),
                            clusterStateResponse
                        );
                        String[] indices = Objects.isNull(paginationStrategy)
                            ? shardsRequest.getIndices()
                            : paginationStrategy.getRequestedIndices().toArray(new String[0]);
                        catShardsResponse.setNodes(clusterStateResponse.getState().getNodes());
                        catShardsResponse.setResponseShards(
                            Objects.isNull(paginationStrategy)
                                ? clusterStateResponse.getState().routingTable().allShards()
                                : paginationStrategy.getRequestedEntities()
                        );
                        catShardsResponse.setPageToken(Objects.isNull(paginationStrategy) ? null : paginationStrategy.getResponseToken());
                        IndicesStatsRequest indicesStatsRequest = new IndicesStatsRequest();
                        indicesStatsRequest.setShouldCancelOnTimeout(true);
                        indicesStatsRequest.all();
                        indicesStatsRequest.indices(indices);
                        indicesStatsRequest.setParentTask(client.getLocalNodeId(), parentTask.getId());
                        client.admin().indices().stats(indicesStatsRequest, new ActionListener<IndicesStatsResponse>() {
                            @Override
                            public void onResponse(IndicesStatsResponse indicesStatsResponse) {
                                catShardsResponse.setIndicesStatsResponse(indicesStatsResponse);
                                cancellableListener.onResponse(catShardsResponse);
                            }

                            @Override
                            public void onFailure(Exception e) {
                                cancellableListener.onFailure(e);
                            }
                        });
                    } catch (Exception e) {
                        cancellableListener.onFailure(e);
                    }
                }

                @Override
                public void onFailure(Exception e) {
                    cancellableListener.onFailure(e);
                }
            });
        } catch (Exception e) {
            cancellableListener.onFailure(e);
        }

    }

<<<<<<< HEAD
    private ShardPaginationStrategy getPaginationStrategy(PageParams pageParams, ClusterStateResponse clusterStateResponse) {
        return Objects.isNull(pageParams) ? null : new ShardPaginationStrategy(pageParams, clusterStateResponse.getState());
=======
    private void validateRequestLimit(
        final CatShardsRequest shardsRequest,
        final ClusterStateResponse clusterStateResponse,
        final ActionListener<CatShardsResponse> listener
    ) {
        if (shardsRequest.isRequestLimitCheckSupported()
            && Objects.nonNull(clusterStateResponse)
            && Objects.nonNull(clusterStateResponse.getState())) {
            int limit = responseLimitSettings.getCatShardsResponseLimit();
            if (ResponseLimitSettings.isResponseLimitBreached(clusterStateResponse.getState().getRoutingTable(), SHARDS, limit)) {
                listener.onFailure(new ResponseLimitBreachedException("Too many shards requested.", limit, SHARDS));
            }
        }
>>>>>>> bf6566e7
    }
}<|MERGE_RESOLUTION|>--- conflicted
+++ resolved
@@ -29,11 +29,8 @@
 
 import java.util.Objects;
 
-<<<<<<< HEAD
-=======
 import static org.opensearch.common.breaker.ResponseLimitSettings.LimitEntity.SHARDS;
 
->>>>>>> bf6566e7
 /**
  * Perform cat shards action
  *
@@ -95,16 +92,7 @@
             client.admin().cluster().state(clusterStateRequest, new ActionListener<ClusterStateResponse>() {
                 @Override
                 public void onResponse(ClusterStateResponse clusterStateResponse) {
-<<<<<<< HEAD
-=======
                     validateRequestLimit(shardsRequest, clusterStateResponse, cancellableListener);
-                    catShardsResponse.setClusterStateResponse(clusterStateResponse);
-                    IndicesStatsRequest indicesStatsRequest = new IndicesStatsRequest();
-                    indicesStatsRequest.setShouldCancelOnTimeout(true);
-                    indicesStatsRequest.all();
-                    indicesStatsRequest.indices(shardsRequest.getIndices());
-                    indicesStatsRequest.setParentTask(client.getLocalNodeId(), parentTask.getId());
->>>>>>> bf6566e7
                     try {
                         ShardPaginationStrategy paginationStrategy = getPaginationStrategy(
                             shardsRequest.getPageParams(),
@@ -153,10 +141,10 @@
 
     }
 
-<<<<<<< HEAD
     private ShardPaginationStrategy getPaginationStrategy(PageParams pageParams, ClusterStateResponse clusterStateResponse) {
         return Objects.isNull(pageParams) ? null : new ShardPaginationStrategy(pageParams, clusterStateResponse.getState());
-=======
+    }
+
     private void validateRequestLimit(
         final CatShardsRequest shardsRequest,
         final ClusterStateResponse clusterStateResponse,
@@ -170,6 +158,5 @@
                 listener.onFailure(new ResponseLimitBreachedException("Too many shards requested.", limit, SHARDS));
             }
         }
->>>>>>> bf6566e7
     }
 }