/*
 * SPDX-License-Identifier: Apache-2.0
 *
 * The OpenSearch Contributors require contributions made to
 * this file be licensed under the Apache-2.0 license or a
 * compatible open source license.
 */

package org.opensearch.action.admin.cluster.shards.routing.weighted.put;

import org.apache.logging.log4j.LogManager;
import org.apache.logging.log4j.Logger;
import org.opensearch.OpenSearchGenerationException;
import org.opensearch.OpenSearchParseException;
import org.opensearch.action.ActionRequestValidationException;
import org.opensearch.action.support.clustermanager.ClusterManagerNodeRequest;
import org.opensearch.cluster.metadata.WeightedRoutingMetadata;
import org.opensearch.cluster.routing.WeightedRouting;
import org.opensearch.common.bytes.BytesReference;
import org.opensearch.common.io.stream.StreamInput;
import org.opensearch.common.io.stream.StreamOutput;
import org.opensearch.common.xcontent.DeprecationHandler;
import org.opensearch.common.xcontent.NamedXContentRegistry;
import org.opensearch.common.xcontent.XContentBuilder;
import org.opensearch.common.xcontent.XContentFactory;
import org.opensearch.common.xcontent.XContentHelper;
import org.opensearch.common.xcontent.XContentParser;
import org.opensearch.common.xcontent.XContentType;

import java.io.IOException;
import java.util.HashMap;
import java.util.Locale;
import java.util.Map;

import static org.opensearch.action.ValidateActions.addValidationError;

/**
 * Request to update weights for weighted round-robin shard routing policy.
 *
 * @opensearch.internal
 */
public class ClusterPutWeightedRoutingRequest extends ClusterManagerNodeRequest<ClusterPutWeightedRoutingRequest> {
    private static final Logger logger = LogManager.getLogger(ClusterPutWeightedRoutingRequest.class);

    private WeightedRouting weightedRouting;
    private String attributeName;
    private long version;

    public void version(long version) {
        this.version = version;
    }

    public long getVersion() {
        return this.version;
    }

    public ClusterPutWeightedRoutingRequest() {}

    public WeightedRouting getWeightedRouting() {
        return weightedRouting;
    }

    public ClusterPutWeightedRoutingRequest setWeightedRouting(WeightedRouting weightedRouting) {
        this.weightedRouting = weightedRouting;
        return this;
    }

    public void attributeName(String attributeName) {
        this.attributeName = attributeName;
    }

    public ClusterPutWeightedRoutingRequest(StreamInput in) throws IOException {
        super(in);
        weightedRouting = new WeightedRouting(in);
        version = in.readLong();
    }

    public ClusterPutWeightedRoutingRequest(String attributeName) {
        this.attributeName = attributeName;
    }

    public void setWeightedRouting(Map<String, Object> source) {
        try {
            if (source.isEmpty()) {
                throw new OpenSearchParseException(("Empty request body"));
            }
            XContentBuilder builder = XContentFactory.jsonBuilder();
            builder.map(source);
            setWeightedRouting(BytesReference.bytes(builder), builder.contentType());
        } catch (IOException e) {
            throw new OpenSearchGenerationException("Failed to generate [" + source + "]", e);
        }
    }

    public void setWeightedRouting(BytesReference source, XContentType contentType) {
        try (
            XContentParser parser = XContentHelper.createParser(
                NamedXContentRegistry.EMPTY,
                DeprecationHandler.THROW_UNSUPPORTED_OPERATION,
                source,
                contentType
            )
        ) {
            String attrValue = null;
            Map<String, Double> weights = new HashMap<>();
            Double attrWeight = null;
            XContentParser.Token token;
            // move to the first alias
            parser.nextToken();
            String versionAttr = null;
            String weightsAttr;
            long version = WeightedRoutingMetadata.VERSION_UNSET_VALUE;

            while ((token = parser.nextToken()) != XContentParser.Token.END_OBJECT) {
                if (token == XContentParser.Token.FIELD_NAME) {
                    String fieldName = parser.currentName();
                    if (fieldName != null && fieldName.equals(WeightedRoutingMetadata.VERSION)) {
                        versionAttr = parser.currentName();
                        continue;
                    } else if (fieldName != null && fieldName.equals("weights")) {
                        weightsAttr = parser.currentName();
                    } else {
                        throw new OpenSearchParseException("failed to parse weighted routing request object [{}]", fieldName);
                    }
                    if (parser.nextToken() != XContentParser.Token.START_OBJECT) {
                        throw new OpenSearchParseException(
                            "failed to parse weighted routing request object  [{}], expected object",
                            weightsAttr
                        );
                    }

                    while ((token = parser.nextToken()) != XContentParser.Token.END_OBJECT) {
                        if (token == XContentParser.Token.FIELD_NAME) {
                            attrValue = parser.currentName();
                        } else if (token == XContentParser.Token.VALUE_STRING) {
                            attrWeight = Double.parseDouble(parser.text());
                            weights.put(attrValue, attrWeight);
                        } else {
                            throw new OpenSearchParseException(
                                "failed to parse weighted routing request attribute [{}], " + "unknown type",
                                attrWeight
                            );
                        }
                    }
                } else if (token == XContentParser.Token.VALUE_NUMBER) {
                    if (versionAttr != null && versionAttr.equals(WeightedRoutingMetadata.VERSION)) {
                        version = parser.longValue();
                    }
                } else {
                    throw new OpenSearchParseException(
                        "failed to parse weighted routing request " + "[{}], unknown " + "type",
                        attributeName
                    );
                }
            }
            this.weightedRouting = new WeightedRouting(this.attributeName, weights);
            this.version = version;
        } catch (IOException e) {
            logger.error("error while parsing put weighted routing request object", e);
        }
    }

    @Override
    public ActionRequestValidationException validate() {
        ActionRequestValidationException validationException = null;
        if (weightedRouting == null) {
            validationException = addValidationError("Weighted routing request object is null", validationException);
        }
        if (weightedRouting.attributeName() == null || weightedRouting.attributeName().isEmpty()) {
            validationException = addValidationError("Attribute name is missing", validationException);
        }
        if (weightedRouting.weights() == null || weightedRouting.weights().isEmpty()) {
            validationException = addValidationError("Weights are missing", validationException);
        }
<<<<<<< HEAD
        if (version == WeightedRoutingMetadata.VERSION_UNSET_VALUE) {
            validationException = addValidationError("Version is missing", validationException);
        }
=======
        int countValueWithZeroWeights = 0;
        double weight;
>>>>>>> 590d2e43
        try {
            for (Object value : weightedRouting.weights().values()) {
                if (value == null) {
                    validationException = addValidationError(("Weight is null"), validationException);
                } else {
                    weight = Double.parseDouble(value.toString());
                    countValueWithZeroWeights = (weight == 0) ? countValueWithZeroWeights + 1 : countValueWithZeroWeights;
                }
            }
        } catch (NumberFormatException e) {
            validationException = addValidationError(("Weight is not a number"), validationException);
        }
        // Returning validation exception here itself if it is not null, so we can have a descriptive message for the count check
        if (validationException != null) {
            return validationException;
        }
        if (countValueWithZeroWeights > weightedRouting.weights().size() / 2) {
            validationException = addValidationError(
                (String.format(
                    Locale.ROOT,
                    "There are too many attribute values [%s] given zero weight [%d]. Maximum expected number of routing weights having zero weight is [%d]",
                    weightedRouting.weights().toString(),
                    countValueWithZeroWeights,
                    weightedRouting.weights().size() / 2
                )),
                null
            );
        }
        return validationException;
    }

    /**
     * @param source weights definition from request body
     * @return this request
     */
    public ClusterPutWeightedRoutingRequest source(Map<String, Object> source) {
        setWeightedRouting(source);
        return this;
    }

    @Override
    public void writeTo(StreamOutput out) throws IOException {
        super.writeTo(out);
        weightedRouting.writeTo(out);
        out.writeLong(version);
    }

    @Override
    public String toString() {
        return "ClusterPutWeightedRoutingRequest{" + "weightedRouting= " + weightedRouting.toString() + "version= " + version + "}";
    }

}<|MERGE_RESOLUTION|>--- conflicted
+++ resolved
@@ -172,14 +172,11 @@
         if (weightedRouting.weights() == null || weightedRouting.weights().isEmpty()) {
             validationException = addValidationError("Weights are missing", validationException);
         }
-<<<<<<< HEAD
         if (version == WeightedRoutingMetadata.VERSION_UNSET_VALUE) {
             validationException = addValidationError("Version is missing", validationException);
         }
-=======
         int countValueWithZeroWeights = 0;
         double weight;
->>>>>>> 590d2e43
         try {
             for (Object value : weightedRouting.weights().values()) {
                 if (value == null) {
