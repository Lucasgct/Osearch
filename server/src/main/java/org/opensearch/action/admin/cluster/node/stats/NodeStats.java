/*
 * SPDX-License-Identifier: Apache-2.0
 *
 * The OpenSearch Contributors require contributions made to
 * this file be licensed under the Apache-2.0 license or a
 * compatible open source license.
 */

/*
 * Licensed to Elasticsearch under one or more contributor
 * license agreements. See the NOTICE file distributed with
 * this work for additional information regarding copyright
 * ownership. Elasticsearch licenses this file to you under
 * the Apache License, Version 2.0 (the "License"); you may
 * not use this file except in compliance with the License.
 * You may obtain a copy of the License at
 *
 *     http://www.apache.org/licenses/LICENSE-2.0
 *
 * Unless required by applicable law or agreed to in writing,
 * software distributed under the License is distributed on an
 * "AS IS" BASIS, WITHOUT WARRANTIES OR CONDITIONS OF ANY
 * KIND, either express or implied.  See the License for the
 * specific language governing permissions and limitations
 * under the License.
 */

/*
 * Modifications Copyright OpenSearch Contributors. See
 * GitHub history for details.
 */

package org.opensearch.action.admin.cluster.node.stats;

import org.opensearch.Version;
import org.opensearch.action.support.nodes.BaseNodeResponse;
import org.opensearch.cluster.node.DiscoveryNode;
import org.opensearch.cluster.node.DiscoveryNodeRole;
import org.opensearch.cluster.routing.WeightedRoutingStats;
import org.opensearch.cluster.service.ClusterManagerThrottlingStats;
import org.opensearch.common.Nullable;
import org.opensearch.core.common.io.stream.StreamInput;
import org.opensearch.core.common.io.stream.StreamOutput;
import org.opensearch.core.indices.breaker.AllCircuitBreakerStats;
import org.opensearch.core.xcontent.ToXContentFragment;
import org.opensearch.core.xcontent.XContentBuilder;
import org.opensearch.discovery.DiscoveryStats;
import org.opensearch.http.HttpStats;
import org.opensearch.index.SegmentReplicationRejectionStats;
import org.opensearch.index.stats.IndexingPressureStats;
import org.opensearch.index.stats.ShardIndexingPressureStats;
import org.opensearch.index.store.remote.filecache.FileCacheStats;
import org.opensearch.indices.NodeIndicesStats;
import org.opensearch.ingest.IngestStats;
import org.opensearch.monitor.fs.FsInfo;
import org.opensearch.monitor.jvm.JvmStats;
import org.opensearch.monitor.os.OsStats;
import org.opensearch.monitor.process.ProcessStats;
import org.opensearch.node.AdaptiveSelectionStats;
import org.opensearch.node.NodesResourceUsageStats;
import org.opensearch.repositories.RepositoriesStats;
import org.opensearch.script.ScriptCacheStats;
import org.opensearch.script.ScriptStats;
import org.opensearch.search.backpressure.stats.SearchBackpressureStats;
import org.opensearch.search.pipeline.SearchPipelineStats;
import org.opensearch.tasks.TaskCancellationStats;
import org.opensearch.threadpool.ThreadPoolStats;
import org.opensearch.transport.TransportStats;

import java.io.IOException;
import java.util.Map;

/**
 * Node statistics (dynamic, changes depending on when created).
 *
 * @opensearch.internal
 */
public class NodeStats extends BaseNodeResponse implements ToXContentFragment {

    private long timestamp;

    @Nullable
    private NodeIndicesStats indices;

    @Nullable
    private OsStats os;

    @Nullable
    private ProcessStats process;

    @Nullable
    private JvmStats jvm;

    @Nullable
    private ThreadPoolStats threadPool;

    @Nullable
    private FsInfo fs;

    @Nullable
    private TransportStats transport;

    @Nullable
    private HttpStats http;

    @Nullable
    private AllCircuitBreakerStats breaker;

    @Nullable
    private ScriptStats scriptStats;

    @Nullable
    private ScriptCacheStats scriptCacheStats;

    @Nullable
    private DiscoveryStats discoveryStats;

    @Nullable
    private IngestStats ingestStats;

    @Nullable
    private AdaptiveSelectionStats adaptiveSelectionStats;

    @Nullable
    private IndexingPressureStats indexingPressureStats;

    @Nullable
    private ShardIndexingPressureStats shardIndexingPressureStats;

    @Nullable
    private SearchBackpressureStats searchBackpressureStats;

    @Nullable
    private SegmentReplicationRejectionStats segmentReplicationRejectionStats;

    @Nullable
    private ClusterManagerThrottlingStats clusterManagerThrottlingStats;

    @Nullable
    private WeightedRoutingStats weightedRoutingStats;

    @Nullable
    private FileCacheStats fileCacheStats;

    @Nullable
    private TaskCancellationStats taskCancellationStats;

    @Nullable
    private SearchPipelineStats searchPipelineStats;

    @Nullable
    private NodesResourceUsageStats resourceUsageStats;

    @Nullable
    private RepositoriesStats repositoriesStats;

    public NodeStats(StreamInput in) throws IOException {
        super(in);
        timestamp = in.readVLong();
        if (in.readBoolean()) {
            indices = new NodeIndicesStats(in);
        }
        os = in.readOptionalWriteable(OsStats::new);
        process = in.readOptionalWriteable(ProcessStats::new);
        jvm = in.readOptionalWriteable(JvmStats::new);
        threadPool = in.readOptionalWriteable(ThreadPoolStats::new);
        fs = in.readOptionalWriteable(FsInfo::new);
        transport = in.readOptionalWriteable(TransportStats::new);
        http = in.readOptionalWriteable(HttpStats::new);
        breaker = in.readOptionalWriteable(AllCircuitBreakerStats::new);
        scriptStats = in.readOptionalWriteable(ScriptStats::new);
        discoveryStats = in.readOptionalWriteable(DiscoveryStats::new);
        ingestStats = in.readOptionalWriteable(IngestStats::new);
        adaptiveSelectionStats = in.readOptionalWriteable(AdaptiveSelectionStats::new);
        scriptCacheStats = null;
        if (scriptStats != null) {
            scriptCacheStats = scriptStats.toScriptCacheStats();
        }
        indexingPressureStats = in.readOptionalWriteable(IndexingPressureStats::new);
        shardIndexingPressureStats = in.readOptionalWriteable(ShardIndexingPressureStats::new);

        if (in.getVersion().onOrAfter(Version.V_2_4_0)) {
            searchBackpressureStats = in.readOptionalWriteable(SearchBackpressureStats::new);
        } else {
            searchBackpressureStats = null;
        }

        if (in.getVersion().onOrAfter(Version.V_2_6_0)) {
            clusterManagerThrottlingStats = in.readOptionalWriteable(ClusterManagerThrottlingStats::new);
        } else {
            clusterManagerThrottlingStats = null;
        }
        if (in.getVersion().onOrAfter(Version.V_2_6_0)) {
            weightedRoutingStats = in.readOptionalWriteable(WeightedRoutingStats::new);
        } else {
            weightedRoutingStats = null;
        }
        if (in.getVersion().onOrAfter(Version.V_2_7_0)) {
            fileCacheStats = in.readOptionalWriteable(FileCacheStats::new);
        } else {
            fileCacheStats = null;
        }
        if (in.getVersion().onOrAfter(Version.V_2_9_0)) {
            taskCancellationStats = in.readOptionalWriteable(TaskCancellationStats::new);
        } else {
            taskCancellationStats = null;
        }
        if (in.getVersion().onOrAfter(Version.V_2_9_0)) {
            searchPipelineStats = in.readOptionalWriteable(SearchPipelineStats::new);
        } else {
            searchPipelineStats = null;
        }
        if (in.getVersion().onOrAfter(Version.V_2_12_0)) {
            resourceUsageStats = in.readOptionalWriteable(NodesResourceUsageStats::new);
        } else {
            resourceUsageStats = null;
        }
<<<<<<< HEAD
        // TODO: change to V_2_12_0 on main after backport to 2.x
        if (in.getVersion().onOrAfter(Version.V_3_0_0)) {
            segmentReplicationRejectionStats = in.readOptionalWriteable(SegmentReplicationRejectionStats::new);
        } else {
            segmentReplicationRejectionStats = null;
        }
        if (in.getVersion().onOrAfter(Version.V_3_0_0)) {
=======
        if (in.getVersion().onOrAfter(Version.V_2_12_0)) {
>>>>>>> 781968b2
            repositoriesStats = in.readOptionalWriteable(RepositoriesStats::new);
        } else {
            repositoriesStats = null;
        }
    }

    public NodeStats(
        DiscoveryNode node,
        long timestamp,
        @Nullable NodeIndicesStats indices,
        @Nullable OsStats os,
        @Nullable ProcessStats process,
        @Nullable JvmStats jvm,
        @Nullable ThreadPoolStats threadPool,
        @Nullable FsInfo fs,
        @Nullable TransportStats transport,
        @Nullable HttpStats http,
        @Nullable AllCircuitBreakerStats breaker,
        @Nullable ScriptStats scriptStats,
        @Nullable DiscoveryStats discoveryStats,
        @Nullable IngestStats ingestStats,
        @Nullable AdaptiveSelectionStats adaptiveSelectionStats,
        @Nullable NodesResourceUsageStats resourceUsageStats,
        @Nullable ScriptCacheStats scriptCacheStats,
        @Nullable IndexingPressureStats indexingPressureStats,
        @Nullable ShardIndexingPressureStats shardIndexingPressureStats,
        @Nullable SearchBackpressureStats searchBackpressureStats,
        @Nullable ClusterManagerThrottlingStats clusterManagerThrottlingStats,
        @Nullable WeightedRoutingStats weightedRoutingStats,
        @Nullable FileCacheStats fileCacheStats,
        @Nullable TaskCancellationStats taskCancellationStats,
        @Nullable SearchPipelineStats searchPipelineStats,
        @Nullable SegmentReplicationRejectionStats segmentReplicationRejectionStats,
        @Nullable RepositoriesStats repositoriesStats
    ) {
        super(node);
        this.timestamp = timestamp;
        this.indices = indices;
        this.os = os;
        this.process = process;
        this.jvm = jvm;
        this.threadPool = threadPool;
        this.fs = fs;
        this.transport = transport;
        this.http = http;
        this.breaker = breaker;
        this.scriptStats = scriptStats;
        this.discoveryStats = discoveryStats;
        this.ingestStats = ingestStats;
        this.adaptiveSelectionStats = adaptiveSelectionStats;
        this.resourceUsageStats = resourceUsageStats;
        this.scriptCacheStats = scriptCacheStats;
        this.indexingPressureStats = indexingPressureStats;
        this.shardIndexingPressureStats = shardIndexingPressureStats;
        this.searchBackpressureStats = searchBackpressureStats;
        this.clusterManagerThrottlingStats = clusterManagerThrottlingStats;
        this.weightedRoutingStats = weightedRoutingStats;
        this.fileCacheStats = fileCacheStats;
        this.taskCancellationStats = taskCancellationStats;
        this.searchPipelineStats = searchPipelineStats;
        this.segmentReplicationRejectionStats = segmentReplicationRejectionStats;
        this.repositoriesStats = repositoriesStats;
    }

    public long getTimestamp() {
        return this.timestamp;
    }

    @Nullable
    public String getHostname() {
        return getNode().getHostName();
    }

    /**
     * Indices level stats.
     */
    @Nullable
    public NodeIndicesStats getIndices() {
        return this.indices;
    }

    /**
     * Operating System level statistics.
     */
    @Nullable
    public OsStats getOs() {
        return this.os;
    }

    /**
     * Process level statistics.
     */
    @Nullable
    public ProcessStats getProcess() {
        return process;
    }

    /**
     * JVM level statistics.
     */
    @Nullable
    public JvmStats getJvm() {
        return jvm;
    }

    /**
     * Thread Pool level statistics.
     */
    @Nullable
    public ThreadPoolStats getThreadPool() {
        return this.threadPool;
    }

    /**
     * File system level stats.
     */
    @Nullable
    public FsInfo getFs() {
        return fs;
    }

    @Nullable
    public TransportStats getTransport() {
        return this.transport;
    }

    @Nullable
    public HttpStats getHttp() {
        return this.http;
    }

    @Nullable
    public AllCircuitBreakerStats getBreaker() {
        return this.breaker;
    }

    @Nullable
    public ScriptStats getScriptStats() {
        return this.scriptStats;
    }

    @Nullable
    public DiscoveryStats getDiscoveryStats() {
        return this.discoveryStats;
    }

    @Nullable
    public IngestStats getIngestStats() {
        return ingestStats;
    }

    @Nullable
    public AdaptiveSelectionStats getAdaptiveSelectionStats() {
        return adaptiveSelectionStats;
    }

    @Nullable
    public NodesResourceUsageStats getResourceUsageStats() {
        return resourceUsageStats;
    }

    @Nullable
    public ScriptCacheStats getScriptCacheStats() {
        return scriptCacheStats;
    }

    @Nullable
    public IndexingPressureStats getIndexingPressureStats() {
        return indexingPressureStats;
    }

    @Nullable
    public ShardIndexingPressureStats getShardIndexingPressureStats() {
        return shardIndexingPressureStats;
    }

    @Nullable
    public SearchBackpressureStats getSearchBackpressureStats() {
        return searchBackpressureStats;
    }

    @Nullable
    public ClusterManagerThrottlingStats getClusterManagerThrottlingStats() {
        return clusterManagerThrottlingStats;
    }

    public WeightedRoutingStats getWeightedRoutingStats() {
        return weightedRoutingStats;
    }

    public FileCacheStats getFileCacheStats() {
        return fileCacheStats;
    }

    @Nullable
    public TaskCancellationStats getTaskCancellationStats() {
        return taskCancellationStats;
    }

    @Nullable
    public SearchPipelineStats getSearchPipelineStats() {
        return searchPipelineStats;
    }

    @Nullable
    public SegmentReplicationRejectionStats getSegmentReplicationRejectionStats() {
        return segmentReplicationRejectionStats;
    }

    public RepositoriesStats getRepositoriesStats() {
        return repositoriesStats;
    }

    @Override
    public void writeTo(StreamOutput out) throws IOException {
        super.writeTo(out);
        out.writeVLong(timestamp);
        if (indices == null) {
            out.writeBoolean(false);
        } else {
            out.writeBoolean(true);
            indices.writeTo(out);
        }
        out.writeOptionalWriteable(os);
        out.writeOptionalWriteable(process);
        out.writeOptionalWriteable(jvm);
        out.writeOptionalWriteable(threadPool);
        out.writeOptionalWriteable(fs);
        out.writeOptionalWriteable(transport);
        out.writeOptionalWriteable(http);
        out.writeOptionalWriteable(breaker);
        out.writeOptionalWriteable(scriptStats);
        out.writeOptionalWriteable(discoveryStats);
        out.writeOptionalWriteable(ingestStats);
        out.writeOptionalWriteable(adaptiveSelectionStats);
        out.writeOptionalWriteable(indexingPressureStats);
        out.writeOptionalWriteable(shardIndexingPressureStats);

        if (out.getVersion().onOrAfter(Version.V_2_4_0)) {
            out.writeOptionalWriteable(searchBackpressureStats);
        }
        if (out.getVersion().onOrAfter(Version.V_2_6_0)) {
            out.writeOptionalWriteable(clusterManagerThrottlingStats);
        }
        if (out.getVersion().onOrAfter(Version.V_2_6_0)) {
            out.writeOptionalWriteable(weightedRoutingStats);
        }
        if (out.getVersion().onOrAfter(Version.V_2_7_0)) {
            out.writeOptionalWriteable(fileCacheStats);
        }
        if (out.getVersion().onOrAfter(Version.V_2_9_0)) {
            out.writeOptionalWriteable(taskCancellationStats);
        }
        if (out.getVersion().onOrAfter(Version.V_2_9_0)) {
            out.writeOptionalWriteable(searchPipelineStats);
        }
        if (out.getVersion().onOrAfter(Version.V_2_12_0)) {
            out.writeOptionalWriteable(resourceUsageStats);
        }
<<<<<<< HEAD
        // TODO: change to V_2_12_0 on main after backport to 2.x
        if (out.getVersion().onOrAfter(Version.V_3_0_0)) {
            out.writeOptionalWriteable(segmentReplicationRejectionStats);
        }
        if (out.getVersion().onOrAfter(Version.V_3_0_0)) {
=======
        if (out.getVersion().onOrAfter(Version.V_2_12_0)) {
>>>>>>> 781968b2
            out.writeOptionalWriteable(repositoriesStats);
        }
    }

    @Override
    public XContentBuilder toXContent(XContentBuilder builder, Params params) throws IOException {

        builder.field("name", getNode().getName());
        builder.field("transport_address", getNode().getAddress().toString());
        builder.field("host", getNode().getHostName());
        builder.field("ip", getNode().getAddress());

        builder.startArray("roles");
        for (DiscoveryNodeRole role : getNode().getRoles()) {
            builder.value(role.roleName());
        }
        builder.endArray();

        if (!getNode().getAttributes().isEmpty()) {
            builder.startObject("attributes");
            for (Map.Entry<String, String> attrEntry : getNode().getAttributes().entrySet()) {
                builder.field(attrEntry.getKey(), attrEntry.getValue());
            }
            builder.endObject();
        }

        if (getIndices() != null) {
            getIndices().toXContent(builder, params);
        }
        if (getOs() != null) {
            getOs().toXContent(builder, params);
        }
        if (getProcess() != null) {
            getProcess().toXContent(builder, params);
        }
        if (getJvm() != null) {
            getJvm().toXContent(builder, params);
        }
        if (getThreadPool() != null) {
            getThreadPool().toXContent(builder, params);
        }
        if (getFs() != null) {
            getFs().toXContent(builder, params);
        }
        if (getTransport() != null) {
            getTransport().toXContent(builder, params);
        }
        if (getHttp() != null) {
            getHttp().toXContent(builder, params);
        }
        if (getBreaker() != null) {
            getBreaker().toXContent(builder, params);
        }
        if (getScriptStats() != null) {
            getScriptStats().toXContent(builder, params);
        }
        if (getDiscoveryStats() != null) {
            getDiscoveryStats().toXContent(builder, params);
        }
        if (getIngestStats() != null) {
            getIngestStats().toXContent(builder, params);
        }
        if (getAdaptiveSelectionStats() != null) {
            getAdaptiveSelectionStats().toXContent(builder, params);
        }
        if (getScriptCacheStats() != null) {
            getScriptCacheStats().toXContent(builder, params);
        }
        if (getIndexingPressureStats() != null) {
            getIndexingPressureStats().toXContent(builder, params);
        }
        if (getShardIndexingPressureStats() != null) {
            getShardIndexingPressureStats().toXContent(builder, params);
        }
        if (getSearchBackpressureStats() != null) {
            getSearchBackpressureStats().toXContent(builder, params);
        }
        if (getClusterManagerThrottlingStats() != null) {
            getClusterManagerThrottlingStats().toXContent(builder, params);
        }
        if (getWeightedRoutingStats() != null) {
            getWeightedRoutingStats().toXContent(builder, params);
        }
        if (getFileCacheStats() != null) {
            getFileCacheStats().toXContent(builder, params);
        }
        if (getTaskCancellationStats() != null) {
            getTaskCancellationStats().toXContent(builder, params);
        }
        if (getSearchPipelineStats() != null) {
            getSearchPipelineStats().toXContent(builder, params);
        }
        if (getResourceUsageStats() != null) {
            getResourceUsageStats().toXContent(builder, params);
        }
        if (getSegmentReplicationRejectionStats() != null) {
            getSegmentReplicationRejectionStats().toXContent(builder, params);
        }

        if (getRepositoriesStats() != null) {
            getRepositoriesStats().toXContent(builder, params);
        }
        return builder;
    }
}<|MERGE_RESOLUTION|>--- conflicted
+++ resolved
@@ -215,17 +215,13 @@
         } else {
             resourceUsageStats = null;
         }
-<<<<<<< HEAD
         // TODO: change to V_2_12_0 on main after backport to 2.x
         if (in.getVersion().onOrAfter(Version.V_3_0_0)) {
             segmentReplicationRejectionStats = in.readOptionalWriteable(SegmentReplicationRejectionStats::new);
         } else {
             segmentReplicationRejectionStats = null;
         }
-        if (in.getVersion().onOrAfter(Version.V_3_0_0)) {
-=======
         if (in.getVersion().onOrAfter(Version.V_2_12_0)) {
->>>>>>> 781968b2
             repositoriesStats = in.readOptionalWriteable(RepositoriesStats::new);
         } else {
             repositoriesStats = null;
@@ -485,15 +481,11 @@
         if (out.getVersion().onOrAfter(Version.V_2_12_0)) {
             out.writeOptionalWriteable(resourceUsageStats);
         }
-<<<<<<< HEAD
         // TODO: change to V_2_12_0 on main after backport to 2.x
         if (out.getVersion().onOrAfter(Version.V_3_0_0)) {
             out.writeOptionalWriteable(segmentReplicationRejectionStats);
         }
-        if (out.getVersion().onOrAfter(Version.V_3_0_0)) {
-=======
         if (out.getVersion().onOrAfter(Version.V_2_12_0)) {
->>>>>>> 781968b2
             out.writeOptionalWriteable(repositoriesStats);
         }
     }
