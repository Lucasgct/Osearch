/*
 * SPDX-License-Identifier: Apache-2.0
 *
 * The OpenSearch Contributors require contributions made to
 * this file be licensed under the Apache-2.0 license or a
 * compatible open source license.
 */

package org.opensearch.action.admin.cluster.shards.routing.weighted.get;

import org.opensearch.action.ActionListener;
import org.apache.logging.log4j.LogManager;
import org.apache.logging.log4j.Logger;

import org.opensearch.action.support.ActionFilters;
import org.opensearch.action.support.clustermanager.TransportClusterManagerNodeReadAction;
import org.opensearch.cluster.ClusterState;
import org.opensearch.cluster.block.ClusterBlockException;
import org.opensearch.cluster.block.ClusterBlockLevel;
import org.opensearch.cluster.metadata.IndexNameExpressionResolver;

import org.opensearch.cluster.metadata.WeightedRoutingMetadata;
import org.opensearch.cluster.routing.WeightedRouting;
import org.opensearch.cluster.routing.WeightedRoutingService;
import org.opensearch.cluster.service.ClusterService;
import org.opensearch.common.inject.Inject;
import org.opensearch.common.io.stream.StreamInput;

import org.opensearch.threadpool.ThreadPool;
import org.opensearch.transport.TransportService;

import java.io.IOException;

/**
 * Transport action for getting weights for weighted round-robin search routing policy
 *
 * @opensearch.internal
 */
public class TransportGetWeightedRoutingAction extends TransportClusterManagerNodeReadAction<
    ClusterGetWeightedRoutingRequest,
    ClusterGetWeightedRoutingResponse> {
    private static final Logger logger = LogManager.getLogger(TransportGetWeightedRoutingAction.class);
    private final WeightedRoutingService weightedRoutingService;

    @Inject
    public TransportGetWeightedRoutingAction(
        TransportService transportService,
        ClusterService clusterService,
        WeightedRoutingService weightedRoutingService,
        ThreadPool threadPool,
        ActionFilters actionFilters,
        IndexNameExpressionResolver indexNameExpressionResolver
    ) {
        super(
            ClusterGetWeightedRoutingAction.NAME,
            transportService,
            clusterService,
            threadPool,
            actionFilters,
            ClusterGetWeightedRoutingRequest::new,
            indexNameExpressionResolver
        );
        this.weightedRoutingService = weightedRoutingService;
    }

    @Override
    protected String executor() {
        return ThreadPool.Names.SAME;
    }

    @Override
    protected ClusterGetWeightedRoutingResponse read(StreamInput in) throws IOException {
        return new ClusterGetWeightedRoutingResponse(in);
    }

    @Override
    protected ClusterBlockException checkBlock(ClusterGetWeightedRoutingRequest request, ClusterState state) {
        return state.blocks().globalBlockedException(ClusterBlockLevel.METADATA_READ);
    }

    @Override
    protected void clusterManagerOperation(
        final ClusterGetWeightedRoutingRequest request,
        ClusterState state,
        final ActionListener<ClusterGetWeightedRoutingResponse> listener
    ) {
        try {
            weightedRoutingService.verifyAwarenessAttribute(request.getAwarenessAttribute());
            WeightedRoutingMetadata weightedRoutingMetadata = state.metadata().custom(WeightedRoutingMetadata.TYPE);
            ClusterGetWeightedRoutingResponse clusterGetWeightedRoutingResponse = new ClusterGetWeightedRoutingResponse();
            if (weightedRoutingMetadata != null && weightedRoutingMetadata.getWeightedRouting() != null) {
                WeightedRouting weightedRouting = weightedRoutingMetadata.getWeightedRouting();
<<<<<<< HEAD
                if (request.local()) {
                    DiscoveryNode localNode = state.getNodes().getLocalNode();
                    if (localNode.getAttributes().get(request.getAwarenessAttribute()) != null) {
                        String attrVal = localNode.getAttributes().get(request.getAwarenessAttribute());
                        if (weightedRouting.weights().containsKey(attrVal)) {
                            weight = weightedRouting.weights().get(attrVal).toString();
                        }
                    }

                }
                clusterGetWeightedRoutingResponse = new ClusterGetWeightedRoutingResponse(
                    weight,
                    weightedRouting,
                    weightedRoutingMetadata.getVersion()
=======
                clusterGetWeightedRoutingResponse = new ClusterGetWeightedRoutingResponse(
                    weightedRouting,
                    state.nodes().getClusterManagerNodeId() != null
>>>>>>> 01a5842d
                );
            }
            listener.onResponse(clusterGetWeightedRoutingResponse);
        } catch (Exception ex) {
            listener.onFailure(ex);
        }
    }
}<|MERGE_RESOLUTION|>--- conflicted
+++ resolved
@@ -90,26 +90,10 @@
             ClusterGetWeightedRoutingResponse clusterGetWeightedRoutingResponse = new ClusterGetWeightedRoutingResponse();
             if (weightedRoutingMetadata != null && weightedRoutingMetadata.getWeightedRouting() != null) {
                 WeightedRouting weightedRouting = weightedRoutingMetadata.getWeightedRouting();
-<<<<<<< HEAD
-                if (request.local()) {
-                    DiscoveryNode localNode = state.getNodes().getLocalNode();
-                    if (localNode.getAttributes().get(request.getAwarenessAttribute()) != null) {
-                        String attrVal = localNode.getAttributes().get(request.getAwarenessAttribute());
-                        if (weightedRouting.weights().containsKey(attrVal)) {
-                            weight = weightedRouting.weights().get(attrVal).toString();
-                        }
-                    }
-
-                }
-                clusterGetWeightedRoutingResponse = new ClusterGetWeightedRoutingResponse(
-                    weight,
-                    weightedRouting,
-                    weightedRoutingMetadata.getVersion()
-=======
                 clusterGetWeightedRoutingResponse = new ClusterGetWeightedRoutingResponse(
                     weightedRouting,
-                    state.nodes().getClusterManagerNodeId() != null
->>>>>>> 01a5842d
+                    state.nodes().getClusterManagerNodeId() != null,
+                    weightedRoutingMetadata.getVersion()
                 );
             }
             listener.onResponse(clusterGetWeightedRoutingResponse);
