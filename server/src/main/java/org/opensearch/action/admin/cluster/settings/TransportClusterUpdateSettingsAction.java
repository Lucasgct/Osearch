--- conflicted
+++ resolved
@@ -70,12 +70,10 @@
 import java.util.Set;
 import java.util.stream.Collectors;
 
-<<<<<<< HEAD
+import static org.opensearch.index.remote.RemoteMigrationIndexMetadataUpdater.indexHasAllRemoteStoreRelatedMetadata;
+
 import static org.opensearch.gateway.remote.RemoteClusterStateService.REMOTE_CLUSTER_STATE_ENABLED_SETTING;
 import static org.opensearch.node.remotestore.RemoteStoreNodeService.REMOTE_STORE_COMPATIBILITY_MODE_SETTING;
-=======
-import static org.opensearch.index.remote.RemoteMigrationIndexMetadataUpdater.indexHasAllRemoteStoreRelatedMetadata;
->>>>>>> 48da1b8e
 
 /**
  * Transport action for updating cluster settings
@@ -330,7 +328,21 @@
     }
 
     /**
-<<<<<<< HEAD
+     * Verifies that while trying to switch to STRICT compatibility mode,
+     * all indices in the cluster have {@link RemoteMigrationIndexMetadataUpdater#indexHasAllRemoteStoreRelatedMetadata(IndexMetadata)} as <code>true</code>.
+     * If not, throws {@link SettingsException}
+     * @param clusterState current cluster state
+     */
+    private void validateIndexSettings(ClusterState clusterState) {
+        Collection<IndexMetadata> allIndicesMetadata = clusterState.metadata().indices().values();
+        if (allIndicesMetadata.isEmpty() == false
+            && allIndicesMetadata.stream().anyMatch(indexMetadata -> indexHasAllRemoteStoreRelatedMetadata(indexMetadata) == false)) {
+            throw new SettingsException(
+                "can not switch to STRICT compatibility mode since all indices in the cluster does not have remote store based index settings"
+            );
+        }
+    }
+    /**
      * Verifies that remote cluster state is enabled if the compatibility mode is set to MIXED
      * and migration direction is getting updated to remote store
      * @param request cluster settings update request, for settings to be updated and new values
@@ -348,20 +360,6 @@
             if (clusterSettings.get(REMOTE_CLUSTER_STATE_ENABLED_SETTING) == false) {
                 throw new SettingsException("can not switch migration direction to remote store when remote cluster state is not enabled");
             }
-=======
-     * Verifies that while trying to switch to STRICT compatibility mode,
-     * all indices in the cluster have {@link RemoteMigrationIndexMetadataUpdater#indexHasAllRemoteStoreRelatedMetadata(IndexMetadata)} as <code>true</code>.
-     * If not, throws {@link SettingsException}
-     * @param clusterState current cluster state
-     */
-    private void validateIndexSettings(ClusterState clusterState) {
-        Collection<IndexMetadata> allIndicesMetadata = clusterState.metadata().indices().values();
-        if (allIndicesMetadata.isEmpty() == false
-            && allIndicesMetadata.stream().anyMatch(indexMetadata -> indexHasAllRemoteStoreRelatedMetadata(indexMetadata) == false)) {
-            throw new SettingsException(
-                "can not switch to STRICT compatibility mode since all indices in the cluster does not have remote store based index settings"
-            );
->>>>>>> 48da1b8e
         }
     }
 }