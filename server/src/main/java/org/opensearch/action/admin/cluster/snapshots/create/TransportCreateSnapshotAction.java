--- conflicted
+++ resolved
@@ -111,16 +111,12 @@
         ClusterState state,
         final ActionListener<CreateSnapshotResponse> listener
     ) {
-<<<<<<< HEAD
-        Boolean isSnapshotV2 = clusterService.getClusterSettings().get(SnapshotsService.SNAPSHOT_V2);
-=======
         Repository repository = repositoriesService.repository(request.repository());
         boolean isSnapshotV2 = SNAPSHOT_V2.get(repository.getMetadata().settings());
->>>>>>> e1eecbd1
         if (request.waitForCompletion() || isSnapshotV2) {
             snapshotsService.executeSnapshot(request, ActionListener.map(listener, CreateSnapshotResponse::new));
         } else {
-            snapshotsService.startCreateSnapshot(request, ActionListener.map(listener, snapshot -> new CreateSnapshotResponse()));
+            snapshotsService.createSnapshot(request, ActionListener.map(listener, snapshot -> new CreateSnapshotResponse()));
         }
     }
 }