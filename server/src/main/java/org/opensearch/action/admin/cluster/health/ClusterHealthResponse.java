/*
 * SPDX-License-Identifier: Apache-2.0
 *
 * The OpenSearch Contributors require contributions made to
 * this file be licensed under the Apache-2.0 license or a
 * compatible open source license.
 */

/*
 * Licensed to Elasticsearch under one or more contributor
 * license agreements. See the NOTICE file distributed with
 * this work for additional information regarding copyright
 * ownership. Elasticsearch licenses this file to you under
 * the Apache License, Version 2.0 (the "License"); you may
 * not use this file except in compliance with the License.
 * You may obtain a copy of the License at
 *
 *     http://www.apache.org/licenses/LICENSE-2.0
 *
 * Unless required by applicable law or agreed to in writing,
 * software distributed under the License is distributed on an
 * "AS IS" BASIS, WITHOUT WARRANTIES OR CONDITIONS OF ANY
 * KIND, either express or implied.  See the License for the
 * specific language governing permissions and limitations
 * under the License.
 */

/*
 * Modifications Copyright OpenSearch Contributors. See
 * GitHub history for details.
 */

package org.opensearch.action.admin.cluster.health;

import org.opensearch.action.ActionResponse;
import org.opensearch.cluster.ClusterState;
import org.opensearch.cluster.health.ClusterHealthStatus;
import org.opensearch.cluster.health.ClusterIndexHealth;
import org.opensearch.cluster.health.ClusterStateHealth;
import org.opensearch.common.ParseField;
import org.opensearch.common.Strings;
import org.opensearch.common.io.stream.StreamInput;
import org.opensearch.common.io.stream.StreamOutput;
import org.opensearch.common.unit.TimeValue;
import org.opensearch.common.xcontent.ConstructingObjectParser;
import org.opensearch.common.xcontent.ObjectParser;
import org.opensearch.common.xcontent.StatusToXContentObject;
import org.opensearch.common.xcontent.XContentBuilder;
import org.opensearch.common.xcontent.XContentParser;
import org.opensearch.rest.RestStatus;

import java.io.IOException;
import java.util.HashMap;
import java.util.List;
import java.util.Locale;
import java.util.Map;
import java.util.Objects;

import static java.util.Collections.emptyMap;
import static org.opensearch.common.xcontent.ConstructingObjectParser.constructorArg;
import static org.opensearch.common.xcontent.ConstructingObjectParser.optionalConstructorArg;

public class ClusterHealthResponse extends ActionResponse implements StatusToXContentObject {
    private static final String CLUSTER_NAME = "cluster_name";
    private static final String STATUS = "status";
    private static final String TIMED_OUT = "timed_out";
    private static final String NUMBER_OF_NODES = "number_of_nodes";
    private static final String NUMBER_OF_DATA_NODES = "number_of_data_nodes";
    private static final String DISCOVERED_MASTER = "discovered_master";
    private static final String DISCOVERED_CLUSTER_MANAGER = "discovered_cluster_manager";
    private static final String NUMBER_OF_PENDING_TASKS = "number_of_pending_tasks";
    private static final String NUMBER_OF_IN_FLIGHT_FETCH = "number_of_in_flight_fetch";
    private static final String DELAYED_UNASSIGNED_SHARDS = "delayed_unassigned_shards";
    private static final String TASK_MAX_WAIT_TIME_IN_QUEUE = "task_max_waiting_in_queue";
    private static final String TASK_MAX_WAIT_TIME_IN_QUEUE_IN_MILLIS = "task_max_waiting_in_queue_millis";
    private static final String ACTIVE_SHARDS_PERCENT_AS_NUMBER = "active_shards_percent_as_number";
    private static final String ACTIVE_SHARDS_PERCENT = "active_shards_percent";
    private static final String ACTIVE_PRIMARY_SHARDS = "active_primary_shards";
    private static final String ACTIVE_SHARDS = "active_shards";
    private static final String RELOCATING_SHARDS = "relocating_shards";
    private static final String INITIALIZING_SHARDS = "initializing_shards";
    private static final String UNASSIGNED_SHARDS = "unassigned_shards";
    private static final String INDICES = "indices";

    private static final ConstructingObjectParser<ClusterHealthResponse, Void> PARSER = new ConstructingObjectParser<>(
        "cluster_health_response",
        true,
        parsedObjects -> {
            int i = 0;
            // ClusterStateHealth fields
            int numberOfNodes = (int) parsedObjects[i++];
            int numberOfDataNodes = (int) parsedObjects[i++];
<<<<<<< HEAD
            boolean hasDiscoveredClusterManager = (boolean) parsedObjects[i++];
=======
            boolean hasDiscoveredMaster = Boolean.TRUE.equals(parsedObjects[i++]);
>>>>>>> b45bfc9a
            int activeShards = (int) parsedObjects[i++];
            int relocatingShards = (int) parsedObjects[i++];
            int activePrimaryShards = (int) parsedObjects[i++];
            int initializingShards = (int) parsedObjects[i++];
            int unassignedShards = (int) parsedObjects[i++];
            double activeShardsPercent = (double) parsedObjects[i++];
            String statusStr = (String) parsedObjects[i++];
            ClusterHealthStatus status = ClusterHealthStatus.fromString(statusStr);
            @SuppressWarnings("unchecked")
            List<ClusterIndexHealth> indexList = (List<ClusterIndexHealth>) parsedObjects[i++];
            final Map<String, ClusterIndexHealth> indices;
            if (indexList == null || indexList.isEmpty()) {
                indices = emptyMap();
            } else {
                indices = new HashMap<>(indexList.size());
                for (ClusterIndexHealth indexHealth : indexList) {
                    indices.put(indexHealth.getIndex(), indexHealth);
                }
            }
            ClusterStateHealth stateHealth = new ClusterStateHealth(
                activePrimaryShards,
                activeShards,
                relocatingShards,
                initializingShards,
                unassignedShards,
                numberOfNodes,
                numberOfDataNodes,
                hasDiscoveredClusterManager,
                activeShardsPercent,
                status,
                indices
            );
            // ClusterHealthResponse fields
            String clusterName = (String) parsedObjects[i++];
            int numberOfPendingTasks = (int) parsedObjects[i++];
            int numberOfInFlightFetch = (int) parsedObjects[i++];
            int delayedUnassignedShards = (int) parsedObjects[i++];
            long taskMaxWaitingTimeMillis = (long) parsedObjects[i++];
            boolean timedOut = (boolean) parsedObjects[i];
            return new ClusterHealthResponse(
                clusterName,
                numberOfPendingTasks,
                numberOfInFlightFetch,
                delayedUnassignedShards,
                TimeValue.timeValueMillis(taskMaxWaitingTimeMillis),
                timedOut,
                stateHealth
            );
        }
    );

    private static final ObjectParser.NamedObjectParser<ClusterIndexHealth, Void> INDEX_PARSER = (
        XContentParser parser,
        Void context,
        String index) -> ClusterIndexHealth.innerFromXContent(parser, index);

    static {
        // ClusterStateHealth fields
        PARSER.declareInt(constructorArg(), new ParseField(NUMBER_OF_NODES));
        PARSER.declareInt(constructorArg(), new ParseField(NUMBER_OF_DATA_NODES));
        PARSER.declareBoolean(optionalConstructorArg(), new ParseField(DISCOVERED_MASTER));
        PARSER.declareInt(constructorArg(), new ParseField(ACTIVE_SHARDS));
        PARSER.declareInt(constructorArg(), new ParseField(RELOCATING_SHARDS));
        PARSER.declareInt(constructorArg(), new ParseField(ACTIVE_PRIMARY_SHARDS));
        PARSER.declareInt(constructorArg(), new ParseField(INITIALIZING_SHARDS));
        PARSER.declareInt(constructorArg(), new ParseField(UNASSIGNED_SHARDS));
        PARSER.declareDouble(constructorArg(), new ParseField(ACTIVE_SHARDS_PERCENT_AS_NUMBER));
        PARSER.declareString(constructorArg(), new ParseField(STATUS));
        // Can be absent if LEVEL == 'cluster'
        PARSER.declareNamedObjects(optionalConstructorArg(), INDEX_PARSER, new ParseField(INDICES));

        // ClusterHealthResponse fields
        PARSER.declareString(constructorArg(), new ParseField(CLUSTER_NAME));
        PARSER.declareInt(constructorArg(), new ParseField(NUMBER_OF_PENDING_TASKS));
        PARSER.declareInt(constructorArg(), new ParseField(NUMBER_OF_IN_FLIGHT_FETCH));
        PARSER.declareInt(constructorArg(), new ParseField(DELAYED_UNASSIGNED_SHARDS));
        PARSER.declareLong(constructorArg(), new ParseField(TASK_MAX_WAIT_TIME_IN_QUEUE_IN_MILLIS));
        PARSER.declareBoolean(constructorArg(), new ParseField(TIMED_OUT));
    }

    private String clusterName;
    private int numberOfPendingTasks = 0;
    private int numberOfInFlightFetch = 0;
    private int delayedUnassignedShards = 0;
    private TimeValue taskMaxWaitingTime = TimeValue.timeValueMillis(0);
    private boolean timedOut = false;
    private ClusterStateHealth clusterStateHealth;
    private ClusterHealthStatus clusterHealthStatus;

    public ClusterHealthResponse() {}

    public ClusterHealthResponse(StreamInput in) throws IOException {
        super(in);
        clusterName = in.readString();
        clusterHealthStatus = ClusterHealthStatus.fromValue(in.readByte());
        clusterStateHealth = new ClusterStateHealth(in);
        numberOfPendingTasks = in.readInt();
        timedOut = in.readBoolean();
        numberOfInFlightFetch = in.readInt();
        delayedUnassignedShards = in.readInt();
        taskMaxWaitingTime = in.readTimeValue();
    }

    /** needed for plugins BWC */
    public ClusterHealthResponse(String clusterName, String[] concreteIndices, ClusterState clusterState) {
        this(clusterName, concreteIndices, clusterState, -1, -1, -1, TimeValue.timeValueHours(0));
    }

    public ClusterHealthResponse(
        String clusterName,
        String[] concreteIndices,
        ClusterState clusterState,
        int numberOfPendingTasks,
        int numberOfInFlightFetch,
        int delayedUnassignedShards,
        TimeValue taskMaxWaitingTime
    ) {
        this.clusterName = clusterName;
        this.numberOfPendingTasks = numberOfPendingTasks;
        this.numberOfInFlightFetch = numberOfInFlightFetch;
        this.delayedUnassignedShards = delayedUnassignedShards;
        this.taskMaxWaitingTime = taskMaxWaitingTime;
        this.clusterStateHealth = new ClusterStateHealth(clusterState, concreteIndices);
        this.clusterHealthStatus = clusterStateHealth.getStatus();
    }

    /**
     * For XContent Parser and serialization tests
     */
    ClusterHealthResponse(
        String clusterName,
        int numberOfPendingTasks,
        int numberOfInFlightFetch,
        int delayedUnassignedShards,
        TimeValue taskMaxWaitingTime,
        boolean timedOut,
        ClusterStateHealth clusterStateHealth
    ) {
        this.clusterName = clusterName;
        this.numberOfPendingTasks = numberOfPendingTasks;
        this.numberOfInFlightFetch = numberOfInFlightFetch;
        this.delayedUnassignedShards = delayedUnassignedShards;
        this.taskMaxWaitingTime = taskMaxWaitingTime;
        this.timedOut = timedOut;
        this.clusterStateHealth = clusterStateHealth;
        this.clusterHealthStatus = clusterStateHealth.getStatus();
    }

    public String getClusterName() {
        return clusterName;
    }

    // package private for testing
    ClusterStateHealth getClusterStateHealth() {
        return clusterStateHealth;
    }

    public int getActiveShards() {
        return clusterStateHealth.getActiveShards();
    }

    public int getRelocatingShards() {
        return clusterStateHealth.getRelocatingShards();
    }

    public int getActivePrimaryShards() {
        return clusterStateHealth.getActivePrimaryShards();
    }

    public int getInitializingShards() {
        return clusterStateHealth.getInitializingShards();
    }

    public int getUnassignedShards() {
        return clusterStateHealth.getUnassignedShards();
    }

    public int getNumberOfNodes() {
        return clusterStateHealth.getNumberOfNodes();
    }

    public int getNumberOfDataNodes() {
        return clusterStateHealth.getNumberOfDataNodes();
    }

    public boolean hasDiscoveredMaster() {
        return clusterStateHealth.hasDiscoveredMaster();
    }

    public int getNumberOfPendingTasks() {
        return this.numberOfPendingTasks;
    }

    public int getNumberOfInFlightFetch() {
        return this.numberOfInFlightFetch;
    }

    /**
     * The number of unassigned shards that are currently being delayed (for example,
     * due to node leaving the cluster and waiting for a timeout for the node to come
     * back in order to allocate the shards back to it).
     */
    public int getDelayedUnassignedShards() {
        return this.delayedUnassignedShards;
    }

    /**
     * {@code true} if the waitForXXX has timeout out and did not match.
     */
    public boolean isTimedOut() {
        return this.timedOut;
    }

    public void setTimedOut(boolean timedOut) {
        this.timedOut = timedOut;
    }

    public ClusterHealthStatus getStatus() {
        return clusterHealthStatus;
    }

    /**
     * Allows to explicitly override the derived cluster health status.
     *
     * @param status The override status. Must not be null.
     */
    public void setStatus(ClusterHealthStatus status) {
        if (status == null) {
            throw new IllegalArgumentException("'status' must not be null");
        }
        this.clusterHealthStatus = status;
    }

    public Map<String, ClusterIndexHealth> getIndices() {
        return clusterStateHealth.getIndices();
    }

    /**
     *
     * @return The maximum wait time of all tasks in the queue
     */
    public TimeValue getTaskMaxWaitingTime() {
        return taskMaxWaitingTime;
    }

    /**
     * The percentage of active shards, should be 100% in a green system
     */
    public double getActiveShardsPercent() {
        return clusterStateHealth.getActiveShardsPercent();
    }

    public static ClusterHealthResponse readResponseFrom(StreamInput in) throws IOException {
        return new ClusterHealthResponse(in);
    }

    @Override
    public void writeTo(StreamOutput out) throws IOException {
        out.writeString(clusterName);
        out.writeByte(clusterHealthStatus.value());
        clusterStateHealth.writeTo(out);
        out.writeInt(numberOfPendingTasks);
        out.writeBoolean(timedOut);
        out.writeInt(numberOfInFlightFetch);
        out.writeInt(delayedUnassignedShards);
        out.writeTimeValue(taskMaxWaitingTime);
    }

    @Override
    public String toString() {
        return Strings.toString(this);
    }

    @Override
    public RestStatus status() {
        return isTimedOut() ? RestStatus.REQUEST_TIMEOUT : RestStatus.OK;
    }

    @Override
    public XContentBuilder toXContent(XContentBuilder builder, Params params) throws IOException {
        builder.startObject();
        builder.field(CLUSTER_NAME, getClusterName());
        builder.field(STATUS, getStatus().name().toLowerCase(Locale.ROOT));
        builder.field(TIMED_OUT, isTimedOut());
        builder.field(NUMBER_OF_NODES, getNumberOfNodes());
        builder.field(NUMBER_OF_DATA_NODES, getNumberOfDataNodes());
        builder.field(DISCOVERED_MASTER, hasDiscoveredMaster());  // the field will be removed in a future major version
        builder.field(DISCOVERED_CLUSTER_MANAGER, hasDiscoveredMaster());
        builder.field(ACTIVE_PRIMARY_SHARDS, getActivePrimaryShards());
        builder.field(ACTIVE_SHARDS, getActiveShards());
        builder.field(RELOCATING_SHARDS, getRelocatingShards());
        builder.field(INITIALIZING_SHARDS, getInitializingShards());
        builder.field(UNASSIGNED_SHARDS, getUnassignedShards());
        builder.field(DELAYED_UNASSIGNED_SHARDS, getDelayedUnassignedShards());
        builder.field(NUMBER_OF_PENDING_TASKS, getNumberOfPendingTasks());
        builder.field(NUMBER_OF_IN_FLIGHT_FETCH, getNumberOfInFlightFetch());
        builder.humanReadableField(TASK_MAX_WAIT_TIME_IN_QUEUE_IN_MILLIS, TASK_MAX_WAIT_TIME_IN_QUEUE, getTaskMaxWaitingTime());
        builder.percentageField(ACTIVE_SHARDS_PERCENT_AS_NUMBER, ACTIVE_SHARDS_PERCENT, getActiveShardsPercent());

        String level = params.param("level", "cluster");
        boolean outputIndices = "indices".equals(level) || "shards".equals(level);

        if (outputIndices) {
            builder.startObject(INDICES);
            for (ClusterIndexHealth indexHealth : clusterStateHealth.getIndices().values()) {
                indexHealth.toXContent(builder, params);
            }
            builder.endObject();
        }
        builder.endObject();
        return builder;
    }

    public static ClusterHealthResponse fromXContent(XContentParser parser) {
        return PARSER.apply(parser, null);
    }

    @Override
    public boolean equals(Object o) {
        if (this == o) return true;
        if (o == null || getClass() != o.getClass()) return false;
        ClusterHealthResponse that = (ClusterHealthResponse) o;
        return Objects.equals(clusterName, that.clusterName)
            && numberOfPendingTasks == that.numberOfPendingTasks
            && numberOfInFlightFetch == that.numberOfInFlightFetch
            && delayedUnassignedShards == that.delayedUnassignedShards
            && Objects.equals(taskMaxWaitingTime, that.taskMaxWaitingTime)
            && timedOut == that.timedOut
            && Objects.equals(clusterStateHealth, that.clusterStateHealth)
            && clusterHealthStatus == that.clusterHealthStatus;
    }

    @Override
    public int hashCode() {
        return Objects.hash(
            clusterName,
            numberOfPendingTasks,
            numberOfInFlightFetch,
            delayedUnassignedShards,
            taskMaxWaitingTime,
            timedOut,
            clusterStateHealth,
            clusterHealthStatus
        );
    }
}<|MERGE_RESOLUTION|>--- conflicted
+++ resolved
@@ -90,11 +90,7 @@
             // ClusterStateHealth fields
             int numberOfNodes = (int) parsedObjects[i++];
             int numberOfDataNodes = (int) parsedObjects[i++];
-<<<<<<< HEAD
-            boolean hasDiscoveredClusterManager = (boolean) parsedObjects[i++];
-=======
-            boolean hasDiscoveredMaster = Boolean.TRUE.equals(parsedObjects[i++]);
->>>>>>> b45bfc9a
+            boolean hasDiscoveredClusterManager = Boolean.TRUE.equals(parsedObjects[i++]);
             int activeShards = (int) parsedObjects[i++];
             int relocatingShards = (int) parsedObjects[i++];
             int activePrimaryShards = (int) parsedObjects[i++];
