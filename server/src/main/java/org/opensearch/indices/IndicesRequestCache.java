/*
 * SPDX-License-Identifier: Apache-2.0
 *
 * The OpenSearch Contributors require contributions made to
 * this file be licensed under the Apache-2.0 license or a
 * compatible open source license.
 */

/*
 * Licensed to Elasticsearch under one or more contributor
 * license agreements. See the NOTICE file distributed with
 * this work for additional information regarding copyright
 * ownership. Elasticsearch licenses this file to you under
 * the Apache License, Version 2.0 (the "License"); you may
 * not use this file except in compliance with the License.
 * You may obtain a copy of the License at
 *
 *    http://www.apache.org/licenses/LICENSE-2.0
 *
 * Unless required by applicable law or agreed to in writing,
 * software distributed under the License is distributed on an
 * "AS IS" BASIS, WITHOUT WARRANTIES OR CONDITIONS OF ANY
 * KIND, either express or implied.  See the License for the
 * specific language governing permissions and limitations
 * under the License.
 */

/*
 * Modifications Copyright OpenSearch Contributors. See
 * GitHub history for details.
 */

package org.opensearch.indices;

import org.apache.logging.log4j.LogManager;
import org.apache.logging.log4j.Logger;
import org.apache.lucene.index.DirectoryReader;
import org.apache.lucene.index.IndexReader;
import org.apache.lucene.util.Accountable;
import org.apache.lucene.util.RamUsageEstimator;
import org.opensearch.OpenSearchParseException;
import org.opensearch.cluster.service.ClusterService;
import org.opensearch.common.CheckedSupplier;
import org.opensearch.common.cache.CacheType;
import org.opensearch.common.cache.ICache;
import org.opensearch.common.cache.ICacheKey;
import org.opensearch.common.cache.LoadAwareCacheLoader;
import org.opensearch.common.cache.RemovalListener;
import org.opensearch.common.cache.RemovalNotification;
import org.opensearch.common.cache.RemovalReason;
import org.opensearch.common.cache.policy.CachedQueryResult;
import org.opensearch.common.cache.serializer.BytesReferenceSerializer;
import org.opensearch.common.cache.service.CacheService;
import org.opensearch.common.cache.stats.ImmutableCacheStatsHolder;
import org.opensearch.common.cache.store.config.CacheConfig;
import org.opensearch.common.lease.Releasable;
import org.opensearch.common.lucene.index.OpenSearchDirectoryReader;
import org.opensearch.common.settings.Setting;
import org.opensearch.common.settings.Setting.Property;
import org.opensearch.common.settings.Settings;
import org.opensearch.common.unit.RatioValue;
import org.opensearch.common.unit.TimeValue;
import org.opensearch.common.util.concurrent.ConcurrentCollections;
import org.opensearch.core.common.bytes.BytesReference;
import org.opensearch.core.common.io.stream.StreamInput;
import org.opensearch.core.common.io.stream.StreamOutput;
import org.opensearch.core.common.io.stream.Writeable;
import org.opensearch.core.common.unit.ByteSizeValue;
import org.opensearch.core.index.shard.ShardId;
import org.opensearch.index.shard.IndexShard;
import org.opensearch.threadpool.ThreadPool;

import java.io.Closeable;
import java.io.IOException;
import java.util.Collection;
import java.util.Collections;
import java.util.HashMap;
import java.util.HashSet;
import java.util.Iterator;
import java.util.List;
import java.util.Objects;
import java.util.Optional;
import java.util.Set;
import java.util.concurrent.ConcurrentMap;
import java.util.concurrent.atomic.AtomicBoolean;
import java.util.concurrent.atomic.AtomicInteger;
import java.util.function.Function;
import java.util.function.ToLongBiFunction;

import static org.opensearch.indices.IndicesService.INDICES_CACHE_CLEAN_INTERVAL_SETTING;

/**
 * The indices request cache allows to cache a shard level request stage responses, helping with improving
 * similar requests that are potentially expensive (because of aggs for example). The cache is fully coherent
 * with the semantics of NRT (the index reader cache key is part of the cache key), and relies on size based
 * eviction to evict old reader associated cache entries as well as scheduler reaper to clean readers that
 * are no longer used or closed shards.
 * <p>
 * Currently, the cache is only enabled for count requests, and can only be opted in on an index
 * level setting that can be dynamically changed and defaults to false.
 * <p>
 * There are still several TODOs left in this class, some easily addressable, some more complex, but the support
 * is functional.
 *
 * @opensearch.internal
 */
public final class IndicesRequestCache implements RemovalListener<ICacheKey<IndicesRequestCache.Key>, BytesReference>, Closeable {

    private static final Logger logger = LogManager.getLogger(IndicesRequestCache.class);

    /**
     * A setting to enable or disable request caching on an index level. Its dynamic by default
     * since we are checking on the cluster state IndexMetadata always.
     */
    public static final Setting<Boolean> INDEX_CACHE_REQUEST_ENABLED_SETTING = Setting.boolSetting(
        "index.requests.cache.enable",
        true,
        Property.Dynamic,
        Property.IndexScope
    );
    public static final Setting<ByteSizeValue> INDICES_CACHE_QUERY_SIZE = Setting.memorySizeSetting(
        "indices.requests.cache.size",
        "1%",
        Property.NodeScope
    );
    public static final Setting<TimeValue> INDICES_CACHE_QUERY_EXPIRE = Setting.positiveTimeSetting(
        "indices.requests.cache.expire",
        new TimeValue(0),
        Property.NodeScope
    );
    public static final Setting<TimeValue> INDICES_REQUEST_CACHE_CLEAN_INTERVAL_SETTING = Setting.positiveTimeSetting(
        "indices.requests.cache.cleanup.interval",
        INDICES_CACHE_CLEAN_INTERVAL_SETTING,
        Property.NodeScope
    );
    public static final Setting<String> INDICES_REQUEST_CACHE_STALENESS_THRESHOLD_SETTING = new Setting<>(
        "indices.requests.cache.cleanup.staleness_threshold",
        "0%",
        IndicesRequestCache::validateStalenessSetting,
        Property.NodeScope
    );

    private final static long BASE_RAM_BYTES_USED = RamUsageEstimator.shallowSizeOfInstance(Key.class);

    private final ConcurrentMap<CleanupKey, Boolean> registeredClosedListeners = ConcurrentCollections.newConcurrentMap();
    private final ByteSizeValue size;
    private final TimeValue expire;
    private final ICache<Key, BytesReference> cache;
    private final Function<ShardId, Optional<CacheEntity>> cacheEntityLookup;
    // pkg-private for testing
    final IndicesRequestCacheCleanupManager cacheCleanupManager;

    // These values determine the valid names for levels in the cache stats API
    public static final String SHARD_ID_DIMENSION_NAME = "shards";
    public static final String INDEX_DIMENSION_NAME = "indices";

    IndicesRequestCache(
        Settings settings,
        Function<ShardId, Optional<CacheEntity>> cacheEntityFunction,
        CacheService cacheService,
        ThreadPool threadPool,
        ClusterService clusterService
    ) {
        this.size = INDICES_CACHE_QUERY_SIZE.get(settings);
        this.expire = INDICES_CACHE_QUERY_EXPIRE.exists(settings) ? INDICES_CACHE_QUERY_EXPIRE.get(settings) : null;
        long sizeInBytes = size.getBytes();
        ToLongBiFunction<ICacheKey<Key>, BytesReference> weigher = (k, v) -> k.ramBytesUsed(k.key.ramBytesUsed()) + v.ramBytesUsed();
        this.cacheCleanupManager = new IndicesRequestCacheCleanupManager(
            threadPool,
            INDICES_REQUEST_CACHE_CLEAN_INTERVAL_SETTING.get(settings),
            getStalenessThreshold(settings)
        );
        this.cacheEntityLookup = cacheEntityFunction;
        this.cache = cacheService.createCache(
            new CacheConfig.Builder<Key, BytesReference>().setSettings(settings)
                .setWeigher(weigher)
                .setValueType(BytesReference.class)
                .setKeyType(Key.class)
                .setRemovalListener(this)
                .setMaxSizeInBytes(sizeInBytes) // for backward compatibility
                .setExpireAfterAccess(expire) // for backward compatibility
                .setDimensionNames(List.of(INDEX_DIMENSION_NAME, SHARD_ID_DIMENSION_NAME))
                .setCachedResultParser((bytesReference) -> {
                    try {
                        return CachedQueryResult.getPolicyValues(bytesReference);
                    } catch (IOException e) {
                        // Set took time to -1, which will always be rejected by the policy.
                        return new CachedQueryResult.PolicyValues(-1);
                    }
                })
                .setKeySerializer(new IRCKeyWriteableSerializer())
                .setValueSerializer(new BytesReferenceSerializer())
                .setClusterSettings(clusterService.getClusterSettings())
                .build(),
            CacheType.INDICES_REQUEST_CACHE
        );
    }

    @Override
    public void close() throws IOException {
        cache.invalidateAll();
        cache.close();
        cacheCleanupManager.close();
    }

    private double getStalenessThreshold(Settings settings) {
        String threshold = INDICES_REQUEST_CACHE_STALENESS_THRESHOLD_SETTING.get(settings);
        return RatioValue.parseRatioValue(threshold).getAsRatio();
    }

    void clear(CacheEntity entity) {
        cacheCleanupManager.enqueueCleanupKey(new CleanupKey(entity, null));
        cacheCleanupManager.forceCleanCache();
    }

    @Override
    public void onRemoval(RemovalNotification<ICacheKey<Key>, BytesReference> notification) {
        // In case this event happens for an old shard, we can safely ignore this as we don't keep track for old
        // shards as part of request cache.
<<<<<<< HEAD

        Key key = notification.getKey().key;
        cacheEntityLookup.apply(key.shardId).ifPresent(entity -> entity.onRemoval(notification));
        cacheCleanupManager.updateCleanupKeyToCountMapOnCacheEviction(
            new CleanupKey(cacheEntityLookup.apply(key.shardId).orElse(null), key.readerCacheKeyId)
        );
=======
        // Pass a new removal notification containing Key rather than ICacheKey<Key> to the CacheEntity for backwards compatibility.
        Key key = notification.getKey().key;
        RemovalNotification<Key, BytesReference> newNotification = new RemovalNotification<>(
            key,
            notification.getValue(),
            notification.getRemovalReason()
        );
        cacheEntityLookup.apply(key.shardId).ifPresent(entity -> entity.onRemoval(newNotification));
        CleanupKey cleanupKey = new CleanupKey(cacheEntityLookup.apply(key.shardId).orElse(null), key.readerCacheKeyId);
        cacheCleanupManager.updateStaleCountOnEntryRemoval(cleanupKey, newNotification);
>>>>>>> db361ece
    }

    private ICacheKey<Key> getICacheKey(Key key) {
        String indexDimensionValue = getIndexDimensionName(key);
        String shardIdDimensionValue = getShardIdDimensionName(key);
        List<String> dimensions = List.of(indexDimensionValue, shardIdDimensionValue);
        return new ICacheKey<>(key, dimensions);
    }

    private String getShardIdDimensionName(Key key) {
        return key.shardId.toString();
    }

    private String getIndexDimensionName(Key key) {
        return key.shardId.getIndexName();
    }

    BytesReference getOrCompute(
        IndicesService.IndexShardCacheEntity cacheEntity,
        CheckedSupplier<BytesReference, IOException> loader,
        DirectoryReader reader,
        BytesReference cacheKey
    ) throws Exception {
        assert reader.getReaderCacheHelper() != null;
        assert reader.getReaderCacheHelper() instanceof OpenSearchDirectoryReader.DelegatingCacheHelper;

        OpenSearchDirectoryReader.DelegatingCacheHelper delegatingCacheHelper = (OpenSearchDirectoryReader.DelegatingCacheHelper) reader
            .getReaderCacheHelper();
        String readerCacheKeyId = delegatingCacheHelper.getDelegatingCacheKey().getId();
        assert readerCacheKeyId != null;
        final Key key = new Key(((IndexShard) cacheEntity.getCacheIdentity()).shardId(), cacheKey, readerCacheKeyId);
        Loader cacheLoader = new Loader(cacheEntity, loader);
        BytesReference value = cache.computeIfAbsent(getICacheKey(key), cacheLoader);
        if (cacheLoader.isLoaded()) {
            cacheEntity.onMiss();
            // see if it's the first time we see this reader, and make sure to register a cleanup key
            CleanupKey cleanupKey = new CleanupKey(cacheEntity, readerCacheKeyId);
            if (!registeredClosedListeners.containsKey(cleanupKey)) {
                Boolean previous = registeredClosedListeners.putIfAbsent(cleanupKey, Boolean.TRUE);
                if (previous == null) {
                    OpenSearchDirectoryReader.addReaderCloseListener(reader, cleanupKey);
                }
            }
            cacheCleanupManager.updateStaleCountOnCacheInsert(cleanupKey);
        } else {
            cacheEntity.onHit();
        }

        return value;
    }

    /**
     * Invalidates the given the cache entry for the given key and it's context
     * @param cacheEntity the cache entity to invalidate for
     * @param reader the reader to invalidate the cache entry for
     * @param cacheKey the cache key to invalidate
     */
    void invalidate(IndicesService.IndexShardCacheEntity cacheEntity, DirectoryReader reader, BytesReference cacheKey) {
        assert reader.getReaderCacheHelper() != null;
        String readerCacheKeyId = null;
        if (reader instanceof OpenSearchDirectoryReader) {
            IndexReader.CacheHelper cacheHelper = ((OpenSearchDirectoryReader) reader).getDelegatingCacheHelper();
            readerCacheKeyId = ((OpenSearchDirectoryReader.DelegatingCacheHelper) cacheHelper).getDelegatingCacheKey().getId();
        }
        cache.invalidate(getICacheKey(new Key(((IndexShard) cacheEntity.getCacheIdentity()).shardId(), cacheKey, readerCacheKeyId)));
    }

    /**
     * Loader for the request cache
     *
     * @opensearch.internal
     */
    private static class Loader implements LoadAwareCacheLoader<ICacheKey<Key>, BytesReference> {

        private final CacheEntity entity;
        private final CheckedSupplier<BytesReference, IOException> loader;
        private boolean loaded;

        Loader(CacheEntity entity, CheckedSupplier<BytesReference, IOException> loader) {
            this.entity = entity;
            this.loader = loader;
        }

        public boolean isLoaded() {
            return this.loaded;
        }

        @Override
        public BytesReference load(ICacheKey<Key> key) throws Exception {
            BytesReference value = loader.get();
            entity.onCached(key, value);
            loaded = true;
            return value;
        }
    }

    /**
     * Basic interface to make this cache testable.
     */
    interface CacheEntity extends Accountable {

        /**
         * Called after the value was loaded.
         */
        void onCached(ICacheKey<Key> key, BytesReference value);

        /**
         * Returns <code>true</code> iff the resource behind this entity is still open ie.
         * entities associated with it can remain in the cache. ie. IndexShard is still open.
         */
        boolean isOpen();

        /**
         * Returns the cache identity. this is, similar to {@link #isOpen()} the resource identity behind this cache entity.
         * For instance IndexShard is the identity while a CacheEntity is per DirectoryReader. Yet, we group by IndexShard instance.
         */
        Object getCacheIdentity();

        /**
         * Called each time this entity has a cache hit.
         */
        void onHit();

        /**
         * Called each time this entity has a cache miss.
         */
        void onMiss();

        /**
         * Called when this entity instance is removed
         */
        void onRemoval(RemovalNotification<ICacheKey<Key>, BytesReference> notification);

    }

    /**
     * Unique key for the cache
     *
     * @opensearch.internal
     */
    static class Key implements Accountable, Writeable {
        public final ShardId shardId; // use as identity equality
        public final String readerCacheKeyId;
        public final BytesReference value;

        Key(ShardId shardId, BytesReference value, String readerCacheKeyId) {
            this.shardId = shardId;
            this.value = value;
            this.readerCacheKeyId = Objects.requireNonNull(readerCacheKeyId);
        }

        Key(StreamInput in) throws IOException {
            this.shardId = in.readOptionalWriteable(ShardId::new);
            this.readerCacheKeyId = in.readOptionalString();
            this.value = in.readBytesReference();
        }

        @Override
        public long ramBytesUsed() {
            return BASE_RAM_BYTES_USED + shardId.getBaseRamBytesUsed() + value.length();
        }

        @Override
        public Collection<Accountable> getChildResources() {
            // TODO: more detailed ram usage?
            return Collections.emptyList();
        }

        @Override
        public boolean equals(Object o) {
            if (this == o) return true;
            if (o == null || getClass() != o.getClass()) return false;
            Key key = (Key) o;
            if (!Objects.equals(readerCacheKeyId, key.readerCacheKeyId)) return false;
            if (!shardId.equals(key.shardId)) return false;
            if (!value.equals(key.value)) return false;
            return true;
        }

        @Override
        public int hashCode() {
            int result = shardId.hashCode();
            result = 31 * result + readerCacheKeyId.hashCode();
            result = 31 * result + value.hashCode();
            return result;
        }

        @Override
        public void writeTo(StreamOutput out) throws IOException {
            out.writeOptionalWriteable(shardId);
            out.writeOptionalString(readerCacheKeyId);
            out.writeBytesReference(value);
        }
    }

    private class CleanupKey implements IndexReader.ClosedListener {
        final CacheEntity entity;
        final String readerCacheKeyId;

        private CleanupKey(CacheEntity entity, String readerCacheKeyId) {
            this.entity = entity;
            this.readerCacheKeyId = readerCacheKeyId;
        }

        @Override
        public void onClose(IndexReader.CacheKey cacheKey) {
            // Remove the current CleanupKey from the registeredClosedListeners map
            // If the key was present, enqueue it for cleanup
            Boolean wasRegistered = registeredClosedListeners.remove(this);
            if (wasRegistered != null) {
                cacheCleanupManager.enqueueCleanupKey(this);
            }
        }

        @Override
        public boolean equals(Object o) {
            if (this == o) return true;
            if (o == null || getClass() != o.getClass()) {
                return false;
            }
            CleanupKey that = (CleanupKey) o;
            if (!Objects.equals(readerCacheKeyId, that.readerCacheKeyId)) return false;
            if (!entity.getCacheIdentity().equals(that.entity.getCacheIdentity())) return false;
            return true;
        }

        @Override
        public int hashCode() {
            int result = entity.getCacheIdentity().hashCode();
            result = 31 * result + Objects.hashCode(readerCacheKeyId);
            return result;
        }
    }

    /*
     * The IndicesRequestCacheCleanupManager manages the cleanup of stale keys in IndicesRequestCache.
     *
     * It also keeps track of the number of stale keys in the cache (staleKeysCount) and a staleness threshold,
     * which is used to determine when the cache should be cleaned.
     *
     * If Staleness threshold is 0, we do not keep track of stale keys in the cache
     * */
    class IndicesRequestCacheCleanupManager implements Closeable {
        private final Set<CleanupKey> keysToClean;
        private final ConcurrentMap<ShardId, HashMap<String, Integer>> cleanupKeyToCountMap;
        private final AtomicInteger staleKeysCount;
        private final double stalenessThreshold;
        private final IndicesRequestCacheCleaner cacheCleaner;

        IndicesRequestCacheCleanupManager(ThreadPool threadpool, TimeValue cleanInterval, double stalenessThreshold) {
            this.stalenessThreshold = stalenessThreshold;
            this.keysToClean = ConcurrentCollections.newConcurrentSet();
            this.cleanupKeyToCountMap = ConcurrentCollections.newConcurrentMap();
            this.staleKeysCount = new AtomicInteger(0);
            this.cacheCleaner = new IndicesRequestCacheCleaner(this, threadpool, cleanInterval);
            threadpool.schedule(cacheCleaner, cleanInterval, ThreadPool.Names.SAME);
        }

        /**
         * Enqueue cleanup key.
         *
         * @param cleanupKey the cleanup key
         */
        void enqueueCleanupKey(CleanupKey cleanupKey) {
            keysToClean.add(cleanupKey);
            incrementStaleKeysCount(cleanupKey);
        }

        /**
         * Updates the cleanupKeyToCountMap with the given CleanupKey.
         * If the ShardId associated with the CleanupKey does not exist in the map, a new entry is created.
         * The method increments the count of the CleanupKey in the map.
         * <p>
         * Why use ShardID as the key ?
         * CacheEntity mainly contains IndexShard, both of these classes do not override equals() and hashCode() methods.
         * ShardID class properly overrides equals() and hashCode() methods.
         * Therefore, to avoid modifying CacheEntity and IndexShard classes to override these methods, we use ShardID as the key.
         *
         * @param cleanupKey the CleanupKey to be updated in the map
         */
        private void updateStaleCountOnCacheInsert(CleanupKey cleanupKey) {
            if (stalenessThreshold == 0.0 || cleanupKey.entity == null) {
                return;
            }
            IndexShard indexShard = (IndexShard) cleanupKey.entity.getCacheIdentity();
            if (indexShard == null) {
                logger.warn("IndexShard is null for CleanupKey: {} while cleaning Indices Request Cache", cleanupKey.readerCacheKeyId);
                return;
            }
            ShardId shardId = indexShard.shardId();

            // If the key doesn't exist, it's added with a value of 1.
            // If the key exists, its value is incremented by 1.
            cleanupKeyToCountMap.computeIfAbsent(shardId, k -> new HashMap<>()).merge(cleanupKey.readerCacheKeyId, 1, Integer::sum);
        }

        /**
         * Handles the eviction of a cache entry.
         *
         * <p>This method is called when an entry is evicted from the cache.
         * We consider all removal notifications except with the reason Replaced
         * {@link #incrementStaleKeysCount} would have removed the entries from the map and increment the {@link #staleKeysCount}
         * Hence we decrement {@link #staleKeysCount} if we do not find the shardId or readerCacheKeyId in the map.
         * Skip decrementing staleKeysCount if we find the shardId or readerCacheKeyId in the map since it would have not been accounted for in the staleKeysCount in
         *
         * @param cleanupKey   the CleanupKey that has been evicted from the cache
         * @param notification RemovalNotification of the cache entry evicted
         */
        private void updateStaleCountOnEntryRemoval(CleanupKey cleanupKey, RemovalNotification<Key, BytesReference> notification) {
            if (notification.getRemovalReason() == RemovalReason.REPLACED) {
                // The reason of the notification is REPLACED when a cache entry's value is updated, since replacing an entry
                // does not affect the staleness count, we skip such notifications.
                return;
            }
            if (cleanupKey.entity == null) {
                // entity will only be null when the shard is closed/deleted
                // we would have accounted this in staleKeysCount when the closing/deletion of shard would have closed the associated
                // readers
                staleKeysCount.decrementAndGet();
                return;
            }
            IndexShard indexShard = (IndexShard) cleanupKey.entity.getCacheIdentity();
            if (indexShard == null) {
                logger.warn("IndexShard is null for CleanupKey: {} while cleaning Indices Request Cache", cleanupKey.readerCacheKeyId);
                return;
            }
            ShardId shardId = indexShard.shardId();

            cleanupKeyToCountMap.compute(shardId, (key, readerCacheKeyMap) -> {
                if (readerCacheKeyMap == null || !readerCacheKeyMap.containsKey(cleanupKey.readerCacheKeyId)) {
                    // If ShardId is not present or readerCacheKeyId is not present
                    // it should have already been accounted for and hence been removed from this map
                    // so decrement staleKeysCount
                    staleKeysCount.decrementAndGet();
                    // Return the current map
                    return readerCacheKeyMap;
                } else {
                    // If it is in the map, it is not stale yet.
                    // Proceed to adjust the count for the readerCacheKeyId in the map
                    // but do not decrement the staleKeysCount
                    Integer count = readerCacheKeyMap.get(cleanupKey.readerCacheKeyId);
                    // this should never be null
                    assert (count != null && count >= 0);
                    // Reduce the count by 1
                    int newCount = count - 1;
                    if (newCount > 0) {
                        // Update the map with the new count
                        readerCacheKeyMap.put(cleanupKey.readerCacheKeyId, newCount);
                    } else {
                        // Remove the readerCacheKeyId entry if new count is zero
                        readerCacheKeyMap.remove(cleanupKey.readerCacheKeyId);
                    }
                    // If after modification, the readerCacheKeyMap is empty, we return null to remove the ShardId entry
                    return readerCacheKeyMap.isEmpty() ? null : readerCacheKeyMap;
                }
            });
        }

        /**
         * Updates the count of stale keys in the cache.
         * This method is called when a CleanupKey is added to the keysToClean set.
         *
         * <p>It increments the staleKeysCount by the count of the CleanupKey in the cleanupKeyToCountMap.
         * If the CleanupKey's readerCacheKeyId is null or the CleanupKey's entity is not open, it increments the staleKeysCount
         * by the total count of keys associated with the CleanupKey's ShardId in the cleanupKeyToCountMap and removes the ShardId from the map.
         *
         * @param cleanupKey the CleanupKey that has been marked for cleanup
         */
        private void incrementStaleKeysCount(CleanupKey cleanupKey) {
            if (stalenessThreshold == 0.0 || cleanupKey.entity == null) {
                return;
            }
            IndexShard indexShard = (IndexShard) cleanupKey.entity.getCacheIdentity();
            if (indexShard == null) {
                logger.warn("IndexShard is null for CleanupKey: {}", cleanupKey.readerCacheKeyId);
                return;
            }
            ShardId shardId = indexShard.shardId();

            // Using computeIfPresent to atomically operate on the countMap for a given shardId
            cleanupKeyToCountMap.computeIfPresent(shardId, (currentShardId, countMap) -> {
                if (cleanupKey.readerCacheKeyId == null) {
                    // Aggregate and add to staleKeysCount atomically if readerCacheKeyId is null
                    int totalSum = countMap.values().stream().mapToInt(Integer::intValue).sum();
                    staleKeysCount.addAndGet(totalSum);
                    // Return null to automatically remove the mapping for shardId
                    return null;
                } else {
                    // Update staleKeysCount based on specific readerCacheKeyId, then remove it from the countMap
                    countMap.computeIfPresent(cleanupKey.readerCacheKeyId, (readerCacheKey, count) -> {
                        staleKeysCount.addAndGet(count);
                        // Return null to remove the key after updating staleKeysCount
                        return null;
                    });
                    // Check if countMap is empty after removal to decide if we need to remove the shardId entry
                    if (countMap.isEmpty()) {
                        // Returning null removes the entry for shardId
                        return null;
                    }
                }
                // Return the modified countMap to retain updates
                return countMap;
            });
        }

        // package private for testing
        AtomicInteger getStaleKeysCount() {
            return staleKeysCount;
        }

        /**
         * Clean cache based on stalenessThreshold
         */
        void cleanCache() {
            cleanCache(stalenessThreshold);
        }

        /**
         * Force Clean cache without checking stalenessThreshold
         */
        private void forceCleanCache() {
            cleanCache(0);
        }

        /**
         * Cleans the cache based on the provided staleness threshold.
         * <p>If the percentage of stale keys in the cache is less than this threshold,the cache cleanup process is skipped.
         * @param stalenessThreshold The staleness threshold as a double.
         */
        private synchronized void cleanCache(double stalenessThreshold) {
            if (logger.isDebugEnabled()) {
                logger.debug("Cleaning Indices Request Cache with threshold : " + stalenessThreshold);
            }
            if (canSkipCacheCleanup(stalenessThreshold)) {
                return;
            }
            // Contains CleanupKey objects with open shard but invalidated readerCacheKeyId.
            final Set<CleanupKey> cleanupKeysFromOutdatedReaders = new HashSet<>();
            // Contains CleanupKey objects of a closed shard.
            final Set<Object> cleanupKeysFromClosedShards = new HashSet<>();

            for (Iterator<CleanupKey> iterator = keysToClean.iterator(); iterator.hasNext();) {
                CleanupKey cleanupKey = iterator.next();
                iterator.remove();
                if (cleanupKey.readerCacheKeyId == null || !cleanupKey.entity.isOpen()) {
                    // null indicates full cleanup, as does a closed shard
                    ShardId shardId = ((IndexShard) cleanupKey.entity.getCacheIdentity()).shardId();
                    cleanupKeysFromClosedShards.add(shardId);
                } else {
                    cleanupKeysFromOutdatedReaders.add(cleanupKey);
                }
            }

            if (cleanupKeysFromOutdatedReaders.isEmpty() && cleanupKeysFromClosedShards.isEmpty()) {
                return;
            }

            Set<List<String>> dimensionListsToDrop = new HashSet<>();

            for (Iterator<ICacheKey<Key>> iterator = cache.keys().iterator(); iterator.hasNext();) {
                ICacheKey<Key> key = iterator.next();
                if (cleanupKeysFromClosedShards.contains(key.key.shardId)) {
                    // Since the shard is closed, the cache should drop stats for this shard.
                    dimensionListsToDrop.add(key.dimensions);
                    iterator.remove();
                } else {
                    CleanupKey cleanupKey = new CleanupKey(cacheEntityLookup.apply(key.key.shardId).orElse(null), key.key.readerCacheKeyId);
                    if (cleanupKeysFromOutdatedReaders.contains(cleanupKey)) {
                        iterator.remove();
                    }
                }
            }
            for (List<String> closedDimensions : dimensionListsToDrop) {
                // Invalidate a dummy key containing the dimensions we need to drop stats for
                ICacheKey<Key> dummyKey = new ICacheKey<>(null, closedDimensions);
                dummyKey.setDropStatsForDimensions(true);
                cache.invalidate(dummyKey);
            }
            cache.refresh();
        }

        /**
         * Determines whether the cache cleanup process can be skipped based on the staleness threshold.
         *
         * <p>If the percentage of stale keys is less than the provided staleness threshold returns true,
         * indicating that the cache cleanup process can be skipped.
         *
         * @param cleanThresholdPercent The staleness threshold as a percentage.
         * @return true if the cache cleanup process can be skipped, false otherwise.
         */
        private synchronized boolean canSkipCacheCleanup(double cleanThresholdPercent) {
            if (cleanThresholdPercent == 0.0) {
                return false;
            }
            double staleKeysInCachePercentage = staleKeysInCachePercentage();
            if (staleKeysInCachePercentage < cleanThresholdPercent) {
                if (logger.isDebugEnabled()) {
                    logger.debug(
                        "Skipping Indices Request cache cleanup since the percentage of stale keys : "
                            + staleKeysInCachePercentage
                            + " is less than the threshold : "
                            + stalenessThreshold
                    );
                }
                return true;
            }
            return false;
        }

        /**
         * Calculates and returns the percentage of stale keys in the cache.
         *
         * @return The percentage of stale keys in the cache as a double. Returns 0 if there are no keys in the cache or no stale keys.
         */
        private synchronized double staleKeysInCachePercentage() {
            long totalKeysInCache = count();
            if (totalKeysInCache == 0 || staleKeysCount.get() == 0) {
                return 0;
            }
            return ((double) staleKeysCount.get() / totalKeysInCache);
        }

        @Override
        public void close() {
            this.cacheCleaner.close();
        }

        // for testing
        ConcurrentMap<ShardId, HashMap<String, Integer>> getCleanupKeyToCountMap() {
            return cleanupKeyToCountMap;
        }

        private final class IndicesRequestCacheCleaner implements Runnable, Releasable {

            private final IndicesRequestCacheCleanupManager cacheCleanupManager;
            private final ThreadPool threadPool;
            private final TimeValue interval;

            IndicesRequestCacheCleaner(IndicesRequestCacheCleanupManager cacheCleanupManager, ThreadPool threadPool, TimeValue interval) {
                this.cacheCleanupManager = cacheCleanupManager;
                this.threadPool = threadPool;
                this.interval = interval;
            }

            private final AtomicBoolean closed = new AtomicBoolean(false);

            @Override
            public void run() {
                try {
                    this.cacheCleanupManager.cleanCache();
                } catch (Exception e) {
                    logger.warn("Exception during periodic indices request cache cleanup:", e);
                }
                // Reschedule itself to run again if not closed
                if (closed.get() == false) {
                    threadPool.scheduleUnlessShuttingDown(interval, ThreadPool.Names.SAME, this);
                }
            }

            @Override
            public void close() {
                closed.compareAndSet(false, true);
            }
        }
    }

    /**
     * Returns the current size of the cache
     */
    long count() {
        return cache.count();
    }

    /**
     * Returns the current size in bytes of the cache
     */
    long getSizeInBytes() {
        return cache.stats().getTotalSizeInBytes();
    }

    /**
     * Returns the current cache stats. Pkg-private for testing.
     */
    ImmutableCacheStatsHolder stats() {
        return cache.stats();
    }

    int numRegisteredCloseListeners() { // for testing
        return registeredClosedListeners.size();
    }

    /**
     * Validates the staleness setting for the cache cleanup threshold.
     *
     * <p>This method checks if the provided staleness threshold is a valid percentage or a valid double value.
     * If the staleness threshold is not valid, it throws an OpenSearchParseException.
     *
     * @param staleThreshold The staleness threshold to validate.
     * @return The validated staleness threshold.
     * @throws OpenSearchParseException If the staleness threshold is not a valid percentage or double value.
     *
     * <p>package private for testing
     */
    static String validateStalenessSetting(String staleThreshold) {
        try {
            RatioValue.parseRatioValue(staleThreshold);
        } catch (OpenSearchParseException e) {
            e.addSuppressed(e);
            throw e;
        }
        return staleThreshold;
    }
}<|MERGE_RESOLUTION|>--- conflicted
+++ resolved
@@ -217,25 +217,11 @@
     public void onRemoval(RemovalNotification<ICacheKey<Key>, BytesReference> notification) {
         // In case this event happens for an old shard, we can safely ignore this as we don't keep track for old
         // shards as part of request cache.
-<<<<<<< HEAD
-
+        // Pass a new removal notification containing Key rather than ICacheKey<Key> to the CacheEntity for backwards compatibility.
         Key key = notification.getKey().key;
         cacheEntityLookup.apply(key.shardId).ifPresent(entity -> entity.onRemoval(notification));
-        cacheCleanupManager.updateCleanupKeyToCountMapOnCacheEviction(
-            new CleanupKey(cacheEntityLookup.apply(key.shardId).orElse(null), key.readerCacheKeyId)
-        );
-=======
-        // Pass a new removal notification containing Key rather than ICacheKey<Key> to the CacheEntity for backwards compatibility.
-        Key key = notification.getKey().key;
-        RemovalNotification<Key, BytesReference> newNotification = new RemovalNotification<>(
-            key,
-            notification.getValue(),
-            notification.getRemovalReason()
-        );
-        cacheEntityLookup.apply(key.shardId).ifPresent(entity -> entity.onRemoval(newNotification));
         CleanupKey cleanupKey = new CleanupKey(cacheEntityLookup.apply(key.shardId).orElse(null), key.readerCacheKeyId);
-        cacheCleanupManager.updateStaleCountOnEntryRemoval(cleanupKey, newNotification);
->>>>>>> db361ece
+        cacheCleanupManager.updateStaleCountOnEntryRemoval(cleanupKey, notification);
     }
 
     private ICacheKey<Key> getICacheKey(Key key) {
@@ -544,7 +530,10 @@
          * @param cleanupKey   the CleanupKey that has been evicted from the cache
          * @param notification RemovalNotification of the cache entry evicted
          */
-        private void updateStaleCountOnEntryRemoval(CleanupKey cleanupKey, RemovalNotification<Key, BytesReference> notification) {
+        private void updateStaleCountOnEntryRemoval(
+            CleanupKey cleanupKey,
+            RemovalNotification<ICacheKey<Key>, BytesReference> notification
+        ) {
             if (notification.getRemovalReason() == RemovalReason.REPLACED) {
                 // The reason of the notification is REPLACED when a cache entry's value is updated, since replacing an entry
                 // does not affect the staleness count, we skip such notifications.
