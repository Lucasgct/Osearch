--- conflicted
+++ resolved
@@ -57,16 +57,6 @@
     );
 
     /**
-<<<<<<< HEAD
-     * Controls the maximum referenced remote translog files. If breached the shard will be flushed.
-     */
-    public static final Setting<Integer> CLUSTER_REMOTE_MAX_TRANSLOG_READERS = Setting.intSetting(
-        "cluster.remote_store.translog.max_readers",
-        1000,
-        100,
-        Property.Dynamic,
-        Property.NodeScope
-=======
      * Controls timeout value while uploading translog and checkpoint files to remote translog
      */
     public static final Setting<TimeValue> CLUSTER_REMOTE_TRANSLOG_TRANSFER_TIMEOUT_SETTING = Setting.timeSetting(
@@ -102,18 +92,25 @@
         RemoteStoreEnums.PathHashAlgorithm::parseString,
         Property.NodeScope,
         Property.Dynamic
->>>>>>> 22a53b87
+    );
+
+    /**
+     * Controls the maximum referenced remote translog files. If breached the shard will be flushed.
+     */
+    public static final Setting<Integer> CLUSTER_REMOTE_MAX_TRANSLOG_READERS = Setting.intSetting(
+        "cluster.remote_store.translog.max_readers",
+        1000,
+        100,
+        Property.Dynamic,
+        Property.NodeScope
     );
 
     private volatile TimeValue clusterRemoteTranslogBufferInterval;
     private volatile int minRemoteSegmentMetadataFiles;
-<<<<<<< HEAD
-    private volatile int maxRemoteTranslogReaders;
-=======
     private volatile TimeValue clusterRemoteTranslogTransferTimeout;
     private volatile RemoteStoreEnums.PathType pathType;
     private volatile RemoteStoreEnums.PathHashAlgorithm pathHashAlgorithm;
->>>>>>> 22a53b87
+    private volatile int maxRemoteTranslogReaders;
 
     public RemoteStoreSettings(Settings settings, ClusterSettings clusterSettings) {
         clusterRemoteTranslogBufferInterval = CLUSTER_REMOTE_TRANSLOG_BUFFER_INTERVAL_SETTING.get(settings);
@@ -128,11 +125,6 @@
             this::setMinRemoteSegmentMetadataFiles
         );
 
-<<<<<<< HEAD
-        maxRemoteTranslogReaders = CLUSTER_REMOTE_MAX_TRANSLOG_READERS.get(settings);
-        clusterSettings.addSettingsUpdateConsumer(CLUSTER_REMOTE_MAX_TRANSLOG_READERS, this::setMaxRemoteTranslogReaders);
-
-=======
         clusterRemoteTranslogTransferTimeout = CLUSTER_REMOTE_TRANSLOG_TRANSFER_TIMEOUT_SETTING.get(settings);
         clusterSettings.addSettingsUpdateConsumer(
             CLUSTER_REMOTE_TRANSLOG_TRANSFER_TIMEOUT_SETTING,
@@ -144,7 +136,10 @@
 
         pathHashAlgorithm = clusterSettings.get(CLUSTER_REMOTE_STORE_PATH_HASH_ALGORITHM_SETTING);
         clusterSettings.addSettingsUpdateConsumer(CLUSTER_REMOTE_STORE_PATH_HASH_ALGORITHM_SETTING, this::setPathHashAlgorithm);
->>>>>>> 22a53b87
+
+        maxRemoteTranslogReaders = CLUSTER_REMOTE_MAX_TRANSLOG_READERS.get(settings);
+        clusterSettings.addSettingsUpdateConsumer(CLUSTER_REMOTE_MAX_TRANSLOG_READERS, this::setMaxRemoteTranslogReaders);
+
     }
 
     public TimeValue getClusterRemoteTranslogBufferInterval() {
@@ -163,14 +158,6 @@
         return this.minRemoteSegmentMetadataFiles;
     }
 
-<<<<<<< HEAD
-    public int getMaxRemoteTranslogReaders() {
-        return maxRemoteTranslogReaders;
-    }
-
-    private void setMaxRemoteTranslogReaders(int maxRemoteTranslogReaders) {
-        this.maxRemoteTranslogReaders = maxRemoteTranslogReaders;
-=======
     public TimeValue getClusterRemoteTranslogTransferTimeout() {
         return clusterRemoteTranslogTransferTimeout;
     }
@@ -195,6 +182,13 @@
 
     private void setPathHashAlgorithm(RemoteStoreEnums.PathHashAlgorithm pathHashAlgorithm) {
         this.pathHashAlgorithm = pathHashAlgorithm;
->>>>>>> 22a53b87
+    }
+
+    public int getMaxRemoteTranslogReaders() {
+        return maxRemoteTranslogReaders;
+    }
+
+    private void setMaxRemoteTranslogReaders(int maxRemoteTranslogReaders) {
+        this.maxRemoteTranslogReaders = maxRemoteTranslogReaders;
     }
 }