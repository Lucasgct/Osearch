--- conflicted
+++ resolved
@@ -247,15 +247,11 @@
         );
         clusterSettings.addSettingsUpdateConsumer(INDICES_RECOVERY_ACTIVITY_TIMEOUT_SETTING, this::setActivityTimeout);
         clusterSettings.addSettingsUpdateConsumer(INDICES_INTERNAL_REMOTE_UPLOAD_TIMEOUT, this::setInternalRemoteUploadTimeout);
-<<<<<<< HEAD
         clusterSettings.addSettingsUpdateConsumer(INDICES_RECOVERY_CHUNK_SIZE_SETTING, this::setChunkSize);
-=======
         clusterSettings.addSettingsUpdateConsumer(
             INDICES_RECOVERY_INTERNAL_ACTION_RETRY_TIMEOUT_SETTING,
             this::setInternalActionRetryTimeout
         );
-
->>>>>>> 5bad14cf
     }
 
     public RateLimiter recoveryRateLimiter() {
