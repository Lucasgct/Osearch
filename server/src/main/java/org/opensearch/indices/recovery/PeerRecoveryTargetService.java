/*
 * SPDX-License-Identifier: Apache-2.0
 *
 * The OpenSearch Contributors require contributions made to
 * this file be licensed under the Apache-2.0 license or a
 * compatible open source license.
 */

/*
 * Licensed to Elasticsearch under one or more contributor
 * license agreements. See the NOTICE file distributed with
 * this work for additional information regarding copyright
 * ownership. Elasticsearch licenses this file to you under
 * the Apache License, Version 2.0 (the "License"); you may
 * not use this file except in compliance with the License.
 * You may obtain a copy of the License at
 *
 *    http://www.apache.org/licenses/LICENSE-2.0
 *
 * Unless required by applicable law or agreed to in writing,
 * software distributed under the License is distributed on an
 * "AS IS" BASIS, WITHOUT WARRANTIES OR CONDITIONS OF ANY
 * KIND, either express or implied.  See the License for the
 * specific language governing permissions and limitations
 * under the License.
 */

/*
 * Modifications Copyright OpenSearch Contributors. See
 * GitHub history for details.
 */

package org.opensearch.indices.recovery;

import org.apache.logging.log4j.LogManager;
import org.apache.logging.log4j.Logger;
import org.apache.logging.log4j.message.ParameterizedMessage;
import org.apache.lucene.store.AlreadyClosedException;
import org.opensearch.ExceptionsHelper;
import org.opensearch.LegacyESVersion;
import org.opensearch.OpenSearchException;
import org.opensearch.OpenSearchTimeoutException;
import org.opensearch.action.ActionListener;
import org.opensearch.action.ActionRunnable;
import org.opensearch.cluster.ClusterState;
import org.opensearch.cluster.ClusterStateObserver;
import org.opensearch.cluster.metadata.IndexMetadata;
import org.opensearch.cluster.node.DiscoveryNode;
import org.opensearch.cluster.service.ClusterService;
import org.opensearch.common.Nullable;
import org.opensearch.common.io.stream.StreamInput;
import org.opensearch.common.settings.Settings;
import org.opensearch.common.unit.ByteSizeValue;
import org.opensearch.common.unit.TimeValue;
import org.opensearch.common.util.CancellableThreads;
import org.opensearch.common.util.concurrent.AbstractRunnable;
import org.opensearch.index.IndexModule;
import org.opensearch.index.IndexNotFoundException;
import org.opensearch.index.engine.RecoveryEngineException;
import org.opensearch.index.mapper.MapperException;
import org.opensearch.index.shard.IllegalIndexShardStateException;
import org.opensearch.index.shard.IndexEventListener;
import org.opensearch.index.shard.IndexShard;
import org.opensearch.index.shard.ShardId;
import org.opensearch.index.shard.ShardNotFoundException;
import org.opensearch.index.store.Store;
import org.opensearch.index.translog.Translog;
import org.opensearch.index.translog.TranslogCorruptedException;
import org.opensearch.indices.replication.common.ReplicationCollection;
import org.opensearch.indices.replication.common.ReplicationCollection.ReplicationRef;
import org.opensearch.indices.replication.common.ReplicationTimer;
import org.opensearch.tasks.Task;
import org.opensearch.threadpool.ThreadPool;
import org.opensearch.transport.ConnectTransportException;
import org.opensearch.transport.TransportChannel;
import org.opensearch.transport.TransportException;
import org.opensearch.transport.TransportRequest;
import org.opensearch.transport.TransportRequestHandler;
import org.opensearch.transport.TransportResponse;
import org.opensearch.transport.TransportResponseHandler;
import org.opensearch.transport.TransportService;

import java.io.IOException;
import java.util.concurrent.atomic.AtomicLong;
import java.util.function.Consumer;

import static org.opensearch.common.unit.TimeValue.timeValueMillis;
import static org.opensearch.index.seqno.SequenceNumbers.UNASSIGNED_SEQ_NO;

/**
 * The recovery target handles recoveries of peer shards of the shard+node to recover to.
 * <p>
 * Note, it can be safely assumed that there will only be a single recovery per shard (index+id) and
 * not several of them (since we don't allocate several shard replicas to the same node).
 *
 * @opensearch.internal
 */
public class PeerRecoveryTargetService implements IndexEventListener {

    private static final Logger logger = LogManager.getLogger(PeerRecoveryTargetService.class);

    /**
     * The internal actions
     *
     * @opensearch.internal
     */
    public static class Actions {
        public static final String FILES_INFO = "internal:index/shard/recovery/filesInfo";
        public static final String FILE_CHUNK = "internal:index/shard/recovery/file_chunk";
        public static final String CLEAN_FILES = "internal:index/shard/recovery/clean_files";
        public static final String TRANSLOG_OPS = "internal:index/shard/recovery/translog_ops";
        public static final String PREPARE_TRANSLOG = "internal:index/shard/recovery/prepare_translog";
        public static final String FINALIZE = "internal:index/shard/recovery/finalize";
        public static final String HANDOFF_PRIMARY_CONTEXT = "internal:index/shard/recovery/handoff_primary_context";
    }

    private final ThreadPool threadPool;

    private final TransportService transportService;

    private final RecoverySettings recoverySettings;
    private final ClusterService clusterService;

    private final ReplicationCollection<RecoveryTarget> onGoingRecoveries;

    public PeerRecoveryTargetService(
        ThreadPool threadPool,
        TransportService transportService,
        RecoverySettings recoverySettings,
        ClusterService clusterService
    ) {
        this.threadPool = threadPool;
        this.transportService = transportService;
        this.recoverySettings = recoverySettings;
        this.clusterService = clusterService;
        this.onGoingRecoveries = new ReplicationCollection<>(logger, threadPool);

        transportService.registerRequestHandler(
            Actions.FILES_INFO,
            ThreadPool.Names.GENERIC,
            RecoveryFilesInfoRequest::new,
            new FilesInfoRequestHandler()
        );
        transportService.registerRequestHandler(
            Actions.FILE_CHUNK,
            ThreadPool.Names.GENERIC,
            FileChunkRequest::new,
            new FileChunkTransportRequestHandler()
        );
        transportService.registerRequestHandler(
            Actions.CLEAN_FILES,
            ThreadPool.Names.GENERIC,
            RecoveryCleanFilesRequest::new,
            new CleanFilesRequestHandler()
        );
        transportService.registerRequestHandler(
            Actions.PREPARE_TRANSLOG,
            ThreadPool.Names.GENERIC,
            RecoveryPrepareForTranslogOperationsRequest::new,
            new PrepareForTranslogOperationsRequestHandler()
        );
        transportService.registerRequestHandler(
            Actions.TRANSLOG_OPS,
            ThreadPool.Names.GENERIC,
            RecoveryTranslogOperationsRequest::new,
            new TranslogOperationsRequestHandler()
        );
        transportService.registerRequestHandler(
            Actions.FINALIZE,
            ThreadPool.Names.GENERIC,
            RecoveryFinalizeRecoveryRequest::new,
            new FinalizeRecoveryRequestHandler()
        );
        transportService.registerRequestHandler(
            Actions.HANDOFF_PRIMARY_CONTEXT,
            ThreadPool.Names.GENERIC,
            RecoveryHandoffPrimaryContextRequest::new,
            new HandoffPrimaryContextRequestHandler()
        );
    }

    @Override
    public void beforeIndexShardClosed(ShardId shardId, @Nullable IndexShard indexShard, Settings indexSettings) {
        if (indexShard != null) {
            onGoingRecoveries.cancelForShard(shardId, "shard closed");
        }
    }

    public void startRecovery(final IndexShard indexShard, final DiscoveryNode sourceNode, final RecoveryListener listener) {
        // create a new recovery status, and process...
        final long recoveryId = onGoingRecoveries.start(
            new RecoveryTarget(indexShard, sourceNode, listener),
            recoverySettings.activityTimeout()
        );
        // we fork off quickly here and go async but this is called from the cluster state applier thread too and that can cause
        // assertions to trip if we executed it on the same thread hence we fork off to the generic threadpool.
        threadPool.generic().execute(new RecoveryRunner(recoveryId));
    }

    protected void retryRecovery(final long recoveryId, final Throwable reason, TimeValue retryAfter, TimeValue activityTimeout) {
        logger.trace(() -> new ParameterizedMessage("will retry recovery with id [{}] in [{}]", recoveryId, retryAfter), reason);
        retryRecovery(recoveryId, retryAfter, activityTimeout);
    }

    protected void retryRecovery(final long recoveryId, final String reason, TimeValue retryAfter, TimeValue activityTimeout) {
        logger.trace("will retry recovery with id [{}] in [{}] (reason [{}])", recoveryId, retryAfter, reason);
        retryRecovery(recoveryId, retryAfter, activityTimeout);
    }

    private void retryRecovery(final long recoveryId, final TimeValue retryAfter, final TimeValue activityTimeout) {
        RecoveryTarget newTarget = onGoingRecoveries.reset(recoveryId, activityTimeout);
        if (newTarget != null) {
            threadPool.scheduleUnlessShuttingDown(retryAfter, ThreadPool.Names.GENERIC, new RecoveryRunner(newTarget.getId()));
        }
    }

    protected void reestablishRecovery(final StartRecoveryRequest request, final String reason, TimeValue retryAfter) {
        final long recoveryId = request.recoveryId();
        logger.trace("will try to reestablish recovery with id [{}] in [{}] (reason [{}])", recoveryId, retryAfter, reason);
        threadPool.scheduleUnlessShuttingDown(retryAfter, ThreadPool.Names.GENERIC, new RecoveryRunner(recoveryId, request));
    }

    /**
     * Initiates recovery of the replica. TODO - Need to revisit it with PRRL and later. @see
     * <a href="https://github.com/opensearch-project/OpenSearch/issues/4502">github issue</a> on it.
     * @param recoveryId recovery id
     * @param preExistingRequest start recovery request
     */
    private void doRecovery(final long recoveryId, final StartRecoveryRequest preExistingRequest) {
        final String actionName;
        final TransportRequest requestToSend;
        final StartRecoveryRequest startRequest;
        final ReplicationTimer timer;
        try (ReplicationRef<RecoveryTarget> recoveryRef = onGoingRecoveries.get(recoveryId)) {
            if (recoveryRef == null) {
                logger.trace("not running recovery with id [{}] - can not find it (probably finished)", recoveryId);
                return;
            }
            final RecoveryTarget recoveryTarget = recoveryRef.get();
            timer = recoveryTarget.state().getTimer();
            if (preExistingRequest == null) {
                try {
                    final IndexShard indexShard = recoveryTarget.indexShard();
                    indexShard.preRecovery();
                    assert recoveryTarget.sourceNode() != null : "can not do a recovery without a source node";
                    logger.trace("{} preparing shard for peer recovery", recoveryTarget.shardId());
                    indexShard.prepareForIndexRecovery();
<<<<<<< HEAD
                    boolean remoteTranslogEnabled = recoveryTarget.state().getPrimary() == false && indexShard.isRemoteTranslogEnabled();
                    final long startingSeqNo = indexShard.recoverLocallyAndFetchStartSeqNo(!remoteTranslogEnabled);
=======
                    final boolean hasRemoteTranslog = recoveryTarget.state().getPrimary() == false && indexShard.isRemoteTranslogEnabled();
                    final boolean hasNoTranslog = IndexModule.Type.REMOTE_SNAPSHOT.match(indexShard.indexSettings());
                    final boolean verifyTranslog = (hasRemoteTranslog || hasNoTranslog) == false;
                    final long startingSeqNo = indexShard.recoverLocallyAndFetchStartSeqNo(!hasRemoteTranslog);
>>>>>>> 28ba311a
                    assert startingSeqNo == UNASSIGNED_SEQ_NO || recoveryTarget.state().getStage() == RecoveryState.Stage.TRANSLOG
                        : "unexpected recovery stage [" + recoveryTarget.state().getStage() + "] starting seqno [ " + startingSeqNo + "]";
                    startRequest = getStartRecoveryRequest(
                        logger,
                        clusterService.localNode(),
                        recoveryTarget,
                        startingSeqNo,
<<<<<<< HEAD
                        !remoteTranslogEnabled
=======
                        verifyTranslog
>>>>>>> 28ba311a
                    );
                    requestToSend = startRequest;
                    actionName = PeerRecoverySourceService.Actions.START_RECOVERY;
                } catch (final Exception e) {
                    // this will be logged as warning later on...
                    logger.trace("unexpected error while preparing shard for peer recovery, failing recovery", e);
                    onGoingRecoveries.fail(
                        recoveryId,
                        new RecoveryFailedException(recoveryTarget.state(), "failed to prepare shard for recovery", e),
                        true
                    );
                    return;
                }
                logger.trace("{} starting recovery from {}", startRequest.shardId(), startRequest.sourceNode());
            } else {
                startRequest = preExistingRequest;
                requestToSend = new ReestablishRecoveryRequest(recoveryId, startRequest.shardId(), startRequest.targetAllocationId());
                actionName = PeerRecoverySourceService.Actions.REESTABLISH_RECOVERY;
                logger.trace("{} reestablishing recovery from {}", startRequest.shardId(), startRequest.sourceNode());
            }
        }
        transportService.sendRequest(
            startRequest.sourceNode(),
            actionName,
            requestToSend,
            new RecoveryResponseHandler(startRequest, timer)
        );
    }

    public static StartRecoveryRequest getStartRecoveryRequest(
        Logger logger,
        DiscoveryNode localNode,
        RecoveryTarget recoveryTarget,
        long startingSeqNo
    ) {
        return getStartRecoveryRequest(logger, localNode, recoveryTarget, startingSeqNo, true);
    }

    /**
     * Prepare the start recovery request.
     *
     * @param logger           the logger
     * @param localNode        the local node of the recovery target
     * @param recoveryTarget   the target of the recovery
     * @param startingSeqNo    a sequence number that an operation-based peer recovery can start with.
     *                         This is the first operation after the local checkpoint of the safe commit if exists.
     * @param verifyTranslog should the recovery request validate translog consistency with snapshot store metadata.
     * @return a start recovery request
     */
    public static StartRecoveryRequest getStartRecoveryRequest(
        Logger logger,
        DiscoveryNode localNode,
        RecoveryTarget recoveryTarget,
        long startingSeqNo,
        boolean verifyTranslog
    ) {
        final StartRecoveryRequest request;
        logger.trace("{} collecting local files for [{}]", recoveryTarget.shardId(), recoveryTarget.sourceNode());

        Store.MetadataSnapshot metadataSnapshot;
        try {
            metadataSnapshot = recoveryTarget.indexShard().snapshotStoreMetadata();
            if (verifyTranslog) {
                // Make sure that the current translog is consistent with the Lucene index; otherwise, we have to throw away the Lucene
                // index.
                try {
                    final String expectedTranslogUUID = metadataSnapshot.getCommitUserData().get(Translog.TRANSLOG_UUID_KEY);
                    final long globalCheckpoint = Translog.readGlobalCheckpoint(recoveryTarget.translogLocation(), expectedTranslogUUID);
                    assert globalCheckpoint + 1 >= startingSeqNo : "invalid startingSeqNo " + startingSeqNo + " >= " + globalCheckpoint;
                } catch (IOException | TranslogCorruptedException e) {
                    logger.warn(
                        new ParameterizedMessage(
                            "error while reading global checkpoint from translog, "
                                + "resetting the starting sequence number from {} to unassigned and recovering as if there are none",
                            startingSeqNo
                        ),
                        e
                    );
                    metadataSnapshot = Store.MetadataSnapshot.EMPTY;
                    startingSeqNo = UNASSIGNED_SEQ_NO;
                }
            }
        } catch (final org.apache.lucene.index.IndexNotFoundException e) {
            // happens on an empty folder. no need to log
            assert startingSeqNo == UNASSIGNED_SEQ_NO : startingSeqNo;
            logger.trace("{} shard folder empty, recovering all files", recoveryTarget);
            metadataSnapshot = Store.MetadataSnapshot.EMPTY;
        } catch (final IOException e) {
            if (startingSeqNo != UNASSIGNED_SEQ_NO) {
                logger.warn(
                    new ParameterizedMessage(
                        "error while listing local files, resetting the starting sequence number from {} "
                            + "to unassigned and recovering as if there are none",
                        startingSeqNo
                    ),
                    e
                );
                startingSeqNo = UNASSIGNED_SEQ_NO;
            } else {
                logger.warn("error while listing local files, recovering as if there are none", e);
            }
            metadataSnapshot = Store.MetadataSnapshot.EMPTY;
        }
        logger.trace("{} local file count [{}]", recoveryTarget.shardId(), metadataSnapshot.size());
        request = new StartRecoveryRequest(
            recoveryTarget.shardId(),
            recoveryTarget.indexShard().routingEntry().allocationId().getId(),
            recoveryTarget.sourceNode(),
            localNode,
            metadataSnapshot,
            recoveryTarget.state().getPrimary(),
            recoveryTarget.getId(),
            startingSeqNo
        );
        return request;
    }

    class PrepareForTranslogOperationsRequestHandler implements TransportRequestHandler<RecoveryPrepareForTranslogOperationsRequest> {

        @Override
        public void messageReceived(RecoveryPrepareForTranslogOperationsRequest request, TransportChannel channel, Task task) {
            try (ReplicationRef<RecoveryTarget> recoveryRef = onGoingRecoveries.getSafe(request.recoveryId(), request.shardId())) {
                final RecoveryTarget recoveryTarget = recoveryRef.get();
                final ActionListener<Void> listener = recoveryTarget.createOrFinishListener(channel, Actions.PREPARE_TRANSLOG, request);
                if (listener == null) {
                    return;
                }

                recoveryTarget.prepareForTranslogOperations(request.totalTranslogOps(), listener);
            }
        }
    }

    class FinalizeRecoveryRequestHandler implements TransportRequestHandler<RecoveryFinalizeRecoveryRequest> {

        @Override
        public void messageReceived(RecoveryFinalizeRecoveryRequest request, TransportChannel channel, Task task) throws Exception {
            try (ReplicationRef<RecoveryTarget> recoveryRef = onGoingRecoveries.getSafe(request.recoveryId(), request.shardId())) {
                final RecoveryTarget recoveryTarget = recoveryRef.get();
                final ActionListener<Void> listener = recoveryTarget.createOrFinishListener(channel, Actions.FINALIZE, request);
                if (listener == null) {
                    return;
                }

                recoveryTarget.finalizeRecovery(request.globalCheckpoint(), request.trimAboveSeqNo(), listener);
            }
        }
    }

    class HandoffPrimaryContextRequestHandler implements TransportRequestHandler<RecoveryHandoffPrimaryContextRequest> {

        @Override
        public void messageReceived(final RecoveryHandoffPrimaryContextRequest request, final TransportChannel channel, Task task)
            throws Exception {
            try (ReplicationRef<RecoveryTarget> recoveryRef = onGoingRecoveries.getSafe(request.recoveryId(), request.shardId())) {
                recoveryRef.get().handoffPrimaryContext(request.primaryContext());
            }
            channel.sendResponse(TransportResponse.Empty.INSTANCE);
        }

    }

    class TranslogOperationsRequestHandler implements TransportRequestHandler<RecoveryTranslogOperationsRequest> {

        @Override
        public void messageReceived(final RecoveryTranslogOperationsRequest request, final TransportChannel channel, Task task)
            throws IOException {
            try (ReplicationRef<RecoveryTarget> recoveryRef = onGoingRecoveries.getSafe(request.recoveryId(), request.shardId())) {
                final RecoveryTarget recoveryTarget = recoveryRef.get();
                final ActionListener<Void> listener = recoveryTarget.createOrFinishListener(
                    channel,
                    Actions.TRANSLOG_OPS,
                    request,
                    nullVal -> new RecoveryTranslogOperationsResponse(recoveryTarget.indexShard().getLocalCheckpoint())
                );
                if (listener == null) {
                    return;
                }

                performTranslogOps(request, listener, recoveryRef);
            }
        }

        private void performTranslogOps(
            final RecoveryTranslogOperationsRequest request,
            final ActionListener<Void> listener,
            final ReplicationRef<RecoveryTarget> recoveryRef
        ) {
            final RecoveryTarget recoveryTarget = recoveryRef.get();

            final ClusterStateObserver observer = new ClusterStateObserver(clusterService, null, logger, threadPool.getThreadContext());
            final Consumer<Exception> retryOnMappingException = exception -> {
                // in very rare cases a translog replay from primary is processed before a mapping update on this node
                // which causes local mapping changes since the mapping (clusterstate) might not have arrived on this node.
                logger.debug("delaying recovery due to missing mapping changes", exception);
                // we do not need to use a timeout here since the entire recovery mechanism has an inactivity protection (it will be
                // canceled)
                observer.waitForNextChange(new ClusterStateObserver.Listener() {
                    @Override
                    public void onNewClusterState(ClusterState state) {
                        threadPool.generic().execute(ActionRunnable.wrap(listener, l -> {
                            try (
                                ReplicationRef<RecoveryTarget> recoveryRef = onGoingRecoveries.getSafe(
                                    request.recoveryId(),
                                    request.shardId()
                                )
                            ) {
                                performTranslogOps(request, listener, recoveryRef);
                            }
                        }));
                    }

                    @Override
                    public void onClusterServiceClose() {
                        listener.onFailure(new OpenSearchException("cluster service was closed while waiting for mapping updates"));
                    }

                    @Override
                    public void onTimeout(TimeValue timeout) {
                        // note that we do not use a timeout (see comment above)
                        listener.onFailure(
                            new OpenSearchTimeoutException("timed out waiting for mapping updates " + "(timeout [" + timeout + "])")
                        );
                    }
                });
            };
            final IndexMetadata indexMetadata = clusterService.state().metadata().index(request.shardId().getIndex());
            final long mappingVersionOnTarget = indexMetadata != null ? indexMetadata.getMappingVersion() : 0L;
            recoveryTarget.indexTranslogOperations(
                request.operations(),
                request.totalTranslogOps(),
                request.maxSeenAutoIdTimestampOnPrimary(),
                request.maxSeqNoOfUpdatesOrDeletesOnPrimary(),
                request.retentionLeases(),
                request.mappingVersionOnPrimary(),
                ActionListener.wrap(checkpoint -> listener.onResponse(null), e -> {
                    // do not retry if the mapping on replica is at least as recent as the mapping
                    // that the primary used to index the operations in the request.
                    if (mappingVersionOnTarget < request.mappingVersionOnPrimary() && e instanceof MapperException) {
                        retryOnMappingException.accept(e);
                    } else {
                        listener.onFailure(e);
                    }
                })
            );
        }
    }

    class FilesInfoRequestHandler implements TransportRequestHandler<RecoveryFilesInfoRequest> {

        @Override
        public void messageReceived(RecoveryFilesInfoRequest request, TransportChannel channel, Task task) throws Exception {
            try (ReplicationRef<RecoveryTarget> recoveryRef = onGoingRecoveries.getSafe(request.recoveryId(), request.shardId())) {
                final RecoveryTarget recoveryTarget = recoveryRef.get();
                final ActionListener<Void> listener = recoveryTarget.createOrFinishListener(channel, Actions.FILES_INFO, request);
                if (listener == null) {
                    return;
                }

                recoveryTarget.receiveFileInfo(
                    request.phase1FileNames,
                    request.phase1FileSizes,
                    request.phase1ExistingFileNames,
                    request.phase1ExistingFileSizes,
                    request.totalTranslogOps,
                    listener
                );
            }
        }
    }

    class CleanFilesRequestHandler implements TransportRequestHandler<RecoveryCleanFilesRequest> {

        @Override
        public void messageReceived(RecoveryCleanFilesRequest request, TransportChannel channel, Task task) throws Exception {
            try (ReplicationRef<RecoveryTarget> recoveryRef = onGoingRecoveries.getSafe(request.recoveryId(), request.shardId())) {
                final RecoveryTarget recoveryTarget = recoveryRef.get();
                final ActionListener<Void> listener = recoveryTarget.createOrFinishListener(channel, Actions.CLEAN_FILES, request);
                if (listener == null) {
                    return;
                }

                recoveryTarget.cleanFiles(
                    request.totalTranslogOps(),
                    request.getGlobalCheckpoint(),
                    request.sourceMetaSnapshot(),
                    listener
                );
            }
        }
    }

    class FileChunkTransportRequestHandler implements TransportRequestHandler<FileChunkRequest> {

        // How many bytes we've copied since we last called RateLimiter.pause
        final AtomicLong bytesSinceLastPause = new AtomicLong();

        @Override
        public void messageReceived(final FileChunkRequest request, TransportChannel channel, Task task) throws Exception {
            try (ReplicationRef<RecoveryTarget> recoveryRef = onGoingRecoveries.getSafe(request.recoveryId(), request.shardId())) {
                final RecoveryTarget recoveryTarget = recoveryRef.get();
                final ActionListener<Void> listener = recoveryTarget.createOrFinishListener(channel, Actions.FILE_CHUNK, request);
                recoveryTarget.handleFileChunk(request, recoveryTarget, bytesSinceLastPause, recoverySettings.rateLimiter(), listener);
            }
        }
    }

    class RecoveryRunner extends AbstractRunnable {

        final long recoveryId;
        private final StartRecoveryRequest startRecoveryRequest;

        RecoveryRunner(long recoveryId) {
            this(recoveryId, null);
        }

        RecoveryRunner(long recoveryId, StartRecoveryRequest startRecoveryRequest) {
            this.recoveryId = recoveryId;
            this.startRecoveryRequest = startRecoveryRequest;
        }

        @Override
        public void onFailure(Exception e) {
            try (ReplicationRef<RecoveryTarget> recoveryRef = onGoingRecoveries.get(recoveryId)) {
                if (recoveryRef != null) {
                    logger.error(() -> new ParameterizedMessage("unexpected error during recovery [{}], failing shard", recoveryId), e);
                    onGoingRecoveries.fail(
                        recoveryId,
                        new RecoveryFailedException(recoveryRef.get().state(), "unexpected error", e),
                        true // be safe
                    );
                } else {
                    logger.debug(
                        () -> new ParameterizedMessage("unexpected error during recovery, but recovery id [{}] is finished", recoveryId),
                        e
                    );
                }
            }
        }

        @Override
        public void doRun() {
            doRecovery(recoveryId, startRecoveryRequest);
        }
    }

    private class RecoveryResponseHandler implements TransportResponseHandler<RecoveryResponse> {

        private final long recoveryId;
        private final StartRecoveryRequest request;
        private final ReplicationTimer timer;

        private RecoveryResponseHandler(final StartRecoveryRequest request, final ReplicationTimer timer) {
            this.recoveryId = request.recoveryId();
            this.request = request;
            this.timer = timer;
        }

        @Override
        public void handleResponse(RecoveryResponse recoveryResponse) {
            final TimeValue recoveryTime = new TimeValue(timer.time());
            // do this through ongoing recoveries to remove it from the collection
            onGoingRecoveries.markAsDone(recoveryId);
            if (logger.isTraceEnabled()) {
                StringBuilder sb = new StringBuilder();
                sb.append('[')
                    .append(request.shardId().getIndex().getName())
                    .append(']')
                    .append('[')
                    .append(request.shardId().id())
                    .append("] ");
                sb.append("recovery completed from ").append(request.sourceNode()).append(", took[").append(recoveryTime).append("]\n");
                sb.append("   phase1: recovered_files [")
                    .append(recoveryResponse.phase1FileNames.size())
                    .append("]")
                    .append(" with total_size of [")
                    .append(new ByteSizeValue(recoveryResponse.phase1TotalSize))
                    .append("]")
                    .append(", took [")
                    .append(timeValueMillis(recoveryResponse.phase1Time))
                    .append("], throttling_wait [")
                    .append(timeValueMillis(recoveryResponse.phase1ThrottlingWaitTime))
                    .append(']')
                    .append("\n");
                sb.append("         : reusing_files   [")
                    .append(recoveryResponse.phase1ExistingFileNames.size())
                    .append("] with total_size of [")
                    .append(new ByteSizeValue(recoveryResponse.phase1ExistingTotalSize))
                    .append("]\n");
                sb.append("   phase2: start took [").append(timeValueMillis(recoveryResponse.startTime)).append("]\n");
                sb.append("         : recovered [")
                    .append(recoveryResponse.phase2Operations)
                    .append("]")
                    .append(" transaction log operations")
                    .append(", took [")
                    .append(timeValueMillis(recoveryResponse.phase2Time))
                    .append("]")
                    .append("\n");
                logger.trace("{}", sb);
            } else {
                logger.debug("{} recovery done from [{}], took [{}]", request.shardId(), request.sourceNode(), recoveryTime);
            }
        }

        @Override
        public void handleException(TransportException e) {
            onException(e);
        }

        private void onException(Exception e) {
            if (logger.isTraceEnabled()) {
                logger.trace(
                    () -> new ParameterizedMessage(
                        "[{}][{}] Got exception on recovery",
                        request.shardId().getIndex().getName(),
                        request.shardId().id()
                    ),
                    e
                );
            }
            Throwable cause = ExceptionsHelper.unwrapCause(e);
            if (cause instanceof CancellableThreads.ExecutionCancelledException) {
                // this can also come from the source wrapped in a RemoteTransportException
                onGoingRecoveries.fail(recoveryId, new RecoveryFailedException(request, "source has canceled the recovery", cause), false);
                return;
            }
            if (cause instanceof RecoveryEngineException) {
                // unwrap an exception that was thrown as part of the recovery
                cause = cause.getCause();
            }
            // do it twice, in case we have double transport exception
            cause = ExceptionsHelper.unwrapCause(cause);
            if (cause instanceof RecoveryEngineException) {
                // unwrap an exception that was thrown as part of the recovery
                cause = cause.getCause();
            }

            // here, we would add checks against exception that need to be retried (and not removeAndClean in this case)

            if (cause instanceof IllegalIndexShardStateException
                || cause instanceof IndexNotFoundException
                || cause instanceof ShardNotFoundException) {
                // if the target is not ready yet, retry
                retryRecovery(
                    recoveryId,
                    "remote shard not ready",
                    recoverySettings.retryDelayStateSync(),
                    recoverySettings.activityTimeout()
                );
                return;
            }

            // PeerRecoveryNotFound is returned when the source node cannot find the recovery requested by
            // the REESTABLISH_RECOVERY request. In this case, we delay and then attempt to restart.
            if (cause instanceof DelayRecoveryException || cause instanceof PeerRecoveryNotFound) {
                retryRecovery(recoveryId, cause, recoverySettings.retryDelayStateSync(), recoverySettings.activityTimeout());
                return;
            }

            if (cause instanceof ConnectTransportException) {
                logger.info(
                    "recovery of {} from [{}] interrupted by network disconnect, will retry in [{}]; cause: [{}]",
                    request.shardId(),
                    request.sourceNode(),
                    recoverySettings.retryDelayNetwork(),
                    cause.getMessage()
                );
                if (request.sourceNode().getVersion().onOrAfter(LegacyESVersion.V_7_9_0)) {
                    reestablishRecovery(request, cause.getMessage(), recoverySettings.retryDelayNetwork());
                } else {
                    retryRecovery(recoveryId, cause.getMessage(), recoverySettings.retryDelayNetwork(), recoverySettings.activityTimeout());
                }
                return;
            }

            if (cause instanceof AlreadyClosedException) {
                onGoingRecoveries.fail(recoveryId, new RecoveryFailedException(request, "source shard is closed", cause), false);
                return;
            }

            onGoingRecoveries.fail(recoveryId, new RecoveryFailedException(request, e), true);
        }

        @Override
        public String executor() {
            // we do some heavy work like refreshes in the response so fork off to the generic threadpool
            return ThreadPool.Names.GENERIC;
        }

        @Override
        public RecoveryResponse read(StreamInput in) throws IOException {
            return new RecoveryResponse(in);
        }
    }
}<|MERGE_RESOLUTION|>--- conflicted
+++ resolved
@@ -245,15 +245,10 @@
                     assert recoveryTarget.sourceNode() != null : "can not do a recovery without a source node";
                     logger.trace("{} preparing shard for peer recovery", recoveryTarget.shardId());
                     indexShard.prepareForIndexRecovery();
-<<<<<<< HEAD
-                    boolean remoteTranslogEnabled = recoveryTarget.state().getPrimary() == false && indexShard.isRemoteTranslogEnabled();
-                    final long startingSeqNo = indexShard.recoverLocallyAndFetchStartSeqNo(!remoteTranslogEnabled);
-=======
                     final boolean hasRemoteTranslog = recoveryTarget.state().getPrimary() == false && indexShard.isRemoteTranslogEnabled();
                     final boolean hasNoTranslog = IndexModule.Type.REMOTE_SNAPSHOT.match(indexShard.indexSettings());
                     final boolean verifyTranslog = (hasRemoteTranslog || hasNoTranslog) == false;
                     final long startingSeqNo = indexShard.recoverLocallyAndFetchStartSeqNo(!hasRemoteTranslog);
->>>>>>> 28ba311a
                     assert startingSeqNo == UNASSIGNED_SEQ_NO || recoveryTarget.state().getStage() == RecoveryState.Stage.TRANSLOG
                         : "unexpected recovery stage [" + recoveryTarget.state().getStage() + "] starting seqno [ " + startingSeqNo + "]";
                     startRequest = getStartRecoveryRequest(
@@ -261,11 +256,7 @@
                         clusterService.localNode(),
                         recoveryTarget,
                         startingSeqNo,
-<<<<<<< HEAD
-                        !remoteTranslogEnabled
-=======
                         verifyTranslog
->>>>>>> 28ba311a
                     );
                     requestToSend = startRequest;
                     actionName = PeerRecoverySourceService.Actions.START_RECOVERY;
