--- conflicted
+++ resolved
@@ -777,82 +777,7 @@
 
     public void handleRecoveryDone(ReplicationState state, ShardRouting shardRouting, long primaryTerm) {
         RecoveryState recoveryState = (RecoveryState) state;
-<<<<<<< HEAD
-        AllocatedIndex<? extends Shard> indexService = indicesService.indexService(shardRouting.shardId().getIndex());
-        StepListener<Void> forceSegRepListener = new StepListener<>();
-        // For Segment Replication enabled indices, we want replica shards to start a replication event to fetch latest segments before
-        // it is marked as Started.
-        if (indexService.getIndexSettings().isSegRepEnabled()) {
-            forceSegmentReplication(indexService, shardRouting, forceSegRepListener);
-        } else {
-            forceSegRepListener.onResponse(null);
-        }
-        forceSegRepListener.whenComplete(
-            v -> shardStateAction.shardStarted(
-                shardRouting,
-                primaryTerm,
-                "after " + recoveryState.getRecoverySource(),
-                SHARD_STATE_ACTION_LISTENER
-            ),
-            e -> handleRecoveryFailure(shardRouting, true, e)
-        );
-    }
-
-    /**
-     * Forces a round of Segment Replication with empty checkpoint, so that replicas could fetch latest segment files from primary.
-      */
-    private void forceSegmentReplication(
-        AllocatedIndex<? extends Shard> indexService,
-        ShardRouting shardRouting,
-        StepListener<Void> forceSegRepListener
-    ) {
-        IndexShard indexShard = (IndexShard) indexService.getShardOrNull(shardRouting.id());
-        if (indexShard != null && indexShard.isSegmentReplicationAllowed()) {
-            segmentReplicationTargetService.startReplication(
-                ReplicationCheckpoint.empty(shardRouting.shardId()),
-                indexShard,
-                new SegmentReplicationTargetService.SegmentReplicationListener() {
-                    @Override
-                    public void onReplicationDone(SegmentReplicationState state) {
-                        logger.trace(
-                            () -> new ParameterizedMessage(
-                                "[shardId {}] [replication id {}] Replication complete, timing data: {}",
-                                indexShard.shardId().getId(),
-                                state.getReplicationId(),
-                                state.getOverallTimer()
-                            )
-                        );
-                        forceSegRepListener.onResponse(null);
-                    }
-
-                    @Override
-                    public void onReplicationFailure(
-                        SegmentReplicationState state,
-                        ReplicationFailedException e,
-                        boolean sendShardFailure
-                    ) {
-                        logger.trace(
-                            () -> new ParameterizedMessage(
-                                "[shardId {}] [replication id {}] Replication failed, timing data: {}",
-                                indexShard.shardId().getId(),
-                                state.getReplicationId(),
-                                state.getOverallTimer()
-                            )
-                        );
-                        if (sendShardFailure == true) {
-                            logger.error("replication failure", e);
-                            indexShard.failShard("replication failure", e);
-                        }
-                        forceSegRepListener.onFailure(e);
-                    }
-                }
-            );
-        } else {
-            forceSegRepListener.onResponse(null);
-        }
-=======
         shardStateAction.shardStarted(shardRouting, primaryTerm, "after " + recoveryState.getRecoverySource(), SHARD_STATE_ACTION_LISTENER);
->>>>>>> 8debacc9
     }
 
     private void failAndRemoveShard(
