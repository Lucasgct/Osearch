--- conflicted
+++ resolved
@@ -474,9 +474,7 @@
         clusterService.getClusterSettings().addSettingsUpdateConsumer(ALLOW_EXPENSIVE_QUERIES, this::setAllowExpensiveQueries);
         this.remoteDirectoryFactory = remoteDirectoryFactory;
         this.translogFactorySupplier = getTranslogFactorySupplier(repositoriesServiceSupplier, threadPool);
-<<<<<<< HEAD
         this.requestStats = requestStats;
-=======
         this.clusterDefaultRefreshInterval = CLUSTER_DEFAULT_INDEX_REFRESH_INTERVAL_SETTING.get(clusterService.getSettings());
         clusterService.getClusterSettings()
             .addSettingsUpdateConsumer(CLUSTER_DEFAULT_INDEX_REFRESH_INTERVAL_SETTING, this::onRefreshIntervalUpdate);
@@ -496,7 +494,6 @@
             IndexService indexService = entry.getValue();
             indexService.onRefreshIntervalChange();
         }
->>>>>>> 8cfde6ca
     }
 
     private static BiFunction<IndexSettings, ShardRouting, TranslogFactory> getTranslogFactorySupplier(
