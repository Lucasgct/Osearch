--- conflicted
+++ resolved
@@ -856,7 +856,6 @@
         RecoveryState recoveryState = indexService.createRecoveryState(shardRouting, targetNode, sourceNode);
         IndexShard indexShard = indexService.createShard(shardRouting, globalCheckpointSyncer, retentionLeaseSyncer);
         indexShard.addShardFailureCallback(onShardFailure);
-<<<<<<< HEAD
         indexShard.startRecovery(
             recoveryState,
             segmentReplicationReplicaService,
@@ -866,8 +865,8 @@
             recoveryListener,
             repositoriesService,
             (type, mapping) -> {
-                assert recoveryState.getRecoverySource()
-                    .getType() == RecoverySource.Type.LOCAL_SHARDS : "mapping update consumer only required by local shards recovery";
+                assert recoveryState.getRecoverySource().getType() == RecoverySource.Type.LOCAL_SHARDS
+                    : "mapping update consumer only required by local shards recovery";
                 client.admin()
                     .indices()
                     .preparePutMapping()
@@ -878,19 +877,6 @@
             },
             this
         );
-=======
-        indexShard.startRecovery(recoveryState, recoveryTargetService, recoveryListener, repositoriesService, (type, mapping) -> {
-            assert recoveryState.getRecoverySource().getType() == RecoverySource.Type.LOCAL_SHARDS
-                : "mapping update consumer only required by local shards recovery";
-            client.admin()
-                .indices()
-                .preparePutMapping()
-                .setConcreteIndex(shardRouting.index()) // concrete index - no name clash, it uses uuid
-                .setType(type)
-                .setSource(mapping.source().string(), XContentType.JSON)
-                .get();
-        }, this);
->>>>>>> 9f6e2e56
         return indexShard;
     }
 
