--- conflicted
+++ resolved
@@ -122,14 +122,10 @@
     TransportService transportService;
     ClusterService clusterService;
     ExtensionNamedWriteableRegistry namedWriteableRegistry;
-<<<<<<< HEAD
     ExtensionActionListener listener;
     ExtensionActionListenerHandler listenerHandler;
-=======
-    ExtensionActionListener<ExtensionBooleanResponse> listener;
     EnvironmentSettingsRequestHandler environmentSettingsRequestHandler;
     AddSettingsUpdateConsumerRequestHandler addSettingsUpdateConsumerRequestHandler;
->>>>>>> dec1e582
 
     /**
      * Instantiate a new ExtensionsOrchestrator object to handle requests and responses from extensions. This is called during Node bootstrap.
