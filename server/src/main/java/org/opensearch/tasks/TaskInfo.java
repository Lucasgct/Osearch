/*
 * SPDX-License-Identifier: Apache-2.0
 *
 * The OpenSearch Contributors require contributions made to
 * this file be licensed under the Apache-2.0 license or a
 * compatible open source license.
 */

/*
 * Licensed to Elasticsearch under one or more contributor
 * license agreements. See the NOTICE file distributed with
 * this work for additional information regarding copyright
 * ownership. Elasticsearch licenses this file to you under
 * the Apache License, Version 2.0 (the "License"); you may
 * not use this file except in compliance with the License.
 * You may obtain a copy of the License at
 *
 *    http://www.apache.org/licenses/LICENSE-2.0
 *
 * Unless required by applicable law or agreed to in writing,
 * software distributed under the License is distributed on an
 * "AS IS" BASIS, WITHOUT WARRANTIES OR CONDITIONS OF ANY
 * KIND, either express or implied.  See the License for the
 * specific language governing permissions and limitations
 * under the License.
 */

/*
 * Modifications Copyright OpenSearch Contributors. See
 * GitHub history for details.
 */

package org.opensearch.tasks;

import org.opensearch.common.ParseField;
import org.opensearch.common.Strings;
import org.opensearch.common.bytes.BytesReference;
import org.opensearch.common.io.stream.StreamInput;
import org.opensearch.common.io.stream.StreamOutput;
import org.opensearch.common.io.stream.Writeable;
import org.opensearch.common.unit.TimeValue;
import org.opensearch.common.xcontent.ConstructingObjectParser;
import org.opensearch.common.xcontent.ObjectParserHelper;
import org.opensearch.common.xcontent.ToXContentFragment;
import org.opensearch.common.xcontent.XContentBuilder;
import org.opensearch.common.xcontent.XContentParser;

import java.io.IOException;
import java.util.Collections;
import java.util.Map;
import java.util.Objects;
import java.util.concurrent.TimeUnit;

import static org.opensearch.common.xcontent.ConstructingObjectParser.constructorArg;
import static org.opensearch.common.xcontent.ConstructingObjectParser.optionalConstructorArg;

/**
 * Information about a currently running task.
 * <p>
 * Tasks are used for communication with transport actions. As a result, they can contain callback
 * references as well as mutable state. That makes it impractical to send tasks over transport channels
 * and use in APIs. Instead, immutable and writeable TaskInfo objects are used to represent
 * snapshot information about currently running tasks.
 */
public final class TaskInfo implements Writeable, ToXContentFragment {
    private final TaskId taskId;

    private final String type;

    private final String action;

    private final String description;

    private final long startTime;

    private final long runningTimeNanos;

    private final Task.Status status;

    private final boolean cancellable;

    private final TaskId parentTaskId;

    private final Map<String, String> headers;

    private final Map<String, Long> statsInfo;

    public TaskInfo(
        TaskId taskId,
        String type,
        String action,
        String description,
        Task.Status status,
        long startTime,
        long runningTimeNanos,
        boolean cancellable,
        TaskId parentTaskId,
        Map<String, String> headers,
        Map<String, Long> statsInfo
    ) {
        this.taskId = taskId;
        this.type = type;
        this.action = action;
        this.description = description;
        this.status = status;
        this.startTime = startTime;
        this.runningTimeNanos = runningTimeNanos;
        this.cancellable = cancellable;
        this.parentTaskId = parentTaskId;
        this.headers = headers;
        this.statsInfo = statsInfo;
    }

    /**
     * Read from a stream.
     */
    public TaskInfo(StreamInput in) throws IOException {
        taskId = TaskId.readFromStream(in);
        type = in.readString();
        action = in.readString();
        description = in.readOptionalString();
        status = in.readOptionalNamedWriteable(Task.Status.class);
        startTime = in.readLong();
        runningTimeNanos = in.readLong();
        cancellable = in.readBoolean();
        parentTaskId = TaskId.readFromStream(in);
<<<<<<< HEAD
        if (in.getVersion().onOrAfter(LegacyESVersion.V_6_2_0)) {
            headers = in.readMap(StreamInput::readString, StreamInput::readString);
        } else {
            headers = Collections.emptyMap();
        }
        if (in.getVersion().onOrAfter(LegacyESVersion.V_2_0_0)) {
            statsInfo = in.readMap(StreamInput::readString, StreamInput::readLong);
        } else {
            statsInfo = Collections.emptyMap();
        }
=======
        headers = in.readMap(StreamInput::readString, StreamInput::readString);
>>>>>>> 10e51bb4
    }

    @Override
    public void writeTo(StreamOutput out) throws IOException {
        taskId.writeTo(out);
        out.writeString(type);
        out.writeString(action);
        out.writeOptionalString(description);
        out.writeOptionalNamedWriteable(status);
        out.writeLong(startTime);
        out.writeLong(runningTimeNanos);
        out.writeBoolean(cancellable);
        parentTaskId.writeTo(out);
<<<<<<< HEAD
        if (out.getVersion().onOrAfter(LegacyESVersion.V_6_2_0)) {
            out.writeMap(headers, StreamOutput::writeString, StreamOutput::writeString);
        }
        if (out.getVersion().onOrAfter(LegacyESVersion.V_2_0_0)) {
            out.writeMap(statsInfo, StreamOutput::writeString, StreamOutput::writeLong);
        }
=======
        out.writeMap(headers, StreamOutput::writeString, StreamOutput::writeString);
>>>>>>> 10e51bb4
    }

    public TaskId getTaskId() {
        return taskId;
    }

    public long getId() {
        return taskId.getId();
    }

    public String getType() {
        return type;
    }

    public String getAction() {
        return action;
    }

    public String getDescription() {
        return description;
    }

    /**
     * The status of the running task. Only available if TaskInfos were build
     * with the detailed flag.
     */
    public Task.Status getStatus() {
        return status;
    }

    /**
     * Returns the task start time
     */
    public long getStartTime() {
        return startTime;
    }

    /**
     * Returns the task running time
     */
    public long getRunningTimeNanos() {
        return runningTimeNanos;
    }

    /**
     * Returns true if the task supports cancellation
     */
    public boolean isCancellable() {
        return cancellable;
    }

    /**
     * Returns the parent task id
     */
    public TaskId getParentTaskId() {
        return parentTaskId;
    }

    /**
     * Returns the task headers
     */
    public Map<String, String> getHeaders() {
        return headers;
    }

    /**
     * Returns the tasks stats information
     */
    public Map<String, Long> getStatsInfo() {
        return statsInfo;
    }

    @Override
    public XContentBuilder toXContent(XContentBuilder builder, Params params) throws IOException {
        builder.field("node", taskId.getNodeId());
        builder.field("id", taskId.getId());
        builder.field("type", type);
        builder.field("action", action);
        if (status != null) {
            builder.field("status", status, params);
        }
        if (description != null) {
            builder.field("description", description);
        }
        builder.timeField("start_time_in_millis", "start_time", startTime);
        if (builder.humanReadable()) {
            builder.field("running_time", new TimeValue(runningTimeNanos, TimeUnit.NANOSECONDS).toString());
        }
        builder.field("running_time_in_nanos", runningTimeNanos);
        builder.field("cancellable", cancellable);
        if (parentTaskId.isSet()) {
            builder.field("parent_task_id", parentTaskId.toString());
        }
        builder.startObject("headers");
        for (Map.Entry<String, String> attribute : headers.entrySet()) {
            builder.field(attribute.getKey(), attribute.getValue());
        }
        builder.endObject();
        if (statsInfo != null) {
            builder.startObject("stats_info");
            for (Map.Entry<String, Long> attribute : statsInfo.entrySet()) {
                builder.field(attribute.getKey(), attribute.getValue());
            }
            builder.endObject();
        }
        return builder;
    }

    public static TaskInfo fromXContent(XContentParser parser) {
        return PARSER.apply(parser, null);
    }

    public static final ConstructingObjectParser<TaskInfo, Void> PARSER = new ConstructingObjectParser<>("task_info", true, a -> {
        int i = 0;
        TaskId id = new TaskId((String) a[i++], (Long) a[i++]);
        String type = (String) a[i++];
        String action = (String) a[i++];
        String description = (String) a[i++];
        BytesReference statusBytes = (BytesReference) a[i++];
        long startTime = (Long) a[i++];
        long runningTimeNanos = (Long) a[i++];
        boolean cancellable = (Boolean) a[i++];
        String parentTaskIdString = (String) a[i++];
        @SuppressWarnings("unchecked")
        Map<String, String> headers = (Map<String, String>) a[i++];
        if (headers == null) {
            // This might happen if we are reading an old version of task info
            headers = Collections.emptyMap();
        }
        @SuppressWarnings("unchecked")
        Map<String, Long> statsInfo = (Map<String, Long>) a[i++];
        if (statsInfo == null) {
            // This might happen if we are reading an old version of task info or if stats information is not present
            statsInfo = Collections.emptyMap();
        }
        RawTaskStatus status = statusBytes == null ? null : new RawTaskStatus(statusBytes);
        TaskId parentTaskId = parentTaskIdString == null ? TaskId.EMPTY_TASK_ID : new TaskId(parentTaskIdString);
        return new TaskInfo(
            id,
            type,
            action,
            description,
            status,
            startTime,
            runningTimeNanos,
            cancellable,
            parentTaskId,
            headers,
            statsInfo
        );
    });
    static {
        // Note for the future: this has to be backwards and forwards compatible with all changes to the task storage format
        PARSER.declareString(constructorArg(), new ParseField("node"));
        PARSER.declareLong(constructorArg(), new ParseField("id"));
        PARSER.declareString(constructorArg(), new ParseField("type"));
        PARSER.declareString(constructorArg(), new ParseField("action"));
        PARSER.declareString(optionalConstructorArg(), new ParseField("description"));
        ObjectParserHelper<TaskInfo, Void> parserHelper = new ObjectParserHelper<>();
        parserHelper.declareRawObject(PARSER, optionalConstructorArg(), new ParseField("status"));
        PARSER.declareLong(constructorArg(), new ParseField("start_time_in_millis"));
        PARSER.declareLong(constructorArg(), new ParseField("running_time_in_nanos"));
        PARSER.declareBoolean(constructorArg(), new ParseField("cancellable"));
        PARSER.declareString(optionalConstructorArg(), new ParseField("parent_task_id"));
        PARSER.declareObject(optionalConstructorArg(), (p, c) -> p.mapStrings(), new ParseField("headers"));
        PARSER.declareObject(optionalConstructorArg(), (p, c) -> p.map(), new ParseField("stats_info"));
    }

    @Override
    public String toString() {
        return Strings.toString(this, true, true);
    }

    // Implements equals and hashCode for testing
    @Override
    public boolean equals(Object obj) {
        if (obj == null || obj.getClass() != TaskInfo.class) {
            return false;
        }
        TaskInfo other = (TaskInfo) obj;
        return Objects.equals(taskId, other.taskId)
            && Objects.equals(type, other.type)
            && Objects.equals(action, other.action)
            && Objects.equals(description, other.description)
            && Objects.equals(startTime, other.startTime)
            && Objects.equals(runningTimeNanos, other.runningTimeNanos)
            && Objects.equals(parentTaskId, other.parentTaskId)
            && Objects.equals(cancellable, other.cancellable)
            && Objects.equals(status, other.status)
            && Objects.equals(headers, other.headers)
            && Objects.equals(statsInfo, other.statsInfo);
    }

    @Override
    public int hashCode() {
        return Objects.hash(
            taskId,
            type,
            action,
            description,
            startTime,
            runningTimeNanos,
            parentTaskId,
            cancellable,
            status,
            headers,
            statsInfo
        );
    }
}<|MERGE_RESOLUTION|>--- conflicted
+++ resolved
@@ -32,6 +32,7 @@
 
 package org.opensearch.tasks;
 
+import org.opensearch.Version;
 import org.opensearch.common.ParseField;
 import org.opensearch.common.Strings;
 import org.opensearch.common.bytes.BytesReference;
@@ -124,20 +125,12 @@
         runningTimeNanos = in.readLong();
         cancellable = in.readBoolean();
         parentTaskId = TaskId.readFromStream(in);
-<<<<<<< HEAD
-        if (in.getVersion().onOrAfter(LegacyESVersion.V_6_2_0)) {
-            headers = in.readMap(StreamInput::readString, StreamInput::readString);
-        } else {
-            headers = Collections.emptyMap();
-        }
-        if (in.getVersion().onOrAfter(LegacyESVersion.V_2_0_0)) {
+        headers = in.readMap(StreamInput::readString, StreamInput::readString);
+        if (in.getVersion().onOrAfter(Version.V_2_0_0)) {
             statsInfo = in.readMap(StreamInput::readString, StreamInput::readLong);
         } else {
             statsInfo = Collections.emptyMap();
         }
-=======
-        headers = in.readMap(StreamInput::readString, StreamInput::readString);
->>>>>>> 10e51bb4
     }
 
     @Override
@@ -151,16 +144,10 @@
         out.writeLong(runningTimeNanos);
         out.writeBoolean(cancellable);
         parentTaskId.writeTo(out);
-<<<<<<< HEAD
-        if (out.getVersion().onOrAfter(LegacyESVersion.V_6_2_0)) {
-            out.writeMap(headers, StreamOutput::writeString, StreamOutput::writeString);
-        }
-        if (out.getVersion().onOrAfter(LegacyESVersion.V_2_0_0)) {
+        out.writeMap(headers, StreamOutput::writeString, StreamOutput::writeString);
+        if (out.getVersion().onOrAfter(Version.V_2_0_0)) {
             out.writeMap(statsInfo, StreamOutput::writeString, StreamOutput::writeLong);
         }
-=======
-        out.writeMap(headers, StreamOutput::writeString, StreamOutput::writeString);
->>>>>>> 10e51bb4
     }
 
     public TaskId getTaskId() {
