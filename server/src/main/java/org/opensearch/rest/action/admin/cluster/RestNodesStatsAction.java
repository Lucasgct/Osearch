/*
 * SPDX-License-Identifier: Apache-2.0
 *
 * The OpenSearch Contributors require contributions made to
 * this file be licensed under the Apache-2.0 license or a
 * compatible open source license.
 */

/*
 * Licensed to Elasticsearch under one or more contributor
 * license agreements. See the NOTICE file distributed with
 * this work for additional information regarding copyright
 * ownership. Elasticsearch licenses this file to you under
 * the Apache License, Version 2.0 (the "License"); you may
 * not use this file except in compliance with the License.
 * You may obtain a copy of the License at
 *
 *    http://www.apache.org/licenses/LICENSE-2.0
 *
 * Unless required by applicable law or agreed to in writing,
 * software distributed under the License is distributed on an
 * "AS IS" BASIS, WITHOUT WARRANTIES OR CONDITIONS OF ANY
 * KIND, either express or implied.  See the License for the
 * specific language governing permissions and limitations
 * under the License.
 */

/*
 * Modifications Copyright OpenSearch Contributors. See
 * GitHub history for details.
 */

package org.opensearch.rest.action.admin.cluster;

import org.opensearch.action.admin.cluster.node.stats.NodesStatsRequest;
import org.opensearch.action.admin.indices.stats.CommonStatsFlags;
import org.opensearch.action.admin.indices.stats.CommonStatsFlags.Flag;
import org.opensearch.client.node.NodeClient;
import org.opensearch.common.cache.CacheType;
import org.opensearch.core.common.Strings;
import org.opensearch.rest.BaseRestHandler;
import org.opensearch.rest.RestRequest;
import org.opensearch.rest.action.RestActions.NodesResponseRestListener;

import java.io.IOException;
import java.util.Collections;
import java.util.HashMap;
import java.util.List;
import java.util.Locale;
import java.util.Map;
import java.util.Set;
import java.util.TreeSet;
import java.util.function.Consumer;

import static java.util.Arrays.asList;
import static java.util.Collections.unmodifiableList;
import static org.opensearch.rest.RestRequest.Method.GET;

/**
 * Transport action to get nodes stats
 *
 * @opensearch.api
 */
public class RestNodesStatsAction extends BaseRestHandler {

    @Override
    public List<Route> routes() {
        return unmodifiableList(
            asList(
                new Route(GET, "/_nodes/stats"),
                new Route(GET, "/_nodes/{nodeId}/stats"),
                new Route(GET, "/_nodes/stats/{metric}"),
                new Route(GET, "/_nodes/{nodeId}/stats/{metric}"),
                new Route(GET, "/_nodes/stats/{metric}/{index_metric}"),
                new Route(GET, "/_nodes/{nodeId}/stats/{metric}/{index_metric}")
            )
        );
    }

    static final Map<String, Consumer<NodesStatsRequest>> METRICS;

    static {
        Map<String, Consumer<NodesStatsRequest>> map = new HashMap<>();
        for (NodesStatsRequest.Metric metric : NodesStatsRequest.Metric.values()) {
            map.put(metric.metricName(), request -> request.addMetric(metric.metricName()));
        }
        map.put("indices", request -> request.indices(true));
        METRICS = Collections.unmodifiableMap(map);
    }

    static final Map<String, Consumer<CommonStatsFlags>> FLAGS;

    static {
        final Map<String, Consumer<CommonStatsFlags>> flags = new HashMap<>();
        for (final Flag flag : CommonStatsFlags.Flag.values()) {
            flags.put(flag.getRestName(), f -> f.set(flag, true));
        }
        FLAGS = Collections.unmodifiableMap(flags);
    }

    @Override
    public String getName() {
        return "nodes_stats_action";
    }

    @Override
    public RestChannelConsumer prepareRequest(final RestRequest request, final NodeClient client) throws IOException {
        String[] nodesIds = Strings.splitStringByCommaToArray(request.param("nodeId"));
        Set<String> metrics = Strings.tokenizeByCommaToSet(request.param("metric", "_all"));

        NodesStatsRequest nodesStatsRequest = new NodesStatsRequest(nodesIds);
        nodesStatsRequest.timeout(request.param("timeout"));

        if (metrics.size() == 1 && metrics.contains("_all")) {
            if (request.hasParam("index_metric")) {
                throw new IllegalArgumentException(
                    String.format(
                        Locale.ROOT,
                        "request [%s] contains index metrics [%s] but all stats requested",
                        request.path(),
                        request.param("index_metric")
                    )
                );
            }
            nodesStatsRequest.all();
            nodesStatsRequest.indices(CommonStatsFlags.ALL);
        } else if (metrics.contains("_all")) {
            throw new IllegalArgumentException(
                String.format(
                    Locale.ROOT,
                    "request [%s] contains _all and individual metrics [%s]",
                    request.path(),
                    request.param("metric")
                )
            );
        } else {
            nodesStatsRequest.clear();

            // use a sorted set so the unrecognized parameters appear in a reliable sorted order
            final Set<String> invalidMetrics = new TreeSet<>();
            for (final String metric : metrics) {
                final Consumer<NodesStatsRequest> handler = METRICS.get(metric);
                if (handler != null) {
                    handler.accept(nodesStatsRequest);
                } else {
                    invalidMetrics.add(metric);
                }
            }

            if (!invalidMetrics.isEmpty()) {
                throw new IllegalArgumentException(unrecognized(request, invalidMetrics, METRICS.keySet(), "metric"));
            }

            // check for index specific metrics
            if (metrics.contains("indices")) {
                Set<String> indexMetrics = Strings.tokenizeByCommaToSet(request.param("index_metric", "_all"));
                if (indexMetrics.size() == 1 && indexMetrics.contains("_all")) {
                    nodesStatsRequest.indices(CommonStatsFlags.ALL);
                } else {
                    CommonStatsFlags flags = new CommonStatsFlags();
                    flags.clear();
                    // use a sorted set so the unrecognized parameters appear in a reliable sorted order
                    final Set<String> invalidIndexMetrics = new TreeSet<>();
                    for (final String indexMetric : indexMetrics) {
                        final Consumer<CommonStatsFlags> handler = FLAGS.get(indexMetric);
                        if (handler != null) {
                            handler.accept(flags);
                        } else {
                            invalidIndexMetrics.add(indexMetric);
                        }
                    }

                    if (!invalidIndexMetrics.isEmpty()) {
                        throw new IllegalArgumentException(unrecognized(request, invalidIndexMetrics, FLAGS.keySet(), "index metric"));
                    }

                    nodesStatsRequest.indices(flags);
                }
            } else if (metrics.contains("caches")) {
                // Extract the list of caches we want to get stats for from the submetrics (which we get from index_metric)
                Set<String> cacheMetrics = Strings.tokenizeByCommaToSet(request.param("index_metric", "_all"));
                CommonStatsFlags cacheFlags = new CommonStatsFlags();
                cacheFlags.clear();
                if (cacheMetrics.contains("_all")) {
                    cacheFlags.includeAllCacheTypes();
                } else {
                    for (String cacheName : cacheMetrics) {
                        try {
                            cacheFlags.includeCacheType(CacheType.getByValue(cacheName));
                        } catch (IllegalArgumentException e) {
                            throw new IllegalArgumentException(
                                unrecognized(request, Set.of(cacheName), CacheType.allValues(), "cache type")
                            );
                        }
                    }
                }
                nodesStatsRequest.indices(cacheFlags);
            } else if (request.hasParam("index_metric")) {
                throw new IllegalArgumentException(
                    String.format(
                        Locale.ROOT,
                        "request [%s] contains index metrics [%s] but indices stats not requested",
                        request.path(),
                        request.param("index_metric")
                    )
                );
            }
        }

        if (nodesStatsRequest.indices().isSet(Flag.FieldData) && (request.hasParam("fields") || request.hasParam("fielddata_fields"))) {
            nodesStatsRequest.indices()
                .fieldDataFields(request.paramAsStringArray("fielddata_fields", request.paramAsStringArray("fields", null)));
        }
        if (nodesStatsRequest.indices().isSet(Flag.Completion) && (request.hasParam("fields") || request.hasParam("completion_fields"))) {
            nodesStatsRequest.indices()
                .completionDataFields(request.paramAsStringArray("completion_fields", request.paramAsStringArray("fields", null)));
        }
        if (nodesStatsRequest.indices().isSet(Flag.Search) && (request.hasParam("groups"))) {
            nodesStatsRequest.indices().groups(request.paramAsStringArray("groups", null));
        }
        if (nodesStatsRequest.indices().isSet(Flag.Segments)) {
            nodesStatsRequest.indices().includeSegmentFileSizes(request.paramAsBoolean("include_segment_file_sizes", false));
        }
        if (request.hasParam("include_all")) {
            nodesStatsRequest.indices().includeAllShardIndexingPressureTrackers(request.paramAsBoolean("include_all", false));
        }

        if (request.hasParam("top")) {
            nodesStatsRequest.indices().includeOnlyTopIndexingPressureMetrics(request.paramAsBoolean("top", false));
        }

        // If no levels are passed in this results in an empty array.
        String[] levels = Strings.splitStringByCommaToArray(request.param("level"));
        nodesStatsRequest.indices().setLevels(levels);
<<<<<<< HEAD
        nodesStatsRequest.indices().setAggregateNodeIndicesStatsResponsesOnLevel(true);
=======
        nodesStatsRequest.setIncludeDiscoveryNodes(false);
>>>>>>> 0040f4b7

        return channel -> client.admin().cluster().nodesStats(nodesStatsRequest, new NodesResponseRestListener<>(channel));
    }

    private final Set<String> RESPONSE_PARAMS = Collections.singleton("level");

    @Override
    protected Set<String> responseParams() {
        return RESPONSE_PARAMS;
    }

    @Override
    public boolean canTripCircuitBreaker() {
        return false;
    }

}<|MERGE_RESOLUTION|>--- conflicted
+++ resolved
@@ -232,11 +232,8 @@
         // If no levels are passed in this results in an empty array.
         String[] levels = Strings.splitStringByCommaToArray(request.param("level"));
         nodesStatsRequest.indices().setLevels(levels);
-<<<<<<< HEAD
+        nodesStatsRequest.setIncludeDiscoveryNodes(false);
         nodesStatsRequest.indices().setAggregateNodeIndicesStatsResponsesOnLevel(true);
-=======
-        nodesStatsRequest.setIncludeDiscoveryNodes(false);
->>>>>>> 0040f4b7
 
         return channel -> client.admin().cluster().nodesStats(nodesStatsRequest, new NodesResponseRestListener<>(channel));
     }
