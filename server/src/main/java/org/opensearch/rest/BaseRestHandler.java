--- conflicted
+++ resolved
@@ -36,10 +36,7 @@
 import org.apache.logging.log4j.Logger;
 import org.apache.lucene.search.spell.LevenshteinDistance;
 import org.apache.lucene.util.CollectionUtil;
-<<<<<<< HEAD
-=======
 import org.opensearch.OpenSearchParseException;
->>>>>>> e1ee2221
 import org.opensearch.action.support.master.MasterNodeRequest;
 import org.opensearch.client.node.NodeClient;
 import org.opensearch.common.CheckedConsumer;
@@ -208,25 +205,14 @@
 
     /**
      * Parse the deprecated request parameter 'master_timeout', and add deprecated log if the parameter is used.
-<<<<<<< HEAD
-     * It also validates whether the value of 'master_timeout' is the same with 'cluster_manager_timeout'.
-     * Remove the method along with MASTER_ROLE.
-     * @deprecated As of 2.0, because promoting inclusive language.
-=======
      * It also validates whether the two parameters 'master_timeout' and 'cluster_manager_timeout' are not assigned together.
      * The method is temporarily added in 2.0 duing applying inclusive language. Remove the method along with MASTER_ROLE.
->>>>>>> e1ee2221
      * @param mnr the action request
      * @param request the REST request to handle
      * @param logger the logger that logs deprecation notices
      * @param logMsgKeyPrefix the key prefix of a deprecation message to avoid duplicate messages.
      */
-<<<<<<< HEAD
-    @Deprecated
-    protected static void parseDeprecatedMasterTimeoutParameter(
-=======
     public static void parseDeprecatedMasterTimeoutParameter(
->>>>>>> e1ee2221
         MasterNodeRequest mnr,
         RestRequest request,
         DeprecationLogger logger,
@@ -234,11 +220,6 @@
     ) {
         final String MASTER_TIMEOUT_DEPRECATED_MESSAGE =
             "Deprecated parameter [master_timeout] used. To promote inclusive language, please use [cluster_manager_timeout] instead. It will be unsupported in a future major version.";
-<<<<<<< HEAD
-        if (request.hasParam("master_timeout")) {
-            logger.deprecate(logMsgKeyPrefix + "_master_timeout_parameter", MASTER_TIMEOUT_DEPRECATED_MESSAGE);
-            request.validateParamValuesAreEqual("master_timeout", "cluster_manager_timeout");
-=======
         final String DUPLICATE_PARAMETER_ERROR_MESSAGE =
             "Please only use one of the request parameters [master_timeout, cluster_manager_timeout].";
         if (request.hasParam("master_timeout")) {
@@ -246,7 +227,6 @@
             if (request.hasParam("cluster_manager_timeout")) {
                 throw new OpenSearchParseException(DUPLICATE_PARAMETER_ERROR_MESSAGE);
             }
->>>>>>> e1ee2221
             mnr.masterNodeTimeout(request.paramAsTime("master_timeout", mnr.masterNodeTimeout()));
         }
     }
