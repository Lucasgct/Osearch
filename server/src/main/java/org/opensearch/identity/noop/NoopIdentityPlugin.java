--- conflicted
+++ resolved
@@ -8,11 +8,8 @@
 
 package org.opensearch.identity.noop;
 
-<<<<<<< HEAD
 import org.opensearch.identity.ScheduledJobIdentityManager;
-=======
 import org.opensearch.identity.tokens.TokenManager;
->>>>>>> c81668c9
 import org.opensearch.plugins.IdentityPlugin;
 import org.opensearch.identity.Subject;
 
@@ -34,13 +31,11 @@
         return new NoopSubject();
     }
 
-<<<<<<< HEAD
     @Override
     public ScheduledJobIdentityManager getScheduledJobIdentityManager() {
         return new NoopScheduledJobIdentityManager();
     }
 
-=======
     /**
      * Get a new NoopTokenManager
      * @return Must never return null
@@ -49,5 +44,4 @@
     public TokenManager getTokenManager() {
         return new NoopTokenManager();
     }
->>>>>>> c81668c9
 }