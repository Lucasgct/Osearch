--- conflicted
+++ resolved
@@ -87,20 +87,6 @@
     @Nullable
     private volatile Set<Path> unhealthyPaths;
 
-<<<<<<< HEAD
-    public static final Setting<Boolean> ENABLED_SETTING =
-        Setting.boolSetting("monitor.fs.health.enabled", true, Setting.Property.NodeScope, Setting.Property.Dynamic);
-    public static final Setting<TimeValue> REFRESH_INTERVAL_SETTING =
-        Setting.timeSetting("monitor.fs.health.refresh_interval", TimeValue.timeValueSeconds(60), TimeValue.timeValueMillis(1),
-            Setting.Property.NodeScope);
-    public static final Setting<TimeValue> SLOW_PATH_LOGGING_THRESHOLD_SETTING =
-        Setting.timeSetting("monitor.fs.health.slow_path_logging_threshold", TimeValue.timeValueSeconds(5), TimeValue.timeValueMillis(1),
-            Setting.Property.NodeScope, Setting.Property.Dynamic);
-    public static final Setting<TimeValue> HEALTHY_TIMEOUT_SETTING =
-        Setting.timeSetting("monitor.fs.health.healthy_timeout_threshold", TimeValue.timeValueSeconds(60), TimeValue.timeValueMillis(1),
-            Setting.Property.NodeScope, Setting.Property.Dynamic);
-
-=======
     public static final Setting<Boolean> ENABLED_SETTING = Setting.boolSetting(
         "monitor.fs.health.enabled",
         true,
@@ -120,7 +106,14 @@
         Setting.Property.NodeScope,
         Setting.Property.Dynamic
     );
->>>>>>> c1854209
+    public static final Setting<TimeValue> HEALTHY_TIMEOUT_SETTING = Setting.timeSetting(
+        "monitor.fs.health.healthy_timeout_threshold",
+        TimeValue.timeValueSeconds(60),
+        TimeValue.timeValueMillis(1),
+        Setting.Property.NodeScope,
+        Setting.Property.Dynamic
+    );
+
 
     public FsHealthService(Settings settings, ClusterSettings clusterSettings, ThreadPool threadPool, NodeEnvironment nodeEnv) {
         this.threadPool = threadPool;
@@ -264,12 +257,8 @@
             brokenLock = false;
         }
     }
-<<<<<<< HEAD
 
     private void setLastRunStartTimeMillis() {
         lastRunStartTimeMillis.getAndUpdate(l -> Math.max(l, currentTimeMillisSupplier.getAsLong()));
     }
-}
-=======
-}
->>>>>>> c1854209
+}