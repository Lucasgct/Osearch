--- conflicted
+++ resolved
@@ -113,7 +113,6 @@
     private static final ThreadContextStruct DEFAULT_CONTEXT = new ThreadContextStruct();
     private final Map<String, String> defaultHeader;
     private final ThreadLocal<ThreadContextStruct> threadLocal;
-    private final ThreadLocal<ThreadContextStruct> durableThreadLocal;
     private final int maxWarningHeaderCount;
     private final long maxWarningHeaderSize;
     private final List<ThreadContextStatePropagator> propagators;
@@ -125,7 +124,6 @@
     public ThreadContext(Settings settings) {
         this.defaultHeader = buildDefaultHeaders(settings);
         this.threadLocal = ThreadLocal.withInitial(() -> DEFAULT_CONTEXT);
-        this.durableThreadLocal = ThreadLocal.withInitial(() -> DEFAULT_CONTEXT);
         this.maxWarningHeaderCount = SETTING_HTTP_MAX_WARNING_HEADER_COUNT.get(settings);
         this.maxWarningHeaderSize = SETTING_HTTP_MAX_WARNING_HEADER_SIZE.get(settings).getBytes();
         this.propagators = new CopyOnWriteArrayList<>(List.of(new TaskThreadContextStatePropagator()));
@@ -380,21 +378,10 @@
     }
 
     /**
-<<<<<<< HEAD
-     * Returns the durable header for the given key or <code>null</code> if not present - durable headers cannot be stashed
-     */
-    public String getDurableHeader(String key) {
-        String value = durableThreadLocal.get().requestHeaders.get(key);
-        if (value == null) {
-            return defaultHeader.get(key);
-        }
-        return value;
-=======
      * Returns the persistent header for the given key or <code>null</code> if not present - persistent headers cannot be stashed
      */
     public Object getPersistent(String key) {
         return threadLocal.get().persistentHeaders.get(key);
->>>>>>> 9f1a668f
     }
 
     /**
@@ -457,19 +444,6 @@
     }
 
     /**
-<<<<<<< HEAD
-     * Puts a durable header into the context - durable headers cannot be stashed
-     */
-    public void putDurableHeader(String key, String value) {
-        durableThreadLocal.set(durableThreadLocal.get().putRequest(key, value));
-    }
-
-    /**
-     * Puts all of the given headers into this durable context - durable headers cannot be stashed
-     */
-    public void putDurableHeader(Map<String, String> header) {
-        durableThreadLocal.set(durableThreadLocal.get().putHeaders(header));
-=======
      * Puts a persistent header into the context - persistent headers cannot be stashed
      */
     public void putPersistent(String key, Object value) {
@@ -481,7 +455,6 @@
      */
     public void putPersistent(Map<String, Object> persistentHeaders) {
         threadLocal.set(threadLocal.get().putPersistent(persistentHeaders));
->>>>>>> 9f1a668f
     }
 
     /**
@@ -497,21 +470,6 @@
     @SuppressWarnings("unchecked") // (T)object
     public <T> T getTransient(String key) {
         return (T) threadLocal.get().transientHeaders.get(key);
-    }
-
-    /**
-     * Puts a durable transient header object into this context - durable transient headers cannot be stashed
-     */
-    public void putDurableTransient(String key, Object value) {
-        durableThreadLocal.set(durableThreadLocal.get().putTransient(key, value));
-    }
-
-    /**
-     * Returns a durable transient header object or <code>null</code> if there is no header for the given key - - durable transient headers cannot be stashed
-     */
-    @SuppressWarnings("unchecked") // (T)object
-    public <T> T getDurableTransient(String key) {
-        return (T) durableThreadLocal.get().transientHeaders.get(key);
     }
 
     /**
