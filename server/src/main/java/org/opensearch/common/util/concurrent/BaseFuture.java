--- conflicted
+++ resolved
@@ -109,11 +109,7 @@
         return Transports.assertNotTransportThread(BLOCKING_OP_REASON)
             && ThreadPool.assertNotScheduleThread(BLOCKING_OP_REASON)
             && ClusterApplierService.assertNotClusterStateUpdateThread(BLOCKING_OP_REASON)
-<<<<<<< HEAD
-            && ClusterManagerService.assertNotMasterUpdateThread(BLOCKING_OP_REASON);
-=======
-            && MasterService.assertNotClusterManagerUpdateThread(BLOCKING_OP_REASON);
->>>>>>> 2a1b239c
+            && ClusterManagerService.assertNotClusterManagerUpdateThread(BLOCKING_OP_REASON);
     }
 
     @Override
