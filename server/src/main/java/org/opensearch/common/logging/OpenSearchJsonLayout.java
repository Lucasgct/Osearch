--- conflicted
+++ resolved
@@ -121,11 +121,7 @@
         map.put("component", inQuotes("%c{1.}"));
         map.put("cluster.name", inQuotes("${sys:opensearch.logs.cluster_name}"));
         map.put("node.name", inQuotes("%node_name"));
-<<<<<<< HEAD
-        map.put("message", inQuotes("%notEmpty{%enc{%marker}{JSON} }%enc{%.-100000m}{JSON}"));
-=======
         map.put("message", inQuotes("%notEmpty{%enc{%marker}{JSON} }%enc{" + messageFormat + "}{JSON}"));
->>>>>>> 7492a340
 
         for (String key : opensearchMessageFields) {
             map.put(key, inQuotes("%OpenSearchMessageField{" + key + "}"));
