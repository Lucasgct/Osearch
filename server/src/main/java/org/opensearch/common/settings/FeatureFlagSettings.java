/*
 * SPDX-License-Identifier: Apache-2.0
 *
 * The OpenSearch Contributors require contributions made to
 * this file be licensed under the Apache-2.0 license or a
 * compatible open source license.
 */

package org.opensearch.common.settings;

import org.opensearch.common.settings.Setting.Property;
import org.opensearch.common.util.FeatureFlags;

import java.util.Set;

/**
 * Encapsulates all valid feature flag level settings.
 *
 * @opensearch.internal
 */
public class FeatureFlagSettings extends AbstractScopedSettings {

    protected FeatureFlagSettings(
        Settings settings,
        Set<Setting<?>> settingsSet,
        Set<SettingUpgrader<?>> settingUpgraders,
        Property scope
    ) {
        super(settings, settingsSet, settingUpgraders, scope);
    }

    public static final Set<Setting<?>> BUILT_IN_FEATURE_FLAGS = Set.of(
        FeatureFlags.EXTENSIONS_SETTING,
        FeatureFlags.IDENTITY_SETTING,
        FeatureFlags.TELEMETRY_SETTING,
        FeatureFlags.DATETIME_FORMATTER_CACHING_SETTING,
        FeatureFlags.TIERED_REMOTE_INDEX_SETTING,
        FeatureFlags.REMOTE_STORE_MIGRATION_EXPERIMENTAL_SETTING,
        FeatureFlags.PLUGGABLE_CACHE_SETTING,
<<<<<<< HEAD
        FeatureFlags.COMPOSITE_INDEX_SETTING
=======
        FeatureFlags.REMOTE_PUBLICATION_EXPERIMENTAL_SETTING
>>>>>>> 5bad14cf
    );
}<|MERGE_RESOLUTION|>--- conflicted
+++ resolved
@@ -37,10 +37,7 @@
         FeatureFlags.TIERED_REMOTE_INDEX_SETTING,
         FeatureFlags.REMOTE_STORE_MIGRATION_EXPERIMENTAL_SETTING,
         FeatureFlags.PLUGGABLE_CACHE_SETTING,
-<<<<<<< HEAD
-        FeatureFlags.COMPOSITE_INDEX_SETTING
-=======
+        FeatureFlags.COMPOSITE_INDEX_SETTING,
         FeatureFlags.REMOTE_PUBLICATION_EXPERIMENTAL_SETTING
->>>>>>> 5bad14cf
     );
 }