/*
 * SPDX-License-Identifier: Apache-2.0
 *
 * The OpenSearch Contributors require contributions made to
 * this file be licensed under the Apache-2.0 license or a
 * compatible open source license.
 */

/*
 * Licensed to Elasticsearch under one or more contributor
 * license agreements. See the NOTICE file distributed with
 * this work for additional information regarding copyright
 * ownership. Elasticsearch licenses this file to you under
 * the Apache License, Version 2.0 (the "License"); you may
 * not use this file except in compliance with the License.
 * You may obtain a copy of the License at
 *
 *     http://www.apache.org/licenses/LICENSE-2.0
 *
 * Unless required by applicable law or agreed to in writing,
 * software distributed under the License is distributed on an
 * "AS IS" BASIS, WITHOUT WARRANTIES OR CONDITIONS OF ANY
 * KIND, either express or implied.  See the License for the
 * specific language governing permissions and limitations
 * under the License.
 */
/*
 * Modifications Copyright OpenSearch Contributors. See
 * GitHub history for details.
 */

package org.opensearch.common.settings;

import org.apache.logging.log4j.LogManager;
import org.opensearch.action.main.TransportMainAction;
import org.opensearch.cluster.routing.allocation.AwarenessReplicaBalance;
import org.opensearch.action.search.CreatePitController;
import org.opensearch.cluster.routing.allocation.decider.NodeLoadAwareAllocationDecider;
import org.opensearch.common.util.FeatureFlags;
import org.opensearch.index.IndexModule;
import org.opensearch.index.IndexSettings;
import org.opensearch.index.IndexingPressure;
import org.opensearch.index.SegmentReplicationPressureService;
import org.opensearch.index.ShardIndexingPressureMemoryManager;
import org.opensearch.index.ShardIndexingPressureSettings;
import org.opensearch.index.ShardIndexingPressureStore;
import org.opensearch.search.backpressure.settings.NodeDuressSettings;
import org.opensearch.search.backpressure.settings.SearchBackpressureSettings;
import org.opensearch.search.backpressure.settings.SearchShardTaskSettings;
import org.opensearch.search.backpressure.settings.SearchTaskSettings;
import org.opensearch.tasks.TaskManager;
import org.opensearch.tasks.TaskResourceTrackingService;
import org.opensearch.watcher.ResourceWatcherService;
import org.opensearch.action.admin.cluster.configuration.TransportAddVotingConfigExclusionsAction;
import org.opensearch.action.admin.indices.close.TransportCloseIndexAction;
import org.opensearch.action.search.TransportSearchAction;
import org.opensearch.action.support.AutoCreateIndex;
import org.opensearch.action.support.DestructiveOperations;
import org.opensearch.action.support.replication.TransportReplicationAction;
import org.opensearch.bootstrap.BootstrapSettings;
import org.opensearch.client.Client;
import org.opensearch.cluster.ClusterModule;
import org.opensearch.cluster.ClusterName;
import org.opensearch.cluster.InternalClusterInfoService;
import org.opensearch.cluster.NodeConnectionsService;
import org.opensearch.cluster.action.index.MappingUpdatedAction;
import org.opensearch.cluster.action.shard.ShardStateAction;
import org.opensearch.cluster.coordination.ClusterBootstrapService;
import org.opensearch.cluster.coordination.ClusterFormationFailureHelper;
import org.opensearch.cluster.coordination.Coordinator;
import org.opensearch.cluster.coordination.ElectionSchedulerFactory;
import org.opensearch.cluster.coordination.FollowersChecker;
import org.opensearch.cluster.coordination.JoinHelper;
import org.opensearch.cluster.coordination.LagDetector;
import org.opensearch.cluster.coordination.LeaderChecker;
import org.opensearch.cluster.coordination.NoClusterManagerBlockService;
import org.opensearch.cluster.coordination.Reconfigurator;
import org.opensearch.cluster.metadata.IndexGraveyard;
import org.opensearch.cluster.metadata.Metadata;
import org.opensearch.cluster.routing.OperationRouting;
import org.opensearch.cluster.routing.allocation.DiskThresholdSettings;
import org.opensearch.cluster.routing.allocation.allocator.BalancedShardsAllocator;
import org.opensearch.cluster.routing.allocation.decider.AwarenessAllocationDecider;
import org.opensearch.cluster.routing.allocation.decider.ClusterRebalanceAllocationDecider;
import org.opensearch.cluster.routing.allocation.decider.ConcurrentRebalanceAllocationDecider;
import org.opensearch.cluster.routing.allocation.decider.ConcurrentRecoveriesAllocationDecider;
import org.opensearch.cluster.routing.allocation.decider.DiskThresholdDecider;
import org.opensearch.cluster.routing.allocation.decider.EnableAllocationDecider;
import org.opensearch.cluster.routing.allocation.decider.FilterAllocationDecider;
import org.opensearch.cluster.routing.allocation.decider.SameShardAllocationDecider;
import org.opensearch.cluster.routing.allocation.decider.ShardsLimitAllocationDecider;
import org.opensearch.cluster.routing.allocation.decider.ThrottlingAllocationDecider;
import org.opensearch.cluster.service.ClusterApplierService;
import org.opensearch.cluster.service.ClusterService;
import org.opensearch.cluster.service.ClusterManagerTaskThrottler;
import org.opensearch.cluster.service.ClusterManagerService;
import org.opensearch.common.logging.Loggers;
import org.opensearch.common.network.NetworkModule;
import org.opensearch.common.network.NetworkService;
import org.opensearch.common.settings.Setting.Property;
import org.opensearch.common.util.PageCacheRecycler;
import org.opensearch.common.util.concurrent.OpenSearchExecutors;
import org.opensearch.common.util.concurrent.ThreadContext;
import org.opensearch.discovery.DiscoveryModule;
import org.opensearch.discovery.HandshakingTransportAddressConnector;
import org.opensearch.discovery.PeerFinder;
import org.opensearch.discovery.SeedHostsResolver;
import org.opensearch.discovery.SettingsBasedSeedHostsProvider;
import org.opensearch.env.Environment;
import org.opensearch.env.NodeEnvironment;
import org.opensearch.gateway.DanglingIndicesState;
import org.opensearch.gateway.GatewayService;
import org.opensearch.gateway.PersistedClusterStateService;
import org.opensearch.http.HttpTransportSettings;
import org.opensearch.indices.IndexingMemoryController;
import org.opensearch.indices.IndicesQueryCache;
import org.opensearch.indices.IndicesRequestCache;
import org.opensearch.indices.IndicesService;
import org.opensearch.indices.ShardLimitValidator;
import org.opensearch.indices.analysis.HunspellService;
import org.opensearch.indices.breaker.BreakerSettings;
import org.opensearch.indices.breaker.HierarchyCircuitBreakerService;
import org.opensearch.indices.fielddata.cache.IndicesFieldDataCache;
import org.opensearch.indices.recovery.RecoverySettings;
import org.opensearch.indices.store.IndicesStore;
import org.opensearch.monitor.fs.FsHealthService;
import org.opensearch.monitor.fs.FsService;
import org.opensearch.monitor.jvm.JvmGcMonitorService;
import org.opensearch.monitor.jvm.JvmService;
import org.opensearch.monitor.os.OsService;
import org.opensearch.monitor.process.ProcessService;
import org.opensearch.node.Node;
import org.opensearch.node.Node.DiscoverySettings;
import org.opensearch.node.NodeRoleSettings;
import org.opensearch.persistent.PersistentTasksClusterService;
import org.opensearch.persistent.decider.EnableAssignmentDecider;
import org.opensearch.plugins.PluginsService;
import org.opensearch.repositories.fs.FsRepository;
import org.opensearch.rest.BaseRestHandler;
import org.opensearch.script.ScriptService;
import org.opensearch.search.SearchModule;
import org.opensearch.search.SearchService;
import org.opensearch.search.aggregations.MultiBucketConsumerService;
import org.opensearch.search.fetch.subphase.highlight.FastVectorHighlighter;
import org.opensearch.snapshots.InternalSnapshotsInfoService;
import org.opensearch.snapshots.SnapshotsService;
import org.opensearch.threadpool.ThreadPool;
import org.opensearch.transport.ProxyConnectionStrategy;
import org.opensearch.transport.RemoteClusterService;
import org.opensearch.transport.RemoteConnectionStrategy;
import org.opensearch.transport.SniffConnectionStrategy;
import org.opensearch.transport.TransportSettings;

import java.util.Arrays;
import java.util.Collections;
import java.util.HashSet;
import java.util.List;
import java.util.Map;
import java.util.Set;
import java.util.function.Predicate;

/**
 * Encapsulates all valid cluster level settings.
 *
 * @opensearch.internal
 */
public final class ClusterSettings extends AbstractScopedSettings {

    public ClusterSettings(final Settings nodeSettings, final Set<Setting<?>> settingsSet) {
        this(nodeSettings, settingsSet, Collections.emptySet());
    }

    public ClusterSettings(final Settings nodeSettings, final Set<Setting<?>> settingsSet, final Set<SettingUpgrader<?>> settingUpgraders) {
        super(nodeSettings, settingsSet, settingUpgraders, Property.NodeScope);
        addSettingsUpdater(new LoggingSettingUpdater(nodeSettings));
    }

    private static final class LoggingSettingUpdater implements SettingUpdater<Settings> {
        final Predicate<String> loggerPredicate = Loggers.LOG_LEVEL_SETTING::match;
        private final Settings settings;

        LoggingSettingUpdater(Settings settings) {
            this.settings = settings;
        }

        @Override
        public boolean hasChanged(Settings current, Settings previous) {
            return current.filter(loggerPredicate).equals(previous.filter(loggerPredicate)) == false;
        }

        @Override
        public Settings getValue(Settings current, Settings previous) {
            Settings.Builder builder = Settings.builder();
            builder.put(current.filter(loggerPredicate));
            for (String key : previous.keySet()) {
                if (loggerPredicate.test(key) && builder.keys().contains(key) == false) {
                    if (Loggers.LOG_LEVEL_SETTING.getConcreteSetting(key).exists(settings) == false) {
                        builder.putNull(key);
                    } else {
                        builder.put(key, Loggers.LOG_LEVEL_SETTING.getConcreteSetting(key).get(settings).toString());
                    }
                }
            }
            return builder.build();
        }

        @Override
        public void apply(Settings value, Settings current, Settings previous) {
            for (String key : value.keySet()) {
                assert loggerPredicate.test(key);
                String component = key.substring("logger.".length());
                if ("level".equals(component)) {
                    continue;
                }
                if ("_root".equals(component)) {
                    final String rootLevel = value.get(key);
                    if (rootLevel == null) {
                        Loggers.setLevel(LogManager.getRootLogger(), Loggers.LOG_DEFAULT_LEVEL_SETTING.get(settings));
                    } else {
                        Loggers.setLevel(LogManager.getRootLogger(), rootLevel);
                    }
                } else {
                    Loggers.setLevel(LogManager.getLogger(component), value.get(key));
                }
            }
        }
    }

    public static Set<Setting<?>> BUILT_IN_CLUSTER_SETTINGS = Collections.unmodifiableSet(
        new HashSet<>(
            Arrays.asList(
                AwarenessAllocationDecider.CLUSTER_ROUTING_ALLOCATION_AWARENESS_ATTRIBUTE_SETTING,
                AwarenessAllocationDecider.CLUSTER_ROUTING_ALLOCATION_AWARENESS_FORCE_GROUP_SETTING,
                AwarenessReplicaBalance.CLUSTER_ROUTING_ALLOCATION_AWARENESS_BALANCE_SETTING,
                BalancedShardsAllocator.INDEX_BALANCE_FACTOR_SETTING,
                BalancedShardsAllocator.SHARD_BALANCE_FACTOR_SETTING,
                BalancedShardsAllocator.PREFER_PRIMARY_SHARD_BALANCE,
                BalancedShardsAllocator.SHARD_MOVE_PRIMARY_FIRST_SETTING,
                BalancedShardsAllocator.THRESHOLD_SETTING,
                BreakerSettings.CIRCUIT_BREAKER_LIMIT_SETTING,
                BreakerSettings.CIRCUIT_BREAKER_OVERHEAD_SETTING,
                BreakerSettings.CIRCUIT_BREAKER_TYPE,
                ClusterRebalanceAllocationDecider.CLUSTER_ROUTING_ALLOCATION_ALLOW_REBALANCE_SETTING,
                ConcurrentRebalanceAllocationDecider.CLUSTER_ROUTING_ALLOCATION_CLUSTER_CONCURRENT_REBALANCE_SETTING,
                ConcurrentRecoveriesAllocationDecider.CLUSTER_ROUTING_ALLOCATION_CLUSTER_CONCURRENT_RECOVERIES_SETTING,
                DanglingIndicesState.AUTO_IMPORT_DANGLING_INDICES_SETTING,
                EnableAllocationDecider.CLUSTER_ROUTING_ALLOCATION_ENABLE_SETTING,
                EnableAllocationDecider.CLUSTER_ROUTING_REBALANCE_ENABLE_SETTING,
                FilterAllocationDecider.CLUSTER_ROUTING_INCLUDE_GROUP_SETTING,
                FilterAllocationDecider.CLUSTER_ROUTING_EXCLUDE_GROUP_SETTING,
                FilterAllocationDecider.CLUSTER_ROUTING_REQUIRE_GROUP_SETTING,
                FsRepository.REPOSITORIES_CHUNK_SIZE_SETTING,
                FsRepository.REPOSITORIES_COMPRESS_SETTING,
                FsRepository.REPOSITORIES_LOCATION_SETTING,
                IndicesQueryCache.INDICES_CACHE_QUERY_SIZE_SETTING,
                IndicesQueryCache.INDICES_CACHE_QUERY_COUNT_SETTING,
                IndicesQueryCache.INDICES_QUERIES_CACHE_ALL_SEGMENTS_SETTING,
                IndicesService.INDICES_ID_FIELD_DATA_ENABLED_SETTING,
                IndicesService.WRITE_DANGLING_INDICES_INFO_SETTING,
                MappingUpdatedAction.INDICES_MAPPING_DYNAMIC_TIMEOUT_SETTING,
                MappingUpdatedAction.INDICES_MAX_IN_FLIGHT_UPDATES_SETTING,
                Metadata.SETTING_READ_ONLY_SETTING,
                Metadata.SETTING_READ_ONLY_ALLOW_DELETE_SETTING,
                Metadata.DEFAULT_REPLICA_COUNT_SETTING,
                Metadata.SETTING_CREATE_INDEX_BLOCK_SETTING,
                ShardLimitValidator.SETTING_CLUSTER_MAX_SHARDS_PER_NODE,
                ShardLimitValidator.SETTING_CLUSTER_MAX_SHARDS_PER_CLUSTER,
                ShardLimitValidator.SETTING_CLUSTER_IGNORE_DOT_INDEXES,
                RecoverySettings.INDICES_RECOVERY_MAX_BYTES_PER_SEC_SETTING,
                RecoverySettings.INDICES_RECOVERY_RETRY_DELAY_STATE_SYNC_SETTING,
                RecoverySettings.INDICES_RECOVERY_RETRY_DELAY_NETWORK_SETTING,
                RecoverySettings.INDICES_RECOVERY_ACTIVITY_TIMEOUT_SETTING,
                RecoverySettings.INDICES_RECOVERY_INTERNAL_ACTION_TIMEOUT_SETTING,
                RecoverySettings.INDICES_RECOVERY_INTERNAL_LONG_ACTION_TIMEOUT_SETTING,
                RecoverySettings.INDICES_RECOVERY_MAX_CONCURRENT_FILE_CHUNKS_SETTING,
                RecoverySettings.INDICES_RECOVERY_MAX_CONCURRENT_OPERATIONS_SETTING,
                ThrottlingAllocationDecider.CLUSTER_ROUTING_ALLOCATION_NODE_INITIAL_PRIMARIES_RECOVERIES_SETTING,
                ThrottlingAllocationDecider.CLUSTER_ROUTING_ALLOCATION_NODE_INITIAL_REPLICAS_RECOVERIES_SETTING,
                ThrottlingAllocationDecider.CLUSTER_ROUTING_ALLOCATION_NODE_CONCURRENT_INCOMING_RECOVERIES_SETTING,
                ThrottlingAllocationDecider.CLUSTER_ROUTING_ALLOCATION_NODE_CONCURRENT_OUTGOING_RECOVERIES_SETTING,
                ThrottlingAllocationDecider.CLUSTER_ROUTING_ALLOCATION_NODE_CONCURRENT_RECOVERIES_SETTING,
                DiskThresholdDecider.ENABLE_FOR_SINGLE_DATA_NODE,
                DiskThresholdSettings.CLUSTER_ROUTING_ALLOCATION_LOW_DISK_WATERMARK_SETTING,
                DiskThresholdSettings.CLUSTER_ROUTING_ALLOCATION_HIGH_DISK_WATERMARK_SETTING,
                DiskThresholdSettings.CLUSTER_ROUTING_ALLOCATION_DISK_FLOOD_STAGE_WATERMARK_SETTING,
                DiskThresholdSettings.CLUSTER_ROUTING_ALLOCATION_DISK_THRESHOLD_ENABLED_SETTING,
                DiskThresholdSettings.CLUSTER_CREATE_INDEX_BLOCK_AUTO_RELEASE,
                DiskThresholdSettings.CLUSTER_ROUTING_ALLOCATION_INCLUDE_RELOCATIONS_SETTING,
                DiskThresholdSettings.CLUSTER_ROUTING_ALLOCATION_REROUTE_INTERVAL_SETTING,
                SameShardAllocationDecider.CLUSTER_ROUTING_ALLOCATION_SAME_HOST_SETTING,
                ShardStateAction.FOLLOW_UP_REROUTE_PRIORITY_SETTING,
                InternalClusterInfoService.INTERNAL_CLUSTER_INFO_UPDATE_INTERVAL_SETTING,
                InternalClusterInfoService.INTERNAL_CLUSTER_INFO_TIMEOUT_SETTING,
                InternalSnapshotsInfoService.INTERNAL_SNAPSHOT_INFO_MAX_CONCURRENT_FETCHES_SETTING,
                DestructiveOperations.REQUIRES_NAME_SETTING,
                NoClusterManagerBlockService.NO_MASTER_BLOCK_SETTING,  // deprecated
                NoClusterManagerBlockService.NO_CLUSTER_MANAGER_BLOCK_SETTING,
                GatewayService.EXPECTED_DATA_NODES_SETTING,
                GatewayService.EXPECTED_MASTER_NODES_SETTING,
                GatewayService.EXPECTED_NODES_SETTING,
                GatewayService.RECOVER_AFTER_DATA_NODES_SETTING,
                GatewayService.RECOVER_AFTER_MASTER_NODES_SETTING,
                GatewayService.RECOVER_AFTER_NODES_SETTING,
                GatewayService.RECOVER_AFTER_TIME_SETTING,
                PersistedClusterStateService.SLOW_WRITE_LOGGING_THRESHOLD,
                NetworkModule.HTTP_DEFAULT_TYPE_SETTING,
                NetworkModule.TRANSPORT_DEFAULT_TYPE_SETTING,
                NetworkModule.HTTP_TYPE_SETTING,
                NetworkModule.TRANSPORT_TYPE_SETTING,
                HttpTransportSettings.SETTING_CORS_ALLOW_CREDENTIALS,
                HttpTransportSettings.SETTING_CORS_ENABLED,
                HttpTransportSettings.SETTING_CORS_MAX_AGE,
                HttpTransportSettings.SETTING_HTTP_DETAILED_ERRORS_ENABLED,
                HttpTransportSettings.SETTING_CORS_ALLOW_ORIGIN,
                HttpTransportSettings.SETTING_HTTP_HOST,
                HttpTransportSettings.SETTING_HTTP_PUBLISH_HOST,
                HttpTransportSettings.SETTING_HTTP_BIND_HOST,
                HttpTransportSettings.SETTING_HTTP_PORT,
                HttpTransportSettings.SETTING_HTTP_PUBLISH_PORT,
                HttpTransportSettings.SETTING_PIPELINING_MAX_EVENTS,
                HttpTransportSettings.SETTING_HTTP_COMPRESSION,
                HttpTransportSettings.SETTING_HTTP_COMPRESSION_LEVEL,
                HttpTransportSettings.SETTING_CORS_ALLOW_METHODS,
                HttpTransportSettings.SETTING_CORS_ALLOW_HEADERS,
                HttpTransportSettings.SETTING_HTTP_DETAILED_ERRORS_ENABLED,
                HttpTransportSettings.SETTING_HTTP_CONTENT_TYPE_REQUIRED,
                HttpTransportSettings.SETTING_HTTP_MAX_CONTENT_LENGTH,
                HttpTransportSettings.SETTING_HTTP_MAX_CHUNK_SIZE,
                HttpTransportSettings.SETTING_HTTP_MAX_HEADER_SIZE,
                HttpTransportSettings.SETTING_HTTP_MAX_WARNING_HEADER_COUNT,
                HttpTransportSettings.SETTING_HTTP_MAX_WARNING_HEADER_SIZE,
                HttpTransportSettings.SETTING_HTTP_MAX_INITIAL_LINE_LENGTH,
                HttpTransportSettings.SETTING_HTTP_READ_TIMEOUT,
                HttpTransportSettings.SETTING_HTTP_RESET_COOKIES,
                HttpTransportSettings.OLD_SETTING_HTTP_TCP_NO_DELAY,
                HttpTransportSettings.SETTING_HTTP_TCP_NO_DELAY,
                HttpTransportSettings.SETTING_HTTP_TCP_KEEP_ALIVE,
                HttpTransportSettings.SETTING_HTTP_TCP_KEEP_IDLE,
                HttpTransportSettings.SETTING_HTTP_TCP_KEEP_INTERVAL,
                HttpTransportSettings.SETTING_HTTP_TCP_KEEP_COUNT,
                HttpTransportSettings.SETTING_HTTP_TCP_REUSE_ADDRESS,
                HttpTransportSettings.SETTING_HTTP_TCP_SEND_BUFFER_SIZE,
                HttpTransportSettings.SETTING_HTTP_TCP_RECEIVE_BUFFER_SIZE,
                HttpTransportSettings.SETTING_HTTP_TRACE_LOG_INCLUDE,
                HttpTransportSettings.SETTING_HTTP_TRACE_LOG_EXCLUDE,
                HierarchyCircuitBreakerService.USE_REAL_MEMORY_USAGE_SETTING,
                HierarchyCircuitBreakerService.TOTAL_CIRCUIT_BREAKER_LIMIT_SETTING,
                HierarchyCircuitBreakerService.FIELDDATA_CIRCUIT_BREAKER_LIMIT_SETTING,
                HierarchyCircuitBreakerService.FIELDDATA_CIRCUIT_BREAKER_OVERHEAD_SETTING,
                HierarchyCircuitBreakerService.IN_FLIGHT_REQUESTS_CIRCUIT_BREAKER_LIMIT_SETTING,
                HierarchyCircuitBreakerService.IN_FLIGHT_REQUESTS_CIRCUIT_BREAKER_OVERHEAD_SETTING,
                HierarchyCircuitBreakerService.REQUEST_CIRCUIT_BREAKER_LIMIT_SETTING,
                HierarchyCircuitBreakerService.REQUEST_CIRCUIT_BREAKER_OVERHEAD_SETTING,
                IndexModule.NODE_STORE_ALLOW_MMAP,
                ClusterApplierService.CLUSTER_SERVICE_SLOW_TASK_LOGGING_THRESHOLD_SETTING,
                ClusterService.USER_DEFINED_METADATA,
                ClusterManagerService.MASTER_SERVICE_SLOW_TASK_LOGGING_THRESHOLD_SETTING,  // deprecated
                ClusterManagerService.CLUSTER_MANAGER_SERVICE_SLOW_TASK_LOGGING_THRESHOLD_SETTING,
                SearchService.DEFAULT_SEARCH_TIMEOUT_SETTING,
                SearchService.DEFAULT_ALLOW_PARTIAL_SEARCH_RESULTS,
                TransportSearchAction.SHARD_COUNT_LIMIT_SETTING,
                TransportSearchAction.SEARCH_CANCEL_AFTER_TIME_INTERVAL_SETTING,
                RemoteClusterService.REMOTE_CLUSTER_SKIP_UNAVAILABLE,
                SniffConnectionStrategy.REMOTE_CONNECTIONS_PER_CLUSTER,
                RemoteClusterService.REMOTE_INITIAL_CONNECTION_TIMEOUT_SETTING,
                RemoteClusterService.REMOTE_NODE_ATTRIBUTE,
                RemoteClusterService.ENABLE_REMOTE_CLUSTERS,
                RemoteClusterService.REMOTE_CLUSTER_PING_SCHEDULE,
                RemoteClusterService.REMOTE_CLUSTER_COMPRESS,
                RemoteConnectionStrategy.REMOTE_CONNECTION_MODE,
                ProxyConnectionStrategy.PROXY_ADDRESS,
                ProxyConnectionStrategy.REMOTE_SOCKET_CONNECTIONS,
                ProxyConnectionStrategy.SERVER_NAME,
                ProxyConnectionStrategy.SERVER_NAME,
                SniffConnectionStrategy.REMOTE_CLUSTERS_PROXY,
                SniffConnectionStrategy.REMOTE_CLUSTER_SEEDS,
                SniffConnectionStrategy.REMOTE_NODE_CONNECTIONS,
                TransportCloseIndexAction.CLUSTER_INDICES_CLOSE_ENABLE_SETTING,
                ShardsLimitAllocationDecider.CLUSTER_TOTAL_SHARDS_PER_NODE_SETTING,
                NodeConnectionsService.CLUSTER_NODE_RECONNECT_INTERVAL_SETTING,
                HierarchyCircuitBreakerService.FIELDDATA_CIRCUIT_BREAKER_TYPE_SETTING,
                HierarchyCircuitBreakerService.REQUEST_CIRCUIT_BREAKER_TYPE_SETTING,
                TransportReplicationAction.REPLICATION_INITIAL_RETRY_BACKOFF_BOUND,
                TransportReplicationAction.REPLICATION_RETRY_TIMEOUT,
                TransportSettings.HOST,
                TransportSettings.PUBLISH_HOST,
                TransportSettings.PUBLISH_HOST_PROFILE,
                TransportSettings.BIND_HOST,
                TransportSettings.BIND_HOST_PROFILE,
                TransportSettings.OLD_PORT,
                TransportSettings.PORT,
                TransportSettings.PORT_PROFILE,
                TransportSettings.PUBLISH_PORT,
                TransportSettings.PUBLISH_PORT_PROFILE,
                TransportSettings.OLD_TRANSPORT_COMPRESS,
                TransportSettings.TRANSPORT_COMPRESS,
                TransportSettings.PING_SCHEDULE,
                TransportSettings.TCP_CONNECT_TIMEOUT,
                TransportSettings.CONNECT_TIMEOUT,
                TransportSettings.DEFAULT_FEATURES_SETTING,
                TransportSettings.OLD_TCP_NO_DELAY,
                TransportSettings.TCP_NO_DELAY,
                TransportSettings.OLD_TCP_NO_DELAY_PROFILE,
                TransportSettings.TCP_NO_DELAY_PROFILE,
                TransportSettings.TCP_KEEP_ALIVE,
                TransportSettings.OLD_TCP_KEEP_ALIVE_PROFILE,
                TransportSettings.TCP_KEEP_ALIVE_PROFILE,
                TransportSettings.TCP_KEEP_IDLE,
                TransportSettings.TCP_KEEP_IDLE_PROFILE,
                TransportSettings.TCP_KEEP_INTERVAL,
                TransportSettings.TCP_KEEP_INTERVAL_PROFILE,
                TransportSettings.TCP_KEEP_COUNT,
                TransportSettings.TCP_KEEP_COUNT_PROFILE,
                TransportSettings.TCP_REUSE_ADDRESS,
                TransportSettings.OLD_TCP_REUSE_ADDRESS_PROFILE,
                TransportSettings.TCP_REUSE_ADDRESS_PROFILE,
                TransportSettings.TCP_SEND_BUFFER_SIZE,
                TransportSettings.OLD_TCP_SEND_BUFFER_SIZE_PROFILE,
                TransportSettings.TCP_SEND_BUFFER_SIZE_PROFILE,
                TransportSettings.TCP_RECEIVE_BUFFER_SIZE,
                TransportSettings.OLD_TCP_RECEIVE_BUFFER_SIZE_PROFILE,
                TransportSettings.TCP_RECEIVE_BUFFER_SIZE_PROFILE,
                TransportSettings.CONNECTIONS_PER_NODE_RECOVERY,
                TransportSettings.CONNECTIONS_PER_NODE_BULK,
                TransportSettings.CONNECTIONS_PER_NODE_REG,
                TransportSettings.CONNECTIONS_PER_NODE_STATE,
                TransportSettings.CONNECTIONS_PER_NODE_PING,
                TransportSettings.TRACE_LOG_EXCLUDE_SETTING,
                TransportSettings.TRACE_LOG_INCLUDE_SETTING,
                TransportSettings.SLOW_OPERATION_THRESHOLD_SETTING,
                NetworkService.NETWORK_SERVER,
                NetworkService.GLOBAL_NETWORK_HOST_SETTING,
                NetworkService.GLOBAL_NETWORK_BIND_HOST_SETTING,
                NetworkService.GLOBAL_NETWORK_PUBLISH_HOST_SETTING,
                NetworkService.TCP_NO_DELAY,
                NetworkService.TCP_KEEP_ALIVE,
                NetworkService.TCP_KEEP_IDLE,
                NetworkService.TCP_KEEP_INTERVAL,
                NetworkService.TCP_KEEP_COUNT,
                NetworkService.TCP_REUSE_ADDRESS,
                NetworkService.TCP_SEND_BUFFER_SIZE,
                NetworkService.TCP_RECEIVE_BUFFER_SIZE,
                NetworkService.TCP_CONNECT_TIMEOUT,
                IndexSettings.QUERY_STRING_ANALYZE_WILDCARD,
                IndexSettings.QUERY_STRING_ALLOW_LEADING_WILDCARD,
                ScriptService.SCRIPT_GENERAL_CACHE_SIZE_SETTING,
                ScriptService.SCRIPT_GENERAL_CACHE_EXPIRE_SETTING,
                ScriptService.SCRIPT_GENERAL_MAX_COMPILATIONS_RATE_SETTING,
                ScriptService.SCRIPT_CACHE_SIZE_SETTING,
                ScriptService.SCRIPT_CACHE_EXPIRE_SETTING,
                ScriptService.SCRIPT_DISABLE_MAX_COMPILATIONS_RATE_SETTING,
                ScriptService.SCRIPT_MAX_COMPILATIONS_RATE_SETTING,
                ScriptService.SCRIPT_MAX_SIZE_IN_BYTES,
                ScriptService.TYPES_ALLOWED_SETTING,
                ScriptService.CONTEXTS_ALLOWED_SETTING,
                IndicesService.INDICES_CACHE_CLEAN_INTERVAL_SETTING,
                IndicesFieldDataCache.INDICES_FIELDDATA_CACHE_SIZE_KEY,
                IndicesRequestCache.INDICES_CACHE_QUERY_SIZE,
                IndicesRequestCache.INDICES_CACHE_QUERY_EXPIRE,
                HunspellService.HUNSPELL_LAZY_LOAD,
                HunspellService.HUNSPELL_IGNORE_CASE,
                HunspellService.HUNSPELL_DICTIONARY_OPTIONS,
                IndicesStore.INDICES_STORE_DELETE_SHARD_TIMEOUT,
                Environment.PATH_DATA_SETTING,
                Environment.PATH_HOME_SETTING,
                Environment.PATH_LOGS_SETTING,
                Environment.PATH_REPO_SETTING,
                Environment.PATH_SHARED_DATA_SETTING,
                Environment.PIDFILE_SETTING,
                Environment.NODE_PIDFILE_SETTING,
                NodeEnvironment.NODE_ID_SEED_SETTING,
                DiscoverySettings.INITIAL_STATE_TIMEOUT_SETTING,
                DiscoveryModule.DISCOVERY_TYPE_SETTING,
                DiscoveryModule.DISCOVERY_SEED_PROVIDERS_SETTING,
                DiscoveryModule.LEGACY_DISCOVERY_HOSTS_PROVIDER_SETTING,
                DiscoveryModule.ELECTION_STRATEGY_SETTING,
                SettingsBasedSeedHostsProvider.DISCOVERY_SEED_HOSTS_SETTING,
                SettingsBasedSeedHostsProvider.LEGACY_DISCOVERY_ZEN_PING_UNICAST_HOSTS_SETTING,
                SeedHostsResolver.DISCOVERY_SEED_RESOLVER_MAX_CONCURRENT_RESOLVERS_SETTING,
                SeedHostsResolver.DISCOVERY_SEED_RESOLVER_TIMEOUT_SETTING,
                SeedHostsResolver.LEGACY_DISCOVERY_ZEN_PING_UNICAST_CONCURRENT_CONNECTS_SETTING,
                SeedHostsResolver.LEGACY_DISCOVERY_ZEN_PING_UNICAST_HOSTS_RESOLVE_TIMEOUT,
                SearchService.DEFAULT_KEEPALIVE_SETTING,
                SearchService.KEEPALIVE_INTERVAL_SETTING,
                SearchService.MAX_KEEPALIVE_SETTING,
                SearchService.ALLOW_EXPENSIVE_QUERIES,
                MultiBucketConsumerService.MAX_BUCKET_SETTING,
                SearchService.LOW_LEVEL_CANCELLATION_SETTING,
                SearchService.MAX_OPEN_SCROLL_CONTEXT,
                SearchService.MAX_OPEN_PIT_CONTEXT,
                SearchService.MAX_PIT_KEEPALIVE_SETTING,
                CreatePitController.PIT_INIT_KEEP_ALIVE,
                Node.WRITE_PORTS_FILE_SETTING,
                Node.NODE_NAME_SETTING,
                Node.NODE_ATTRIBUTES,
                Node.NODE_LOCAL_STORAGE_SETTING,
                NodeRoleSettings.NODE_ROLES_SETTING,
                AutoCreateIndex.AUTO_CREATE_INDEX_SETTING,
                BaseRestHandler.MULTI_ALLOW_EXPLICIT_INDEX,
                ClusterName.CLUSTER_NAME_SETTING,
                Client.CLIENT_TYPE_SETTING_S,
                ClusterModule.SHARDS_ALLOCATOR_TYPE_SETTING,
                OpenSearchExecutors.PROCESSORS_SETTING,
                OpenSearchExecutors.NODE_PROCESSORS_SETTING,
                ThreadContext.DEFAULT_HEADERS_SETTING,
                Loggers.LOG_DEFAULT_LEVEL_SETTING,
                Loggers.LOG_LEVEL_SETTING,
                NodeEnvironment.MAX_LOCAL_STORAGE_NODES_SETTING,
                NodeEnvironment.ENABLE_LUCENE_SEGMENT_INFOS_TRACE_SETTING,
                OsService.REFRESH_INTERVAL_SETTING,
                ProcessService.REFRESH_INTERVAL_SETTING,
                JvmService.REFRESH_INTERVAL_SETTING,
                FsService.REFRESH_INTERVAL_SETTING,
                JvmGcMonitorService.ENABLED_SETTING,
                JvmGcMonitorService.REFRESH_INTERVAL_SETTING,
                JvmGcMonitorService.GC_SETTING,
                JvmGcMonitorService.GC_OVERHEAD_WARN_SETTING,
                JvmGcMonitorService.GC_OVERHEAD_INFO_SETTING,
                JvmGcMonitorService.GC_OVERHEAD_DEBUG_SETTING,
                PageCacheRecycler.LIMIT_HEAP_SETTING,
                PageCacheRecycler.WEIGHT_BYTES_SETTING,
                PageCacheRecycler.WEIGHT_INT_SETTING,
                PageCacheRecycler.WEIGHT_LONG_SETTING,
                PageCacheRecycler.WEIGHT_OBJECTS_SETTING,
                PageCacheRecycler.TYPE_SETTING,
                PluginsService.MANDATORY_SETTING,
                BootstrapSettings.SECURITY_FILTER_BAD_DEFAULTS_SETTING,
                BootstrapSettings.MEMORY_LOCK_SETTING,
                BootstrapSettings.SYSTEM_CALL_FILTER_SETTING,
                BootstrapSettings.CTRLHANDLER_SETTING,
                KeyStoreWrapper.SEED_SETTING,
                IndexingMemoryController.INDEX_BUFFER_SIZE_SETTING,
                IndexingMemoryController.MIN_INDEX_BUFFER_SIZE_SETTING,
                IndexingMemoryController.MAX_INDEX_BUFFER_SIZE_SETTING,
                IndexingMemoryController.SHARD_INACTIVE_TIME_SETTING,
                IndexingMemoryController.SHARD_MEMORY_INTERVAL_TIME_SETTING,
                ResourceWatcherService.ENABLED,
                ResourceWatcherService.RELOAD_INTERVAL_HIGH,
                ResourceWatcherService.RELOAD_INTERVAL_MEDIUM,
                ResourceWatcherService.RELOAD_INTERVAL_LOW,
                SearchModule.INDICES_MAX_CLAUSE_COUNT_SETTING,
                ThreadPool.ESTIMATED_TIME_INTERVAL_SETTING,
                FastVectorHighlighter.SETTING_TV_HIGHLIGHT_MULTI_VALUE,
                Node.BREAKER_TYPE_KEY,
                OperationRouting.USE_ADAPTIVE_REPLICA_SELECTION_SETTING,
                OperationRouting.IGNORE_AWARENESS_ATTRIBUTES_SETTING,
                OperationRouting.WEIGHTED_ROUTING_DEFAULT_WEIGHT,
                OperationRouting.WEIGHTED_ROUTING_FAILOPEN_ENABLED,
                OperationRouting.STRICT_WEIGHTED_SHARD_ROUTING_ENABLED,
                OperationRouting.IGNORE_WEIGHTED_SHARD_ROUTING,
                IndexGraveyard.SETTING_MAX_TOMBSTONES,
                PersistentTasksClusterService.CLUSTER_TASKS_ALLOCATION_RECHECK_INTERVAL_SETTING,
                EnableAssignmentDecider.CLUSTER_TASKS_ALLOCATION_ENABLE_SETTING,
                PeerFinder.DISCOVERY_FIND_PEERS_INTERVAL_SETTING,
                PeerFinder.DISCOVERY_FIND_PEERS_INTERVAL_DURING_DECOMMISSION_SETTING,
                PeerFinder.DISCOVERY_REQUEST_PEERS_TIMEOUT_SETTING,
                ClusterFormationFailureHelper.DISCOVERY_CLUSTER_FORMATION_WARNING_TIMEOUT_SETTING,
                ElectionSchedulerFactory.ELECTION_INITIAL_TIMEOUT_SETTING,
                ElectionSchedulerFactory.ELECTION_BACK_OFF_TIME_SETTING,
                ElectionSchedulerFactory.ELECTION_MAX_TIMEOUT_SETTING,
                ElectionSchedulerFactory.ELECTION_DURATION_SETTING,
                Coordinator.PUBLISH_TIMEOUT_SETTING,
                Coordinator.PUBLISH_INFO_TIMEOUT_SETTING,
                JoinHelper.JOIN_TIMEOUT_SETTING,
                FollowersChecker.FOLLOWER_CHECK_TIMEOUT_SETTING,
                FollowersChecker.FOLLOWER_CHECK_INTERVAL_SETTING,
                FollowersChecker.FOLLOWER_CHECK_RETRY_COUNT_SETTING,
                LeaderChecker.LEADER_CHECK_TIMEOUT_SETTING,
                LeaderChecker.LEADER_CHECK_INTERVAL_SETTING,
                LeaderChecker.LEADER_CHECK_RETRY_COUNT_SETTING,
                Reconfigurator.CLUSTER_AUTO_SHRINK_VOTING_CONFIGURATION,
                TransportAddVotingConfigExclusionsAction.MAXIMUM_VOTING_CONFIG_EXCLUSIONS_SETTING,
                ClusterBootstrapService.INITIAL_MASTER_NODES_SETTING,  // deprecated
                ClusterBootstrapService.INITIAL_CLUSTER_MANAGER_NODES_SETTING,
                ClusterBootstrapService.UNCONFIGURED_BOOTSTRAP_TIMEOUT_SETTING,
                LagDetector.CLUSTER_FOLLOWER_LAG_TIMEOUT_SETTING,
                HandshakingTransportAddressConnector.PROBE_CONNECT_TIMEOUT_SETTING,
                HandshakingTransportAddressConnector.PROBE_HANDSHAKE_TIMEOUT_SETTING,
                SnapshotsService.MAX_CONCURRENT_SNAPSHOT_OPERATIONS_SETTING,
                FsHealthService.ENABLED_SETTING,
                FsHealthService.REFRESH_INTERVAL_SETTING,
                FsHealthService.SLOW_PATH_LOGGING_THRESHOLD_SETTING,
                FsHealthService.HEALTHY_TIMEOUT_SETTING,
                TransportMainAction.OVERRIDE_MAIN_RESPONSE_VERSION,
                NodeLoadAwareAllocationDecider.CLUSTER_ROUTING_ALLOCATION_LOAD_AWARENESS_PROVISIONED_CAPACITY_SETTING,
                NodeLoadAwareAllocationDecider.CLUSTER_ROUTING_ALLOCATION_LOAD_AWARENESS_SKEW_FACTOR_SETTING,
                NodeLoadAwareAllocationDecider.CLUSTER_ROUTING_ALLOCATION_LOAD_AWARENESS_ALLOW_UNASSIGNED_PRIMARIES_SETTING,
                NodeLoadAwareAllocationDecider.CLUSTER_ROUTING_ALLOCATION_LOAD_AWARENESS_FLAT_SKEW_SETTING,
                ShardIndexingPressureSettings.SHARD_INDEXING_PRESSURE_ENABLED,
                ShardIndexingPressureSettings.SHARD_INDEXING_PRESSURE_ENFORCED,
                ShardIndexingPressureSettings.REQUEST_SIZE_WINDOW,
                ShardIndexingPressureSettings.SHARD_MIN_LIMIT,
                ShardIndexingPressureStore.MAX_COLD_STORE_SIZE,
                ShardIndexingPressureMemoryManager.LOWER_OPERATING_FACTOR,
                ShardIndexingPressureMemoryManager.OPTIMAL_OPERATING_FACTOR,
                ShardIndexingPressureMemoryManager.UPPER_OPERATING_FACTOR,
                ShardIndexingPressureMemoryManager.NODE_SOFT_LIMIT,
                ShardIndexingPressureMemoryManager.THROUGHPUT_DEGRADATION_LIMITS,
                ShardIndexingPressureMemoryManager.SUCCESSFUL_REQUEST_ELAPSED_TIMEOUT,
                ShardIndexingPressureMemoryManager.MAX_OUTSTANDING_REQUESTS,
                IndexingPressure.MAX_INDEXING_BYTES,
                TaskResourceTrackingService.TASK_RESOURCE_TRACKING_ENABLED,
                TaskManager.TASK_RESOURCE_CONSUMERS_ENABLED,
                ClusterManagerTaskThrottler.THRESHOLD_SETTINGS,
                ClusterManagerTaskThrottler.BASE_DELAY_SETTINGS,
                ClusterManagerTaskThrottler.MAX_DELAY_SETTINGS,
                // Settings related to search backpressure
                SearchBackpressureSettings.SETTING_MODE,

                NodeDuressSettings.SETTING_NUM_SUCCESSIVE_BREACHES,
                NodeDuressSettings.SETTING_CPU_THRESHOLD,
                NodeDuressSettings.SETTING_HEAP_THRESHOLD,
                SearchTaskSettings.SETTING_CANCELLATION_RATIO,
                SearchTaskSettings.SETTING_CANCELLATION_RATE,
                SearchTaskSettings.SETTING_CANCELLATION_BURST,
                SearchTaskSettings.SETTING_HEAP_PERCENT_THRESHOLD,
                SearchTaskSettings.SETTING_HEAP_VARIANCE_THRESHOLD,
                SearchTaskSettings.SETTING_HEAP_MOVING_AVERAGE_WINDOW_SIZE,
                SearchTaskSettings.SETTING_CPU_TIME_MILLIS_THRESHOLD,
                SearchTaskSettings.SETTING_ELAPSED_TIME_MILLIS_THRESHOLD,
                SearchTaskSettings.SETTING_TOTAL_HEAP_PERCENT_THRESHOLD,
                SearchShardTaskSettings.SETTING_CANCELLATION_RATIO,
                SearchShardTaskSettings.SETTING_CANCELLATION_RATE,
                SearchShardTaskSettings.SETTING_CANCELLATION_BURST,
                SearchShardTaskSettings.SETTING_HEAP_PERCENT_THRESHOLD,
                SearchShardTaskSettings.SETTING_HEAP_VARIANCE_THRESHOLD,
                SearchShardTaskSettings.SETTING_HEAP_MOVING_AVERAGE_WINDOW_SIZE,
                SearchShardTaskSettings.SETTING_CPU_TIME_MILLIS_THRESHOLD,
                SearchShardTaskSettings.SETTING_ELAPSED_TIME_MILLIS_THRESHOLD,
                SearchShardTaskSettings.SETTING_TOTAL_HEAP_PERCENT_THRESHOLD,
                SearchBackpressureSettings.SETTING_CANCELLATION_RATIO,  // deprecated
                SearchBackpressureSettings.SETTING_CANCELLATION_RATE,   // deprecated
                SearchBackpressureSettings.SETTING_CANCELLATION_BURST,   // deprecated
                SegmentReplicationPressureService.SEGMENT_REPLICATION_INDEXING_PRESSURE_ENABLED,
                SegmentReplicationPressureService.MAX_INDEXING_CHECKPOINTS,
                SegmentReplicationPressureService.MAX_REPLICATION_TIME_SETTING,
                SegmentReplicationPressureService.MAX_ALLOWED_STALE_SHARDS,

                // Settings related to Searchable Snapshots
                Node.NODE_SEARCH_CACHE_SIZE_SETTING
            )
        )
    );

    public static List<SettingUpgrader<?>> BUILT_IN_SETTING_UPGRADERS = Collections.emptyList();

    /**
     * Map of feature flag name to feature-flagged cluster settings. Once each feature
     * is ready for production release, the feature flag can be removed, and the
     * setting should be moved to {@link #BUILT_IN_CLUSTER_SETTINGS}.
     */
<<<<<<< HEAD
    public static final Map<List<String>, List<Setting>> FEATURE_FLAGGED_CLUSTER_SETTINGS = Map.of(
        List.of(FeatureFlags.SEARCHABLE_SNAPSHOT),
        List.of(Node.NODE_SEARCH_CACHE_SIZE_SETTING),
        List.of(FeatureFlags.SEGMENT_REPLICATION_EXPERIMENTAL),
        List.of(IndicesService.CLUSTER_REPLICATION_TYPE_SETTING),
        List.of(FeatureFlags.REMOTE_STORE, FeatureFlags.REPLICATION_TYPE),
        List.of(
            IndicesService.CLUSTER_REMOTE_STORE_ENABLED_SETTING,
            IndicesService.CLUSTER_REMOTE_STORE_REPOSITORY_SETTING,
            IndicesService.CLUSTER_REMOTE_TRANSLOG_STORE_ENABLED_SETTING,
            IndicesService.CLUSTER_REMOTE_TRANSLOG_REPOSITORY_SETTING
        )
=======
    public static final Map<String, List<Setting>> FEATURE_FLAGGED_CLUSTER_SETTINGS = Map.of(
        FeatureFlags.SEGMENT_REPLICATION_EXPERIMENTAL,
        List.of(IndicesService.CLUSTER_REPLICATION_TYPE_SETTING)
>>>>>>> 69df1c20
    );
}<|MERGE_RESOLUTION|>--- conflicted
+++ resolved
@@ -649,7 +649,6 @@
      * is ready for production release, the feature flag can be removed, and the
      * setting should be moved to {@link #BUILT_IN_CLUSTER_SETTINGS}.
      */
-<<<<<<< HEAD
     public static final Map<List<String>, List<Setting>> FEATURE_FLAGGED_CLUSTER_SETTINGS = Map.of(
         List.of(FeatureFlags.SEARCHABLE_SNAPSHOT),
         List.of(Node.NODE_SEARCH_CACHE_SIZE_SETTING),
@@ -662,10 +661,5 @@
             IndicesService.CLUSTER_REMOTE_TRANSLOG_STORE_ENABLED_SETTING,
             IndicesService.CLUSTER_REMOTE_TRANSLOG_REPOSITORY_SETTING
         )
-=======
-    public static final Map<String, List<Setting>> FEATURE_FLAGGED_CLUSTER_SETTINGS = Map.of(
-        FeatureFlags.SEGMENT_REPLICATION_EXPERIMENTAL,
-        List.of(IndicesService.CLUSTER_REPLICATION_TYPE_SETTING)
->>>>>>> 69df1c20
     );
 }