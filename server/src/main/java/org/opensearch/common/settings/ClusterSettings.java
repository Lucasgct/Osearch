--- conflicted
+++ resolved
@@ -741,20 +741,18 @@
                 RemoteStoreSettings.CLUSTER_REMOTE_TRANSLOG_TRANSFER_TIMEOUT_SETTING,
                 RemoteStoreSettings.CLUSTER_REMOTE_STORE_PATH_TYPE_SETTING,
                 RemoteStoreSettings.CLUSTER_REMOTE_STORE_PATH_HASH_ALGORITHM_SETTING,
-<<<<<<< HEAD
+                RemoteStoreSettings.CLUSTER_REMOTE_MAX_TRANSLOG_READERS,
 
                 // Resource Limit Group settings
                 ResourceLimitGroupServiceSettings.MAX_RESOURCE_LIMIT_GROUP_COUNT,
                 ResourceLimitGroupServiceSettings.NODE_LEVEL_REJECTION_THRESHOLD,
                 ResourceLimitGroupServiceSettings.NODE_LEVEL_CANCELLATION_THRESHOLD
-=======
-                RemoteStoreSettings.CLUSTER_REMOTE_MAX_TRANSLOG_READERS
->>>>>>> 207bbad6
             )
         )
     );
 
-    public static List<SettingUpgrader<?>> BUILT_IN_SETTING_UPGRADERS = Collections.emptyList();
+    public static List<SettingUpgrader<?
+      BUILT_IN_SETTING_UPGRADERS = Collections.emptyList();
 
     /**
      * Map of feature flag name to feature-flagged cluster settings. Once each feature
