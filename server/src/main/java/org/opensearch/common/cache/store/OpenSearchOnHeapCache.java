/*
 * SPDX-License-Identifier: Apache-2.0
 *
 * The OpenSearch Contributors require contributions made to
 * this file be licensed under the Apache-2.0 license or a
 * compatible open source license.
 */

package org.opensearch.common.cache.store;

import org.opensearch.common.cache.Cache;
import org.opensearch.common.cache.CacheBuilder;
import org.opensearch.common.cache.CacheType;
import org.opensearch.common.cache.ICache;
import org.opensearch.common.cache.ICacheKey;
import org.opensearch.common.cache.LoadAwareCacheLoader;
import org.opensearch.common.cache.RemovalListener;
import org.opensearch.common.cache.RemovalNotification;
<<<<<<< HEAD
import org.opensearch.common.cache.RemovalReason;
import org.opensearch.common.cache.stats.CacheStats;
import org.opensearch.common.cache.stats.MultiDimensionCacheStats;
import org.opensearch.common.cache.stats.StatsHolder;
=======
import org.opensearch.common.cache.settings.CacheSettings;
>>>>>>> 1717cc73
import org.opensearch.common.cache.store.builders.ICacheBuilder;
import org.opensearch.common.cache.store.config.CacheConfig;
import org.opensearch.common.cache.store.settings.OpenSearchOnHeapCacheSettings;
import org.opensearch.common.settings.Setting;
import org.opensearch.common.settings.Settings;
import org.opensearch.common.unit.TimeValue;
import org.opensearch.common.util.FeatureFlags;
import org.opensearch.core.common.unit.ByteSizeValue;

import java.util.List;
import java.util.Map;
import java.util.Objects;

import static org.opensearch.common.cache.store.settings.OpenSearchOnHeapCacheSettings.EXPIRE_AFTER_ACCESS_KEY;
import static org.opensearch.common.cache.store.settings.OpenSearchOnHeapCacheSettings.MAXIMUM_SIZE_IN_BYTES_KEY;

/**
 * This variant of on-heap cache uses OpenSearch custom cache implementation.
 * @param <K> Type of key.
 * @param <V> Type of value.
 *
 * @opensearch.experimental
 */
public class OpenSearchOnHeapCache<K, V> implements ICache<K, V>, RemovalListener<ICacheKey<K>, V> {

    private final Cache<ICacheKey<K>, V> cache;
    private final StatsHolder statsHolder;
    private final RemovalListener<ICacheKey<K>, V> removalListener;
    private final List<String> dimensionNames;

    public OpenSearchOnHeapCache(Builder<K, V> builder) {
        CacheBuilder<ICacheKey<K>, V> cacheBuilder = CacheBuilder.<ICacheKey<K>, V>builder()
            .setMaximumWeight(builder.getMaxWeightInBytes())
            .weigher(builder.getWeigher())
            .removalListener(this);
        if (builder.getExpireAfterAcess() != null) {
            cacheBuilder.setExpireAfterAccess(builder.getExpireAfterAcess());
        }
        cache = cacheBuilder.build();
        this.dimensionNames = Objects.requireNonNull(builder.dimensionNames, "Dimension names can't be null");
        this.statsHolder = new StatsHolder(dimensionNames);
        this.removalListener = builder.getRemovalListener();
    }

    @Override
    public V get(ICacheKey<K> key) {
        V value = cache.get(key);
        if (value != null) {
            statsHolder.incrementHits(key);
        } else {
            statsHolder.incrementMisses(key);
        }
        return value;
    }

    @Override
    public void put(ICacheKey<K> key, V value) {
        cache.put(key, value);
        statsHolder.incrementEntries(key);
        statsHolder.incrementSizeInBytes(key, cache.getWeigher().applyAsLong(key, value));
    }

    @Override
    public V computeIfAbsent(ICacheKey<K> key, LoadAwareCacheLoader<ICacheKey<K>, V> loader) throws Exception {
        V value = cache.computeIfAbsent(key, key1 -> loader.load(key));
        if (!loader.isLoaded()) {
            statsHolder.incrementHits(key);
        } else {
            statsHolder.incrementMisses(key);
            statsHolder.incrementEntries(key);
            statsHolder.incrementSizeInBytes(key, cache.getWeigher().applyAsLong(key, value));
        }
        return value;
    }

    @Override
    public void invalidate(ICacheKey<K> key) {
        cache.invalidate(key);
    }

    @Override
    public void invalidateAll() {
        cache.invalidateAll();
        statsHolder.reset();
    }

    @Override
    public Iterable<ICacheKey<K>> keys() {
        return cache.keys();
    }

    @Override
    public long count() {
        return statsHolder.count();
    }

    @Override
    public void refresh() {
        cache.refresh();
    }

    @Override
    public void close() {}

    @Override
    public CacheStats stats() {
        return new MultiDimensionCacheStats(statsHolder.createSnapshot(), statsHolder.getDimensionNames());
    }

    @Override
    public void onRemoval(RemovalNotification<ICacheKey<K>, V> notification) {
        removalListener.onRemoval(notification);
        statsHolder.decrementEntries(notification.getKey());
        statsHolder.incrementSizeInBytes(
            notification.getKey(),
            -cache.getWeigher().applyAsLong(notification.getKey(), notification.getValue())
        );

        if (RemovalReason.EVICTED.equals(notification.getRemovalReason())
            || RemovalReason.CAPACITY.equals(notification.getRemovalReason())) {
            statsHolder.incrementEvictions(notification.getKey());
        }
    }

    /**
     * Factory to create OpenSearchOnheap cache.
     */
    public static class OpenSearchOnHeapCacheFactory implements Factory {

        public static final String NAME = "opensearch_onheap";

        @Override
        public <K, V> ICache<K, V> create(CacheConfig<K, V> config, CacheType cacheType, Map<String, Factory> cacheFactories) {
            Map<String, Setting<?>> settingList = OpenSearchOnHeapCacheSettings.getSettingListForCacheType(cacheType);
            Settings settings = config.getSettings();
<<<<<<< HEAD
            return new Builder<K, V>().setDimensionNames(config.getDimensionNames())
                .setMaximumWeightInBytes(((ByteSizeValue) settingList.get(MAXIMUM_SIZE_IN_BYTES_KEY).get(settings)).getBytes())
                .setWeigher(config.getWeigher())
                .setRemovalListener(config.getRemovalListener())
                .setSettings(settings)
                .build();
=======
            ICacheBuilder<K, V> builder = new Builder<K, V>().setMaximumWeightInBytes(
                ((ByteSizeValue) settingList.get(MAXIMUM_SIZE_IN_BYTES_KEY).get(settings)).getBytes()
            )
                .setExpireAfterAccess(((TimeValue) settingList.get(EXPIRE_AFTER_ACCESS_KEY).get(settings)))
                .setWeigher(config.getWeigher())
                .setRemovalListener(config.getRemovalListener());
            Setting<String> cacheSettingForCacheType = CacheSettings.CACHE_TYPE_STORE_NAME.getConcreteSettingForNamespace(
                cacheType.getSettingPrefix()
            );
            String storeName = cacheSettingForCacheType.get(settings);
            if (!FeatureFlags.PLUGGABLE_CACHE_SETTING.get(settings) || (storeName == null || storeName.isBlank())) {
                // For backward compatibility as the user intent is to use older settings.
                builder.setMaximumWeightInBytes(config.getMaxSizeInBytes());
                builder.setExpireAfterAccess(config.getExpireAfterAccess());
            }
            return builder.build();
>>>>>>> 1717cc73
        }

        @Override
        public String getCacheName() {
            return NAME;
        }
    }

    /**
     * Builder object
     * @param <K> Type of key
     * @param <V> Type of value
     */
    public static class Builder<K, V> extends ICacheBuilder<K, V> {
        private List<String> dimensionNames;

        public Builder<K, V> setDimensionNames(List<String> dimensionNames) {
            this.dimensionNames = dimensionNames;
            return this;
        }

        @Override
        public ICache<K, V> build() {
            return new OpenSearchOnHeapCache<K, V>(this);
        }
    }
}<|MERGE_RESOLUTION|>--- conflicted
+++ resolved
@@ -16,14 +16,11 @@
 import org.opensearch.common.cache.LoadAwareCacheLoader;
 import org.opensearch.common.cache.RemovalListener;
 import org.opensearch.common.cache.RemovalNotification;
-<<<<<<< HEAD
 import org.opensearch.common.cache.RemovalReason;
 import org.opensearch.common.cache.stats.CacheStats;
 import org.opensearch.common.cache.stats.MultiDimensionCacheStats;
 import org.opensearch.common.cache.stats.StatsHolder;
-=======
 import org.opensearch.common.cache.settings.CacheSettings;
->>>>>>> 1717cc73
 import org.opensearch.common.cache.store.builders.ICacheBuilder;
 import org.opensearch.common.cache.store.config.CacheConfig;
 import org.opensearch.common.cache.store.settings.OpenSearchOnHeapCacheSettings;
@@ -159,15 +156,8 @@
         public <K, V> ICache<K, V> create(CacheConfig<K, V> config, CacheType cacheType, Map<String, Factory> cacheFactories) {
             Map<String, Setting<?>> settingList = OpenSearchOnHeapCacheSettings.getSettingListForCacheType(cacheType);
             Settings settings = config.getSettings();
-<<<<<<< HEAD
-            return new Builder<K, V>().setDimensionNames(config.getDimensionNames())
-                .setMaximumWeightInBytes(((ByteSizeValue) settingList.get(MAXIMUM_SIZE_IN_BYTES_KEY).get(settings)).getBytes())
-                .setWeigher(config.getWeigher())
-                .setRemovalListener(config.getRemovalListener())
-                .setSettings(settings)
-                .build();
-=======
-            ICacheBuilder<K, V> builder = new Builder<K, V>().setMaximumWeightInBytes(
+            ICacheBuilder<K, V> builder = new Builder<K, V>().setDimensionNames(config.getDimensionNames())
+                .setMaximumWeightInBytes(
                 ((ByteSizeValue) settingList.get(MAXIMUM_SIZE_IN_BYTES_KEY).get(settings)).getBytes()
             )
                 .setExpireAfterAccess(((TimeValue) settingList.get(EXPIRE_AFTER_ACCESS_KEY).get(settings)))
@@ -183,7 +173,6 @@
                 builder.setExpireAfterAccess(config.getExpireAfterAccess());
             }
             return builder.build();
->>>>>>> 1717cc73
         }
 
         @Override
