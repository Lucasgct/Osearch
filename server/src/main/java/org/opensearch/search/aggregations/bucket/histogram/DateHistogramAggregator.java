--- conflicted
+++ resolved
@@ -48,11 +48,7 @@
 import org.opensearch.search.aggregations.LeafBucketCollector;
 import org.opensearch.search.aggregations.LeafBucketCollectorBase;
 import org.opensearch.search.aggregations.bucket.BucketsAggregator;
-<<<<<<< HEAD
-import org.opensearch.search.aggregations.bucket.FilterRewriteHelper;
-=======
 import org.opensearch.search.aggregations.bucket.FastFilterRewriteHelper;
->>>>>>> 6cfefb72
 import org.opensearch.search.aggregations.bucket.terms.LongKeyedBucketOrds;
 import org.opensearch.search.aggregations.support.ValuesSource;
 import org.opensearch.search.aggregations.support.ValuesSourceConfig;
@@ -119,25 +115,8 @@
 
         bucketOrds = LongKeyedBucketOrds.build(context.bigArrays(), cardinality);
 
-<<<<<<< HEAD
-        FilterRewriteHelper.ValueSourceContext dateHistogramSourceContext = new FilterRewriteHelper.ValueSourceContext(
-            valuesSourceConfig.missing() != null,
-            valuesSourceConfig.script() != null,
-            valuesSourceConfig.fieldType(),
-            -1
-        );
-        FilterRewriteHelper.FilterContext filterContext = FilterRewriteHelper.buildFastFilterContext(
-            parent,
-            subAggregators.length,
-            context,
-            x -> rounding,
-            () -> preparedRounding,
-            dateHistogramSourceContext,
-            this::computeBounds
-=======
         fastFilterContext = new FastFilterRewriteHelper.FastFilterContext(
             valuesSourceConfig.fieldType()
->>>>>>> 6cfefb72
         );
         fastFilterContext.setMissing(valuesSourceConfig.missing() != null);
         fastFilterContext.setHasScript(valuesSourceConfig.script() != null);
@@ -151,13 +130,8 @@
         }
     }
 
-<<<<<<< HEAD
-    private long[] computeBounds(final FilterRewriteHelper.ValueSourceContext fieldContext) throws IOException {
-        final long[] bounds = FilterRewriteHelper.getAggregationBounds(context, fieldContext.getFieldType().name());
-=======
     private long[] computeBounds(final FastFilterRewriteHelper.FastFilterContext fieldContext) throws IOException {
         final long[] bounds = FastFilterRewriteHelper.getAggregationBounds(context, fieldContext.getFieldType().name());
->>>>>>> 6cfefb72
         if (bounds != null) {
             // Update min/max limit if user specified any hard bounds
             if (hardBounds != null) {
@@ -182,15 +156,9 @@
             return LeafBucketCollector.NO_OP_COLLECTOR;
         }
 
-<<<<<<< HEAD
-        boolean optimized = FilterRewriteHelper.tryFastFilterAggregation(ctx, filters, fieldType, (key, count) -> {
-            incrementBucketDocCount(FilterRewriteHelper.getBucketOrd(bucketOrds.add(0, preparedRounding.round(key))), count);
-        }, Integer.MAX_VALUE);
-=======
         boolean optimized = FastFilterRewriteHelper.tryFastFilterAggregation(ctx, fastFilterContext, (key, count) -> {
             incrementBucketDocCount(FastFilterRewriteHelper.getBucketOrd(bucketOrds.add(0, preparedRounding.round(key))), count);
         });
->>>>>>> 6cfefb72
         if (optimized) throw new CollectionTerminatedException();
 
         SortedNumericDocValues values = valuesSource.longValues(ctx);
