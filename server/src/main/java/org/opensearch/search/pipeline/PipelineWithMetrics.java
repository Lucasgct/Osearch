--- conflicted
+++ resolved
@@ -94,12 +94,11 @@
             config,
             RESPONSE_PROCESSORS_KEY
         );
-<<<<<<< HEAD
         List<SearchResponseProcessor> responseProcessors = readProcessors(
             responseProcessorFactories,
             responseProcessorConfigs,
             pipelineContext
-=======
+        );
         List<SearchResponseProcessor> responseProcessors = readProcessors(responseProcessorFactories, responseProcessorConfigs);
         List<Map<String, Object>> phaseResultsProcessorConfigs = ConfigurationUtils.readOptionalList(
             null,
@@ -110,7 +109,6 @@
         List<SearchPhaseResultsProcessor> phaseResultsProcessors = readProcessors(
             phaseResultsProcessorFactories,
             phaseResultsProcessorConfigs
->>>>>>> a68733af
         );
         if (config.isEmpty() == false) {
             throw new OpenSearchParseException(
