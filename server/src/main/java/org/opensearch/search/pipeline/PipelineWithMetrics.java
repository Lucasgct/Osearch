/*
 * SPDX-License-Identifier: Apache-2.0
 *
 * The OpenSearch Contributors require contributions made to
 * this file be licensed under the Apache-2.0 license or a
 * compatible open source license.
 */

package org.opensearch.search.pipeline;

import org.opensearch.OpenSearchParseException;
import org.opensearch.common.io.stream.NamedWriteableRegistry;
import org.opensearch.common.metrics.OperationMetrics;
import org.opensearch.ingest.ConfigurationUtils;

import java.util.ArrayList;
import java.util.Arrays;
import java.util.Collections;
import java.util.HashMap;
import java.util.List;
import java.util.Map;
import java.util.function.LongSupplier;

import static org.opensearch.ingest.ConfigurationUtils.TAG_KEY;
import static org.opensearch.ingest.ConfigurationUtils.IGNORE_FAILURE_KEY;
import static org.opensearch.ingest.Pipeline.DESCRIPTION_KEY;
import static org.opensearch.ingest.Pipeline.VERSION_KEY;

/**
 * Specialization of {@link Pipeline} that adds metrics to track executions of the pipeline and individual processors.
 */
class PipelineWithMetrics extends Pipeline {

    private final OperationMetrics totalRequestMetrics;
    private final OperationMetrics totalResponseMetrics;
    private final OperationMetrics pipelineRequestMetrics = new OperationMetrics();
    private final OperationMetrics pipelineResponseMetrics = new OperationMetrics();
    private final Map<String, OperationMetrics> requestProcessorMetrics = new HashMap<>();
    private final Map<String, OperationMetrics> responseProcessorMetrics = new HashMap<>();

    PipelineWithMetrics(
        String id,
        String description,
        Integer version,
        List<SearchRequestProcessor> requestProcessors,
        List<SearchResponseProcessor> responseProcessors,
        List<SearchPhaseResultsProcessor> phaseResultsProcessors,
        NamedWriteableRegistry namedWriteableRegistry,
        OperationMetrics totalRequestMetrics,
        OperationMetrics totalResponseMetrics,
        LongSupplier relativeTimeSupplier
    ) {
        super(
            id,
            description,
            version,
            requestProcessors,
            responseProcessors,
            phaseResultsProcessors,
            namedWriteableRegistry,
            relativeTimeSupplier
        );
        this.totalRequestMetrics = totalRequestMetrics;
        this.totalResponseMetrics = totalResponseMetrics;
        for (Processor requestProcessor : getSearchRequestProcessors()) {
            requestProcessorMetrics.putIfAbsent(getProcessorKey(requestProcessor), new OperationMetrics());
        }
        for (Processor responseProcessor : getSearchResponseProcessors()) {
            responseProcessorMetrics.putIfAbsent(getProcessorKey(responseProcessor), new OperationMetrics());
        }
    }

    static PipelineWithMetrics create(
        String id,
        Map<String, Object> config,
        Map<String, Processor.Factory<SearchRequestProcessor>> requestProcessorFactories,
        Map<String, Processor.Factory<SearchResponseProcessor>> responseProcessorFactories,
        Map<String, Processor.Factory<SearchPhaseResultsProcessor>> phaseResultsProcessorFactories,
        NamedWriteableRegistry namedWriteableRegistry,
        OperationMetrics totalRequestProcessingMetrics,
        OperationMetrics totalResponseProcessingMetrics,
        Processor.PipelineContext pipelineContext
    ) throws Exception {
        String description = ConfigurationUtils.readOptionalStringProperty(null, null, config, DESCRIPTION_KEY);
        Integer version = ConfigurationUtils.readIntProperty(null, null, config, VERSION_KEY, null);
        List<Map<String, Object>> requestProcessorConfigs = ConfigurationUtils.readOptionalList(null, null, config, REQUEST_PROCESSORS_KEY);
        List<SearchRequestProcessor> requestProcessors = readProcessors(
            requestProcessorFactories,
            requestProcessorConfigs,
            pipelineContext
        );
        List<Map<String, Object>> responseProcessorConfigs = ConfigurationUtils.readOptionalList(
            null,
            null,
            config,
            RESPONSE_PROCESSORS_KEY
        );
        List<SearchResponseProcessor> responseProcessors = readProcessors(
            responseProcessorFactories,
            responseProcessorConfigs,
            pipelineContext
        );
        List<Map<String, Object>> phaseResultsProcessorConfigs = ConfigurationUtils.readOptionalList(
            null,
            null,
            config,
            PHASE_PROCESSORS_KEY
        );
        List<SearchPhaseResultsProcessor> phaseResultsProcessors = readProcessors(
            phaseResultsProcessorFactories,
            phaseResultsProcessorConfigs,
            pipelineContext
        );
        if (config.isEmpty() == false) {
            throw new OpenSearchParseException(
                "pipeline ["
                    + id
                    + "] doesn't support one or more provided configuration parameters "
                    + Arrays.toString(config.keySet().toArray())
            );
        }
        return new PipelineWithMetrics(
            id,
            description,
            version,
            requestProcessors,
            responseProcessors,
            phaseResultsProcessors,
            namedWriteableRegistry,
            totalRequestProcessingMetrics,
            totalResponseProcessingMetrics,
            System::nanoTime
        );

    }

    private static <T extends Processor> List<T> readProcessors(
        Map<String, Processor.Factory<T>> processorFactories,
        List<Map<String, Object>> requestProcessorConfigs,
        Processor.PipelineContext pipelineContext
    ) throws Exception {
        List<T> processors = new ArrayList<>();
        if (requestProcessorConfigs == null) {
            return processors;
        }
        for (Map<String, Object> processorConfigWithKey : requestProcessorConfigs) {
            for (Map.Entry<String, Object> entry : processorConfigWithKey.entrySet()) {
                String type = entry.getKey();
                if (!processorFactories.containsKey(type)) {
                    throw new IllegalArgumentException("Invalid processor type " + type);
                }
                Map<String, Object> config = (Map<String, Object>) entry.getValue();
                String tag = ConfigurationUtils.readOptionalStringProperty(null, null, config, TAG_KEY);
                boolean ignoreFailure = ConfigurationUtils.readBooleanProperty(null, null, config, IGNORE_FAILURE_KEY, false);
                String description = ConfigurationUtils.readOptionalStringProperty(null, tag, config, DESCRIPTION_KEY);
<<<<<<< HEAD
                processors.add(processorFactories.get(type).create(processorFactories, tag, description, ignoreFailure, config));
=======
                processors.add(processorFactories.get(type).create(processorFactories, tag, description, config, pipelineContext));
                if (config.isEmpty() == false) {
                    String processorName = type;
                    if (tag != null) {
                        processorName = processorName + ":" + tag;
                    }
                    throw new OpenSearchParseException(
                        "processor ["
                            + processorName
                            + "] doesn't support one or more provided configuration parameters: "
                            + Arrays.toString(config.keySet().toArray())
                    );
                }
>>>>>>> 2f9728e8
            }
        }
        return Collections.unmodifiableList(processors);
    }

    @Override
    protected void beforeTransformRequest() {
        super.beforeTransformRequest();
        totalRequestMetrics.before();
        pipelineRequestMetrics.before();
    }

    @Override
    protected void afterTransformRequest(long timeInNanos) {
        super.afterTransformRequest(timeInNanos);
        totalRequestMetrics.after(timeInNanos);
        pipelineRequestMetrics.after(timeInNanos);
    }

    @Override
    protected void onTransformRequestFailure() {
        super.onTransformRequestFailure();
        totalRequestMetrics.failed();
        pipelineRequestMetrics.failed();
    }

    protected void beforeRequestProcessor(Processor processor) {
        requestProcessorMetrics.get(getProcessorKey(processor)).before();
    }

    protected void afterRequestProcessor(Processor processor, long timeInNanos) {
        requestProcessorMetrics.get(getProcessorKey(processor)).after(timeInNanos);
    }

    protected void onRequestProcessorFailed(Processor processor) {
        requestProcessorMetrics.get(getProcessorKey(processor)).failed();
    }

    protected void beforeTransformResponse() {
        super.beforeTransformRequest();
        totalResponseMetrics.before();
        pipelineResponseMetrics.before();
    }

    protected void afterTransformResponse(long timeInNanos) {
        super.afterTransformResponse(timeInNanos);
        totalResponseMetrics.after(timeInNanos);
        pipelineResponseMetrics.after(timeInNanos);
    }

    protected void onTransformResponseFailure() {
        super.onTransformResponseFailure();
        totalResponseMetrics.failed();
        pipelineResponseMetrics.failed();
    }

    protected void beforeResponseProcessor(Processor processor) {
        responseProcessorMetrics.get(getProcessorKey(processor)).before();
    }

    protected void afterResponseProcessor(Processor processor, long timeInNanos) {
        responseProcessorMetrics.get(getProcessorKey(processor)).after(timeInNanos);
    }

    protected void onResponseProcessorFailed(Processor processor) {
        responseProcessorMetrics.get(getProcessorKey(processor)).failed();
    }

    void copyMetrics(PipelineWithMetrics oldPipeline) {
        pipelineRequestMetrics.add(oldPipeline.pipelineRequestMetrics);
        pipelineResponseMetrics.add(oldPipeline.pipelineResponseMetrics);
        copyProcessorMetrics(requestProcessorMetrics, oldPipeline.requestProcessorMetrics);
        copyProcessorMetrics(responseProcessorMetrics, oldPipeline.responseProcessorMetrics);
    }

    private static <T extends Processor> void copyProcessorMetrics(
        Map<String, OperationMetrics> newProcessorMetrics,
        Map<String, OperationMetrics> oldProcessorMetrics
    ) {
        for (Map.Entry<String, OperationMetrics> oldProcessorMetric : oldProcessorMetrics.entrySet()) {
            if (newProcessorMetrics.containsKey(oldProcessorMetric.getKey())) {
                newProcessorMetrics.get(oldProcessorMetric.getKey()).add(oldProcessorMetric.getValue());
            }
        }
    }

    private static String getProcessorKey(Processor processor) {
        String key = processor.getType();
        if (processor.getTag() != null) {
            return key + ":" + processor.getTag();
        }
        return key;
    }

    void populateStats(SearchPipelineStats.Builder statsBuilder) {
        statsBuilder.addPipelineStats(getId(), pipelineRequestMetrics, pipelineResponseMetrics);
        for (Processor processor : getSearchRequestProcessors()) {
            String key = getProcessorKey(processor);
            statsBuilder.addRequestProcessorStats(getId(), key, processor.getType(), requestProcessorMetrics.get(key));
        }
        for (Processor processor : getSearchResponseProcessors()) {
            String key = getProcessorKey(processor);
            statsBuilder.addResponseProcessorStats(getId(), key, processor.getType(), responseProcessorMetrics.get(key));
        }
    }
}<|MERGE_RESOLUTION|>--- conflicted
+++ resolved
@@ -153,10 +153,9 @@
                 String tag = ConfigurationUtils.readOptionalStringProperty(null, null, config, TAG_KEY);
                 boolean ignoreFailure = ConfigurationUtils.readBooleanProperty(null, null, config, IGNORE_FAILURE_KEY, false);
                 String description = ConfigurationUtils.readOptionalStringProperty(null, tag, config, DESCRIPTION_KEY);
-<<<<<<< HEAD
-                processors.add(processorFactories.get(type).create(processorFactories, tag, description, ignoreFailure, config));
-=======
-                processors.add(processorFactories.get(type).create(processorFactories, tag, description, config, pipelineContext));
+                processors.add(
+                    processorFactories.get(type).create(processorFactories, tag, description, ignoreFailure, config, pipelineContext)
+                );
                 if (config.isEmpty() == false) {
                     String processorName = type;
                     if (tag != null) {
@@ -169,7 +168,6 @@
                             + Arrays.toString(config.keySet().toArray())
                     );
                 }
->>>>>>> 2f9728e8
             }
         }
         return Collections.unmodifiableList(processors);
