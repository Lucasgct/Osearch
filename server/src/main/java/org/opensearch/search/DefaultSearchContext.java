/*
 * SPDX-License-Identifier: Apache-2.0
 *
 * The OpenSearch Contributors require contributions made to
 * this file be licensed under the Apache-2.0 license or a
 * compatible open source license.
 */

/*
 * Licensed to Elasticsearch under one or more contributor
 * license agreements. See the NOTICE file distributed with
 * this work for additional information regarding copyright
 * ownership. Elasticsearch licenses this file to you under
 * the Apache License, Version 2.0 (the "License"); you may
 * not use this file except in compliance with the License.
 * You may obtain a copy of the License at
 *
 *    http://www.apache.org/licenses/LICENSE-2.0
 *
 * Unless required by applicable law or agreed to in writing,
 * software distributed under the License is distributed on an
 * "AS IS" BASIS, WITHOUT WARRANTIES OR CONDITIONS OF ANY
 * KIND, either express or implied.  See the License for the
 * specific language governing permissions and limitations
 * under the License.
 */

/*
 * Modifications Copyright OpenSearch Contributors. See
 * GitHub history for details.
 */

package org.opensearch.search;

import org.apache.logging.log4j.LogManager;
import org.apache.logging.log4j.Logger;
import org.apache.lucene.search.BooleanClause.Occur;
import org.apache.lucene.search.BooleanQuery;
import org.apache.lucene.search.BoostQuery;
import org.apache.lucene.search.Collector;
import org.apache.lucene.search.CollectorManager;
import org.apache.lucene.search.FieldDoc;
import org.apache.lucene.search.MatchNoDocsQuery;
import org.apache.lucene.search.Query;
import org.opensearch.Version;
import org.opensearch.action.search.SearchShardTask;
import org.opensearch.action.search.SearchType;
import org.opensearch.cluster.service.ClusterService;
import org.opensearch.common.Nullable;
import org.opensearch.common.SetOnce;
import org.opensearch.common.lease.Releasables;
import org.opensearch.common.lucene.search.Queries;
import org.opensearch.common.unit.TimeValue;
import org.opensearch.common.util.BigArrays;
import org.opensearch.core.concurrency.OpenSearchRejectedExecutionException;
import org.opensearch.index.IndexService;
import org.opensearch.index.IndexSettings;
import org.opensearch.index.cache.bitset.BitsetFilterCache;
import org.opensearch.index.engine.Engine;
import org.opensearch.index.mapper.MappedFieldType;
import org.opensearch.index.mapper.MapperService;
import org.opensearch.index.mapper.ObjectMapper;
import org.opensearch.index.query.AbstractQueryBuilder;
import org.opensearch.index.query.ParsedQuery;
import org.opensearch.index.query.QueryBuilder;
import org.opensearch.index.query.QueryShardContext;
import org.opensearch.index.search.NestedHelper;
import org.opensearch.index.shard.IndexShard;
import org.opensearch.index.similarity.SimilarityService;
import org.opensearch.search.aggregations.BucketCollectorProcessor;
import org.opensearch.search.aggregations.InternalAggregation;
import org.opensearch.search.aggregations.SearchContextAggregations;
import org.opensearch.search.builder.SearchSourceBuilder;
import org.opensearch.search.collapse.CollapseContext;
import org.opensearch.search.deciders.ConcurrentSearchDecision;
import org.opensearch.search.deciders.ConcurrentSearchRequestDecider;
import org.opensearch.search.deciders.ConcurrentSearchVisitor;
import org.opensearch.search.dfs.DfsSearchResult;
import org.opensearch.search.fetch.FetchPhase;
import org.opensearch.search.fetch.FetchSearchResult;
import org.opensearch.search.fetch.StoredFieldsContext;
import org.opensearch.search.fetch.subphase.FetchDocValuesContext;
import org.opensearch.search.fetch.subphase.FetchFieldsContext;
import org.opensearch.search.fetch.subphase.FetchSourceContext;
import org.opensearch.search.fetch.subphase.ScriptFieldsContext;
import org.opensearch.search.fetch.subphase.highlight.SearchHighlightContext;
import org.opensearch.search.internal.ContextIndexSearcher;
import org.opensearch.search.internal.PitReaderContext;
import org.opensearch.search.internal.ReaderContext;
import org.opensearch.search.internal.ScrollContext;
import org.opensearch.search.internal.SearchContext;
import org.opensearch.search.internal.ShardSearchContextId;
import org.opensearch.search.internal.ShardSearchRequest;
import org.opensearch.search.profile.Profilers;
import org.opensearch.search.query.QueryPhaseExecutionException;
import org.opensearch.search.query.QuerySearchResult;
import org.opensearch.search.query.ReduceableSearchResult;
import org.opensearch.search.rescore.RescoreContext;
import org.opensearch.search.slice.SliceBuilder;
import org.opensearch.search.sort.SortAndFormats;
import org.opensearch.search.suggest.SuggestionSearchContext;

import java.io.IOException;
import java.io.UncheckedIOException;
import java.util.ArrayList;
import java.util.Collection;
import java.util.Collections;
import java.util.HashMap;
import java.util.HashSet;
import java.util.List;
import java.util.Map;
import java.util.Optional;
import java.util.Set;
import java.util.concurrent.Executor;
import java.util.function.Function;
import java.util.function.LongSupplier;

import static org.opensearch.search.SearchService.CARDINALITY_AGGREGATION_PRUNING_THRESHOLD;
import static org.opensearch.search.SearchService.CLUSTER_CONCURRENT_SEGMENT_SEARCH_MODE;
import static org.opensearch.search.SearchService.CLUSTER_CONCURRENT_SEGMENT_SEARCH_SETTING;
import static org.opensearch.search.SearchService.CONCURRENT_SEGMENT_SEARCH_MODE_ALL;
import static org.opensearch.search.SearchService.CONCURRENT_SEGMENT_SEARCH_MODE_AUTO;
import static org.opensearch.search.SearchService.CONCURRENT_SEGMENT_SEARCH_MODE_NONE;
import static org.opensearch.search.SearchService.KEYWORD_INDEX_OR_DOC_VALUES_ENABLED;
import static org.opensearch.search.SearchService.MAX_AGGREGATION_REWRITE_FILTERS;

/**
 * The main search context used during search phase
 *
 * @opensearch.internal
 */
final class DefaultSearchContext extends SearchContext {

    private static final Logger logger = LogManager.getLogger(DefaultSearchContext.class);

    private final ReaderContext readerContext;
    private final Engine.Searcher engineSearcher;
    private final ShardSearchRequest request;
    private final SearchShardTarget shardTarget;
    private final LongSupplier relativeTimeSupplier;
    private final Collection<ConcurrentSearchRequestDecider.Factory> concurrentSearchDeciderFactories;
    private SearchType searchType;
    private final BigArrays bigArrays;
    private final IndexShard indexShard;
    private final ClusterService clusterService;
    private final IndexService indexService;
    private final ContextIndexSearcher searcher;
    private final DfsSearchResult dfsResult;
    private final QuerySearchResult queryResult;
    private final FetchSearchResult fetchResult;
    private final float queryBoost;
    private final boolean lowLevelCancellation;
    private TimeValue timeout;
    // terminate after count
    private int terminateAfter = DEFAULT_TERMINATE_AFTER;
    private List<String> groupStats;
    private boolean explain;
    private boolean version = false; // by default, we don't return versions
    private boolean seqAndPrimaryTerm = false;
    private StoredFieldsContext storedFields;
    private ScriptFieldsContext scriptFields;
    private FetchSourceContext fetchSourceContext;
    private FetchDocValuesContext docValuesContext;
    private FetchFieldsContext fetchFieldsContext;
    private int from = -1;
    private int size = -1;
    private SortAndFormats sort;
    private Float minimumScore;
    private boolean trackScores = false; // when sorting, track scores as well...

    private boolean includeNamedQueriesScore = false;
    private int trackTotalHitsUpTo = SearchContext.DEFAULT_TRACK_TOTAL_HITS_UP_TO;
    private FieldDoc searchAfter;
    private CollapseContext collapse;
    // filter for sliced scroll
    private SliceBuilder sliceBuilder;
    private SearchShardTask task;
    private final Version minNodeVersion;

    /**
     * The original query as sent by the user without the types and aliases
     * applied. Putting things in here leaks them into highlighting so don't add
     * things like the type filter or alias filters.
     */
    private ParsedQuery originalQuery;

    /**
     * The query to actually execute.
     */
    private Query query;
    private ParsedQuery postFilter;
    private Query aliasFilter;
    private int[] docIdsToLoad;
    private int docsIdsToLoadFrom;
    private int docsIdsToLoadSize;
    private SearchContextAggregations aggregations;
    private SearchHighlightContext highlight;
    private SuggestionSearchContext suggest;
    private List<RescoreContext> rescore;
    private Profilers profilers;
    private BucketCollectorProcessor bucketCollectorProcessor = NO_OP_BUCKET_COLLECTOR_PROCESSOR;
    private final Map<String, SearchExtBuilder> searchExtBuilders = new HashMap<>();
    private final Map<Class<?>, CollectorManager<? extends Collector, ReduceableSearchResult>> queryCollectorManagers = new HashMap<>();
    private final QueryShardContext queryShardContext;
    private final FetchPhase fetchPhase;
    private final Function<SearchSourceBuilder, InternalAggregation.ReduceContextBuilder> requestToAggReduceContextBuilder;
    private final String concurrentSearchMode;
    private final SetOnce<Boolean> requestShouldUseConcurrentSearch = new SetOnce<>();
    private final int maxAggRewriteFilters;
    private final int cardinalityAggregationPruningThreshold;
    private final boolean keywordIndexOrDocValuesEnabled;

    DefaultSearchContext(
        ReaderContext readerContext,
        ShardSearchRequest request,
        SearchShardTarget shardTarget,
        ClusterService clusterService,
        BigArrays bigArrays,
        LongSupplier relativeTimeSupplier,
        TimeValue timeout,
        FetchPhase fetchPhase,
        boolean lowLevelCancellation,
        Version minNodeVersion,
        boolean validate,
        Executor executor,
        Function<SearchSourceBuilder, InternalAggregation.ReduceContextBuilder> requestToAggReduceContextBuilder,
        Collection<ConcurrentSearchRequestDecider.Factory> concurrentSearchDeciderFactories
    ) throws IOException {
        this.readerContext = readerContext;
        this.request = request;
        this.fetchPhase = fetchPhase;
        this.searchType = request.searchType();
        this.shardTarget = shardTarget;
        // SearchContexts use a BigArrays that can circuit break
        this.bigArrays = bigArrays.withCircuitBreaking();
        this.dfsResult = new DfsSearchResult(readerContext.id(), shardTarget, request);
        this.queryResult = new QuerySearchResult(readerContext.id(), shardTarget, request);
        this.fetchResult = new FetchSearchResult(readerContext.id(), shardTarget);
        this.indexService = readerContext.indexService();
        this.indexShard = readerContext.indexShard();
        this.clusterService = clusterService;
        this.engineSearcher = readerContext.acquireSearcher("search");
        this.concurrentSearchMode = evaluateConcurrentSearchMode(executor);
        this.searcher = new ContextIndexSearcher(
            engineSearcher.getIndexReader(),
            engineSearcher.getSimilarity(),
            engineSearcher.getQueryCache(),
            engineSearcher.getQueryCachingPolicy(),
            lowLevelCancellation,
            concurrentSearchMode.equals(CONCURRENT_SEGMENT_SEARCH_MODE_AUTO)
                || concurrentSearchMode.equals(CONCURRENT_SEGMENT_SEARCH_MODE_ALL) ? executor : null,
            this
        );
        this.relativeTimeSupplier = relativeTimeSupplier;
        this.timeout = timeout;
        this.minNodeVersion = minNodeVersion;
        queryShardContext = indexService.newQueryShardContext(
            request.shardId().id(),
            this.searcher,
            request::nowInMillis,
            shardTarget.getClusterAlias(),
            validate,
            evaluateKeywordIndexOrDocValuesEnabled()
        );
        queryBoost = request.indexBoost();
        this.lowLevelCancellation = lowLevelCancellation;
        this.requestToAggReduceContextBuilder = requestToAggReduceContextBuilder;

        this.maxAggRewriteFilters = evaluateFilterRewriteSetting();
        this.cardinalityAggregationPruningThreshold = evaluateCardinalityAggregationPruningThreshold();
<<<<<<< HEAD
        this.concurrentSearchDeciders = concurrentSearchDeciders;
        this.keywordIndexOrDocValuesEnabled = evaluateKeywordIndexOrDocValuesEnabled();
=======
        this.concurrentSearchDeciderFactories = concurrentSearchDeciderFactories;
>>>>>>> 00b2fcce
    }

    @Override
    public void doClose() {
        Releasables.close(engineSearcher, searcher);
    }

    /**
     * Should be called before executing the main query and after all other parameters have been set.
     */
    @Override
    public void preProcess(boolean rewrite) {
        if (hasOnlySuggest()) {
            return;
        }
        long from = from() == -1 ? 0 : from();
        long size = size() == -1 ? 10 : size();
        long resultWindow = from + size;
        int maxResultWindow = indexService.getIndexSettings().getMaxResultWindow();

        if (resultWindow > maxResultWindow) {
            if (scrollContext() == null) {
                throw new IllegalArgumentException(
                    "Result window is too large, from + size must be less than or equal to: ["
                        + maxResultWindow
                        + "] but was ["
                        + resultWindow
                        + "]. See the scroll api for a more efficient way to request large data sets. "
                        + "This limit can be set by changing the ["
                        + IndexSettings.MAX_RESULT_WINDOW_SETTING.getKey()
                        + "] index level setting."
                );
            }
            throw new IllegalArgumentException(
                "Batch size is too large, size must be less than or equal to: ["
                    + maxResultWindow
                    + "] but was ["
                    + resultWindow
                    + "]. Scroll batch sizes cost as much memory as result windows so they are controlled by the ["
                    + IndexSettings.MAX_RESULT_WINDOW_SETTING.getKey()
                    + "] index level setting."
            );
        }
        if (rescore != null) {
            if (sort != null) {
                throw new IllegalArgumentException("Cannot use [sort] option in conjunction with [rescore].");
            }
            int maxWindow = indexService.getIndexSettings().getMaxRescoreWindow();
            for (RescoreContext rescoreContext : rescore()) {
                if (rescoreContext.getWindowSize() > maxWindow) {
                    throw new IllegalArgumentException(
                        "Rescore window ["
                            + rescoreContext.getWindowSize()
                            + "] is too large. "
                            + "It must be less than ["
                            + maxWindow
                            + "]. This prevents allocating massive heaps for storing the results "
                            + "to be rescored. This limit can be set by changing the ["
                            + IndexSettings.MAX_RESCORE_WINDOW_SETTING.getKey()
                            + "] index level setting."
                    );
                }
            }
        }

        if (sliceBuilder != null && scrollContext() != null) {
            int sliceLimit = indexService.getIndexSettings().getMaxSlicesPerScroll();
            int numSlices = sliceBuilder.getMax();
            if (numSlices > sliceLimit) {
                throw new IllegalArgumentException(
                    "The number of slices ["
                        + numSlices
                        + "] is too large. It must "
                        + "be less than ["
                        + sliceLimit
                        + "]. This limit can be set by changing the ["
                        + IndexSettings.MAX_SLICES_PER_SCROLL.getKey()
                        + "] index level setting."
                );
            }
        }

        if (sliceBuilder != null && readerContext != null && readerContext instanceof PitReaderContext) {
            int sliceLimit = indexService.getIndexSettings().getMaxSlicesPerPit();
            int numSlices = sliceBuilder.getMax();
            if (numSlices > sliceLimit) {
                throw new OpenSearchRejectedExecutionException(
                    "The number of slices ["
                        + numSlices
                        + "] is too large. It must "
                        + "be less than ["
                        + sliceLimit
                        + "]. This limit can be set by changing the ["
                        + IndexSettings.MAX_SLICES_PER_PIT.getKey()
                        + "] index level setting."
                );
            }
        }
        // initialize the filtering alias based on the provided filters
        try {
            final QueryBuilder queryBuilder = request.getAliasFilter().getQueryBuilder();
            aliasFilter = queryBuilder == null ? null : queryBuilder.toQuery(queryShardContext);
        } catch (IOException e) {
            throw new UncheckedIOException(e);
        }

        if (query() == null) {
            parsedQuery(ParsedQuery.parsedMatchAllQuery());
        }
        if (queryBoost() != AbstractQueryBuilder.DEFAULT_BOOST) {
            parsedQuery(new ParsedQuery(new BoostQuery(query(), queryBoost), parsedQuery()));
        }
        this.query = buildFilteredQuery(query);
        if (rewrite) {
            try {
                this.query = searcher.rewrite(query);
            } catch (IOException e) {
                throw new QueryPhaseExecutionException(shardTarget, "Failed to rewrite main query", e);
            }
        }
    }

    @Override
    public Query buildFilteredQuery(Query query) {
        List<Query> filters = new ArrayList<>();
        if (mapperService().hasNested()
            && new NestedHelper(mapperService()).mightMatchNestedDocs(query)
            && (aliasFilter == null || new NestedHelper(mapperService()).mightMatchNestedDocs(aliasFilter))) {
            filters.add(Queries.newNonNestedFilter());
        }

        if (aliasFilter != null) {
            filters.add(aliasFilter);
        }

        if (sliceBuilder != null) {
            Query slicedQuery = sliceBuilder.toFilter(clusterService, request, queryShardContext, minNodeVersion);
            if (slicedQuery instanceof MatchNoDocsQuery) {
                return slicedQuery;
            } else {
                filters.add(slicedQuery);
            }
        }

        if (filters.isEmpty()) {
            return query;
        } else {
            BooleanQuery.Builder builder = new BooleanQuery.Builder();
            builder.add(query, Occur.MUST);
            for (Query filter : filters) {
                builder.add(filter, Occur.FILTER);
            }
            return builder.build();
        }
    }

    @Override
    public ShardSearchContextId id() {
        return readerContext.id();
    }

    @Override
    public String source() {
        return "search";
    }

    @Override
    public ShardSearchRequest request() {
        return this.request;
    }

    @Override
    public SearchType searchType() {
        return this.searchType;
    }

    @Override
    public SearchShardTarget shardTarget() {
        return this.shardTarget;
    }

    @Override
    public int numberOfShards() {
        return request.numberOfShards();
    }

    @Override
    public float queryBoost() {
        return queryBoost;
    }

    @Override
    public ScrollContext scrollContext() {
        return readerContext.scrollContext();
    }

    @Override
    public SearchContextAggregations aggregations() {
        return aggregations;
    }

    @Override
    public SearchContext aggregations(SearchContextAggregations aggregations) {
        this.aggregations = aggregations;
        return this;
    }

    @Override
    public void addSearchExt(SearchExtBuilder searchExtBuilder) {
        // it's ok to use the writeable name here given that we enforce it to be the same as the name of the element that gets
        // parsed by the corresponding parser. There is one single name and one single way to retrieve the parsed object from the context.
        searchExtBuilders.put(searchExtBuilder.getWriteableName(), searchExtBuilder);
    }

    @Override
    public SearchExtBuilder getSearchExt(String name) {
        return searchExtBuilders.get(name);
    }

    @Override
    public SearchHighlightContext highlight() {
        return highlight;
    }

    @Override
    public void highlight(SearchHighlightContext highlight) {
        this.highlight = highlight;
    }

    @Override
    public SuggestionSearchContext suggest() {
        return suggest;
    }

    @Override
    public void suggest(SuggestionSearchContext suggest) {
        this.suggest = suggest;
    }

    @Override
    public List<RescoreContext> rescore() {
        if (rescore == null) {
            return Collections.emptyList();
        }
        return rescore;
    }

    @Override
    public void addRescore(RescoreContext rescore) {
        if (this.rescore == null) {
            this.rescore = new ArrayList<>();
        }
        this.rescore.add(rescore);
    }

    @Override
    public boolean hasScriptFields() {
        return scriptFields != null;
    }

    @Override
    public ScriptFieldsContext scriptFields() {
        if (scriptFields == null) {
            scriptFields = new ScriptFieldsContext();
        }
        return this.scriptFields;
    }

    /**
     * A shortcut function to see whether there is a fetchSourceContext and it says the source is requested.
     */
    @Override
    public boolean sourceRequested() {
        return fetchSourceContext != null && fetchSourceContext.fetchSource();
    }

    @Override
    public boolean hasFetchSourceContext() {
        return fetchSourceContext != null;
    }

    @Override
    public FetchSourceContext fetchSourceContext() {
        return this.fetchSourceContext;
    }

    @Override
    public SearchContext fetchSourceContext(FetchSourceContext fetchSourceContext) {
        this.fetchSourceContext = fetchSourceContext;
        return this;
    }

    @Override
    public FetchDocValuesContext docValuesContext() {
        return docValuesContext;
    }

    @Override
    public SearchContext docValuesContext(FetchDocValuesContext docValuesContext) {
        this.docValuesContext = docValuesContext;
        return this;
    }

    @Override
    public FetchFieldsContext fetchFieldsContext() {
        return fetchFieldsContext;
    }

    @Override
    public SearchContext fetchFieldsContext(FetchFieldsContext fetchFieldsContext) {
        this.fetchFieldsContext = fetchFieldsContext;
        return this;
    }

    @Override
    public ContextIndexSearcher searcher() {
        return this.searcher;
    }

    @Override
    public IndexShard indexShard() {
        return this.indexShard;
    }

    @Override
    public MapperService mapperService() {
        return indexService.mapperService();
    }

    @Override
    public SimilarityService similarityService() {
        return indexService.similarityService();
    }

    @Override
    public BigArrays bigArrays() {
        return bigArrays;
    }

    @Override
    public BitsetFilterCache bitsetFilterCache() {
        return indexService.cache().bitsetFilterCache();
    }

    @Override
    public TimeValue timeout() {
        return timeout;
    }

    @Override
    public void timeout(TimeValue timeout) {
        this.timeout = timeout;
    }

    @Override
    public int terminateAfter() {
        return terminateAfter;
    }

    @Override
    public void terminateAfter(int terminateAfter) {
        this.terminateAfter = terminateAfter;
    }

    @Override
    public SearchContext minimumScore(float minimumScore) {
        this.minimumScore = minimumScore;
        return this;
    }

    @Override
    public Float minimumScore() {
        return this.minimumScore;
    }

    @Override
    public SearchContext sort(SortAndFormats sort) {
        this.sort = sort;
        return this;
    }

    @Override
    public SortAndFormats sort() {
        return this.sort;
    }

    @Override
    public SearchContext trackScores(boolean trackScores) {
        this.trackScores = trackScores;
        return this;
    }

    @Override
    public boolean trackScores() {
        return this.trackScores;
    }

    @Override
    public SearchContext includeNamedQueriesScore(boolean includeNamedQueriesScore) {
        this.includeNamedQueriesScore = includeNamedQueriesScore;
        return this;
    }

    @Override
    public boolean includeNamedQueriesScore() {
        return includeNamedQueriesScore;
    }

    @Override
    public SearchContext trackTotalHitsUpTo(int trackTotalHitsUpTo) {
        this.trackTotalHitsUpTo = trackTotalHitsUpTo;
        return this;
    }

    @Override
    public int trackTotalHitsUpTo() {
        return trackTotalHitsUpTo;
    }

    @Override
    public SearchContext searchAfter(FieldDoc searchAfter) {
        this.searchAfter = searchAfter;
        return this;
    }

    @Override
    public boolean lowLevelCancellation() {
        return lowLevelCancellation;
    }

    @Override
    public FieldDoc searchAfter() {
        return searchAfter;
    }

    @Override
    public SearchContext collapse(CollapseContext collapse) {
        this.collapse = collapse;
        return this;
    }

    @Override
    public CollapseContext collapse() {
        return collapse;
    }

    public SearchContext sliceBuilder(SliceBuilder sliceBuilder) {
        this.sliceBuilder = sliceBuilder;
        return this;
    }

    @Override
    public SearchContext parsedPostFilter(ParsedQuery postFilter) {
        this.postFilter = postFilter;
        return this;
    }

    @Override
    public ParsedQuery parsedPostFilter() {
        return this.postFilter;
    }

    @Override
    public Query aliasFilter() {
        return aliasFilter;
    }

    @Override
    public SearchContext parsedQuery(ParsedQuery query) {
        this.originalQuery = query;
        this.query = query.query();
        return this;
    }

    @Override
    public ParsedQuery parsedQuery() {
        return this.originalQuery;
    }

    /**
     * The query to execute, in its rewritten form.
     */
    @Override
    public Query query() {
        return this.query;
    }

    @Override
    public int from() {
        return from;
    }

    @Override
    public SearchContext from(int from) {
        this.from = from;
        return this;
    }

    @Override
    public int size() {
        return size;
    }

    @Override
    public SearchContext size(int size) {
        this.size = size;
        return this;
    }

    @Override
    public boolean hasStoredFields() {
        return storedFields != null && storedFields.fieldNames() != null;
    }

    @Override
    public boolean hasStoredFieldsContext() {
        return storedFields != null;
    }

    @Override
    public StoredFieldsContext storedFieldsContext() {
        return storedFields;
    }

    @Override
    public SearchContext storedFieldsContext(StoredFieldsContext storedFieldsContext) {
        this.storedFields = storedFieldsContext;
        return this;
    }

    @Override
    public boolean storedFieldsRequested() {
        return storedFields == null || storedFields.fetchFields();
    }

    @Override
    public boolean explain() {
        return explain;
    }

    @Override
    public void explain(boolean explain) {
        this.explain = explain;
    }

    @Override
    @Nullable
    public List<String> groupStats() {
        return this.groupStats;
    }

    @Override
    public void groupStats(List<String> groupStats) {
        this.groupStats = groupStats;
    }

    @Override
    public boolean version() {
        return version;
    }

    @Override
    public void version(boolean version) {
        this.version = version;
    }

    @Override
    public boolean seqNoAndPrimaryTerm() {
        return seqAndPrimaryTerm;
    }

    @Override
    public void seqNoAndPrimaryTerm(boolean seqNoAndPrimaryTerm) {
        this.seqAndPrimaryTerm = seqNoAndPrimaryTerm;
    }

    @Override
    public int[] docIdsToLoad() {
        return docIdsToLoad;
    }

    @Override
    public int docIdsToLoadFrom() {
        return docsIdsToLoadFrom;
    }

    @Override
    public int docIdsToLoadSize() {
        return docsIdsToLoadSize;
    }

    @Override
    public SearchContext docIdsToLoad(int[] docIdsToLoad, int docsIdsToLoadFrom, int docsIdsToLoadSize) {
        this.docIdsToLoad = docIdsToLoad;
        this.docsIdsToLoadFrom = docsIdsToLoadFrom;
        this.docsIdsToLoadSize = docsIdsToLoadSize;
        return this;
    }

    @Override
    public DfsSearchResult dfsResult() {
        return dfsResult;
    }

    @Override
    public QuerySearchResult queryResult() {
        return queryResult;
    }

    @Override
    public FetchPhase fetchPhase() {
        return fetchPhase;
    }

    @Override
    public FetchSearchResult fetchResult() {
        return fetchResult;
    }

    @Override
    public MappedFieldType fieldType(String name) {
        return mapperService().fieldType(name);
    }

    @Override
    public ObjectMapper getObjectMapper(String name) {
        return mapperService().getObjectMapper(name);
    }

    @Override
    public long getRelativeTimeInMillis() {
        return relativeTimeSupplier.getAsLong();
    }

    @Override
    public Map<Class<?>, CollectorManager<? extends Collector, ReduceableSearchResult>> queryCollectorManagers() {
        return queryCollectorManagers;
    }

    @Override
    public QueryShardContext getQueryShardContext() {
        return queryShardContext;
    }

    @Override
    public Profilers getProfilers() {
        return profilers;
    }

    /**
     * Returns concurrent segment search status for the search context. This should only be used after request parsing, during which requestShouldUseConcurrentSearch will be set.
     */
    @Override
    public boolean shouldUseConcurrentSearch() {
        assert requestShouldUseConcurrentSearch.get() != null : "requestShouldUseConcurrentSearch must be set";
        assert concurrentSearchMode != null : "concurrentSearchMode must be set";
        return (concurrentSearchMode.equals(CONCURRENT_SEGMENT_SEARCH_MODE_AUTO)
            || concurrentSearchMode.equals(CONCURRENT_SEGMENT_SEARCH_MODE_ALL))
            && Boolean.TRUE.equals(requestShouldUseConcurrentSearch.get());
    }

    private boolean evaluateAutoMode() {

        final Set<ConcurrentSearchRequestDecider> concurrentSearchRequestDeciders = new HashSet<>();

        // create the ConcurrentSearchRequestDeciders using registered factories
        for (ConcurrentSearchRequestDecider.Factory deciderFactory : concurrentSearchDeciderFactories) {
            final Optional<ConcurrentSearchRequestDecider> concurrentSearchRequestDecider = deciderFactory.create(
                indexService.getIndexSettings()
            );
            concurrentSearchRequestDecider.ifPresent(concurrentSearchRequestDeciders::add);

        }

        // evaluate based on concurrent search query visitor
        if (concurrentSearchRequestDeciders.size() > 0) {
            ConcurrentSearchVisitor concurrentSearchVisitor = new ConcurrentSearchVisitor(
                concurrentSearchRequestDeciders,
                indexService.getIndexSettings()
            );
            if (request().source() != null && request().source().query() != null) {
                QueryBuilder queryBuilder = request().source().query();
                queryBuilder.visit(concurrentSearchVisitor);
            }
        }

        final List<ConcurrentSearchDecision> decisions = new ArrayList<>();
        for (ConcurrentSearchRequestDecider decider : concurrentSearchRequestDeciders) {
            ConcurrentSearchDecision decision = decider.getConcurrentSearchDecision();
            if (decision != null) {
                if (logger.isDebugEnabled()) {
                    logger.debug("concurrent search decision from plugin decider [{}]", decision.toString());
                }
                decisions.add(decision);
            }
        }

        final ConcurrentSearchDecision pluginDecision = ConcurrentSearchDecision.getCompositeDecision(decisions);
        if (pluginDecision.getDecisionStatus().equals(ConcurrentSearchDecision.DecisionStatus.NO_OP)) {
            // plugins don't have preference, decide based on whether request has aggregations or not.
            if (aggregations() != null) {
                if (logger.isDebugEnabled()) {
                    logger.debug("request has supported aggregations, using concurrent search");
                }
                return true;

            } else {
                if (logger.isDebugEnabled()) {
                    logger.debug("request does not have aggregations, not using concurrent search");
                }
                return false;
            }

        } else {
            if (logger.isDebugEnabled()) {
                logger.debug("concurrent search decision from plugins [{}]", pluginDecision.toString());
            }
            return pluginDecision.getDecisionStatus() == ConcurrentSearchDecision.DecisionStatus.YES;
        }

    }

    /**
     * Evaluate if request should use concurrent search based on request and concurrent search deciders
     */
    public void evaluateRequestShouldUseConcurrentSearch() {
        if (sort != null && sort.isSortOnTimeSeriesField()) {
            requestShouldUseConcurrentSearch.set(false);
        } else if (aggregations() != null
            && aggregations().factories() != null
            && !aggregations().factories().allFactoriesSupportConcurrentSearch()) {
                requestShouldUseConcurrentSearch.set(false);
            } else if (terminateAfter != DEFAULT_TERMINATE_AFTER) {
                requestShouldUseConcurrentSearch.set(false);
            } else if (concurrentSearchMode.equals(CONCURRENT_SEGMENT_SEARCH_MODE_AUTO)) {
                requestShouldUseConcurrentSearch.set(evaluateAutoMode());
            } else {
                requestShouldUseConcurrentSearch.set(true);
            }
    }

    public void setProfilers(Profilers profilers) {
        this.profilers = profilers;
    }

    @Override
    public void setTask(SearchShardTask task) {
        this.task = task;
    }

    @Override
    public SearchShardTask getTask() {
        return task;
    }

    @Override
    public boolean isCancelled() {
        return task.isCancelled();
    }

    @Override
    public ReaderContext readerContext() {
        return readerContext;
    }

    @Override
    public InternalAggregation.ReduceContext partialOnShard() {
        InternalAggregation.ReduceContext rc = requestToAggReduceContextBuilder.apply(request.source()).forPartialReduction();
        rc.setSliceLevel(shouldUseConcurrentSearch());
        return rc;
    }

    @Override
    public void setBucketCollectorProcessor(BucketCollectorProcessor bucketCollectorProcessor) {
        this.bucketCollectorProcessor = bucketCollectorProcessor;
    }

    @Override
    public BucketCollectorProcessor bucketCollectorProcessor() {
        return bucketCollectorProcessor;
    }

    /**
     * Evaluate the concurrentSearchMode based on cluster and index settings if concurrent segment search
     * should be used for this request context
     * If the cluster.search.concurrent_segment_search.mode setting
     * is not explicitly set, the evaluation falls back to the
     * cluster.search.concurrent_segment_search.enabled boolean setting
     * which will evaluate to true or false. This is then evaluated to "all" or "none" respectively
     * @return one of "none", "auto", "all"
     */
    private String evaluateConcurrentSearchMode(Executor concurrentSearchExecutor) {
        // Do not use concurrent segment search for system indices or throttled requests. See:
        // https://github.com/opensearch-project/OpenSearch/issues/12951
        if (indexShard.isSystem() || indexShard.indexSettings().isSearchThrottled()) {
            return CONCURRENT_SEGMENT_SEARCH_MODE_NONE;
        }
        if ((clusterService != null) && concurrentSearchExecutor != null) {
            String concurrentSearchMode = indexService.getIndexSettings()
                .getSettings()
                .get(
                    IndexSettings.INDEX_CONCURRENT_SEGMENT_SEARCH_MODE.getKey(),
                    clusterService.getClusterSettings().getOrNull(CLUSTER_CONCURRENT_SEGMENT_SEARCH_MODE)
                );
            if (concurrentSearchMode != null) {
                return concurrentSearchMode;
            }

            // mode setting not set, fallback to concurrent_segment_search.enabled setting
            return indexService.getIndexSettings()
                .getSettings()
                .getAsBoolean(
                    IndexSettings.INDEX_CONCURRENT_SEGMENT_SEARCH_SETTING.getKey(),
                    clusterService.getClusterSettings().get(CLUSTER_CONCURRENT_SEGMENT_SEARCH_SETTING)
                ) ? CONCURRENT_SEGMENT_SEARCH_MODE_ALL : CONCURRENT_SEGMENT_SEARCH_MODE_NONE;
        }
        return CONCURRENT_SEGMENT_SEARCH_MODE_NONE;
    }

    @Override
    public boolean shouldUseTimeSeriesDescSortOptimization() {
        return indexShard.isTimeSeriesDescSortOptimizationEnabled()
            && sort != null
            && sort.isSortOnTimeSeriesField()
            && sort.sort.getSort()[0].getReverse() == false;
    }

    @Override
    public int getTargetMaxSliceCount() {
        if (shouldUseConcurrentSearch() == false) {
            throw new IllegalStateException("Target slice count should not be used when concurrent search is disabled");
        }

        return indexService.getIndexSettings()
            .getSettings()
            .getAsInt(
                IndexSettings.INDEX_CONCURRENT_SEGMENT_SEARCH_MAX_SLICE_COUNT.getKey(),
                clusterService.getClusterSettings().get(SearchService.CONCURRENT_SEGMENT_SEARCH_TARGET_MAX_SLICE_COUNT_SETTING)
            );

    }

    @Override
    public int maxAggRewriteFilters() {
        return maxAggRewriteFilters;
    }

    private int evaluateFilterRewriteSetting() {
        if (clusterService != null) {
            return clusterService.getClusterSettings().get(MAX_AGGREGATION_REWRITE_FILTERS);
        }
        return 0;
    }

    @Override
    public int cardinalityAggregationPruningThreshold() {
        return cardinalityAggregationPruningThreshold;
    }

    @Override
    public boolean keywordIndexOrDocValuesEnabled() {
        return keywordIndexOrDocValuesEnabled;
    }

    private int evaluateCardinalityAggregationPruningThreshold() {
        if (clusterService != null) {
            return clusterService.getClusterSettings().get(CARDINALITY_AGGREGATION_PRUNING_THRESHOLD);
        }
        return 0;
    }

    public boolean evaluateKeywordIndexOrDocValuesEnabled() {
        if (clusterService != null) {
            return clusterService.getClusterSettings().get(KEYWORD_INDEX_OR_DOC_VALUES_ENABLED);
        }
        return false;
    }
}<|MERGE_RESOLUTION|>--- conflicted
+++ resolved
@@ -268,12 +268,8 @@
 
         this.maxAggRewriteFilters = evaluateFilterRewriteSetting();
         this.cardinalityAggregationPruningThreshold = evaluateCardinalityAggregationPruningThreshold();
-<<<<<<< HEAD
-        this.concurrentSearchDeciders = concurrentSearchDeciders;
         this.keywordIndexOrDocValuesEnabled = evaluateKeywordIndexOrDocValuesEnabled();
-=======
         this.concurrentSearchDeciderFactories = concurrentSearchDeciderFactories;
->>>>>>> 00b2fcce
     }
 
     @Override
