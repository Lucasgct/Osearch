--- conflicted
+++ resolved
@@ -277,11 +277,7 @@
     /**
      * Add a listener for on/off local node cluster-manager events
      */
-<<<<<<< HEAD
-    public void addLocalNodeClusterManagerListener(LocalNodeMasterListener listener) {
-=======
-    public void addLocalNodeMasterListener(LocalNodeClusterManagerListener listener) {
->>>>>>> f1658453
+    public void addLocalNodeClusterManagerListener(LocalNodeClusterManagerListener listener) {
         addListener(listener);
     }
 
