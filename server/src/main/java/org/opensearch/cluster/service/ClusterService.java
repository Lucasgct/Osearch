--- conflicted
+++ resolved
@@ -258,11 +258,7 @@
 
     public static boolean assertClusterOrClusterManagerStateThread() {
         assert Thread.currentThread().getName().contains(ClusterApplierService.CLUSTER_UPDATE_THREAD_NAME)
-<<<<<<< HEAD
-            || Thread.currentThread().getName().contains(ClusterManagerService.MASTER_UPDATE_THREAD_NAME)
-=======
-            || Thread.currentThread().getName().contains(MasterService.CLUSTER_MANAGER_UPDATE_THREAD_NAME)
->>>>>>> 2a1b239c
+            || Thread.currentThread().getName().contains(ClusterManagerService.CLUSTER_MANAGER_UPDATE_THREAD_NAME)
             : "not called from the master/cluster state update thread";
         return true;
     }
