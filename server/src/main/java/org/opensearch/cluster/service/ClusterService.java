--- conflicted
+++ resolved
@@ -214,13 +214,8 @@
     /**
      * Add a listener for on/off local node cluster-manager events
      */
-<<<<<<< HEAD
-    public void addLocalNodeMasterListener(LocalNodeMasterListener listener) {
+    public void addLocalNodeMasterListener(LocalNodeClusterManagerListener listener) {
         clusterApplierService.addLocalNodeClusterManagerListener(listener);
-=======
-    public void addLocalNodeMasterListener(LocalNodeClusterManagerListener listener) {
-        clusterApplierService.addLocalNodeMasterListener(listener);
->>>>>>> f1658453
     }
 
     public ClusterManagerService getMasterService() {
