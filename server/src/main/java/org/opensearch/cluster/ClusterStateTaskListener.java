--- conflicted
+++ resolved
@@ -51,13 +51,8 @@
      * called when the task was rejected because the local node is no longer cluster-manager.
      * Used only for tasks submitted to {@link ClusterManagerService}.
      */
-<<<<<<< HEAD
     default void onNoLongerClusterManager(String source) {
-        onFailure(source, new NotMasterException("no longer cluster-manager. source: [" + source + "]"));
-=======
-    default void onNoLongerMaster(String source) {
         onFailure(source, new NotClusterManagerException("no longer cluster-manager. source: [" + source + "]"));
->>>>>>> f1658453
     }
 
     /**
