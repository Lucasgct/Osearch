--- conflicted
+++ resolved
@@ -536,12 +536,8 @@
      * @return true or false based on whether node has decommissioned attribute
      */
     public static boolean nodeHasDecommissionedAttribute(DiscoveryNode discoveryNode, DecommissionAttribute decommissionAttribute) {
-<<<<<<< HEAD
-        return discoveryNode.getAttributes().get(decommissionAttribute.attributeName()).equals(decommissionAttribute.attributeValue());
-=======
         String nodeAttributeValue = discoveryNode.getAttributes().get(decommissionAttribute.attributeName());
         return nodeAttributeValue != null && nodeAttributeValue.equals(decommissionAttribute.attributeValue());
->>>>>>> 77cff55b
     }
 
     /**
