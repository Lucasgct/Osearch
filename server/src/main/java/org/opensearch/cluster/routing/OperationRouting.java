--- conflicted
+++ resolved
@@ -86,34 +86,7 @@
     private volatile List<String> awarenessAttributes;
     private volatile boolean useAdaptiveReplicaSelection;
     private volatile boolean ignoreAwarenessAttr;
-<<<<<<< HEAD
-
-    /**
-     * Reads value from cluster state to determine if weighted round-robin
-     * search routing is enabled
-     */
-    private volatile boolean isWeightedRoundRobinEnabled;
-
-    private volatile WRRWeights wrrWeights;
-
-    public WRRShardsCache getWrrShardsCache() {
-        return wrrShardsCache;
-    }
-
-    private WRRShardsCache wrrShardsCache;
-
-    public ClusterService getClusterService() {
-        return clusterService;
-    }
-
-    public void setClusterService(ClusterService clusterService) {
-        this.clusterService = clusterService;
-    }
-
-    private ClusterService clusterService;
-=======
     private volatile double weightedRoutingDefaultWeight;
->>>>>>> dbbb2638
 
     public OperationRouting(Settings settings, ClusterSettings clusterSettings) {
         // whether to ignore awareness attributes when routing requests
