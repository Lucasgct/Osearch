/*
 * SPDX-License-Identifier: Apache-2.0
 *
 * The OpenSearch Contributors require contributions made to
 * this file be licensed under the Apache-2.0 license or a
 * compatible open source license.
 */

/*
 * Licensed to Elasticsearch under one or more contributor
 * license agreements. See the NOTICE file distributed with
 * this work for additional information regarding copyright
 * ownership. Elasticsearch licenses this file to you under
 * the Apache License, Version 2.0 (the "License"); you may
 * not use this file except in compliance with the License.
 * You may obtain a copy of the License at
 *
 *     http://www.apache.org/licenses/LICENSE-2.0
 *
 * Unless required by applicable law or agreed to in writing,
 * software distributed under the License is distributed on an
 * "AS IS" BASIS, WITHOUT WARRANTIES OR CONDITIONS OF ANY
 * KIND, either express or implied.  See the License for the
 * specific language governing permissions and limitations
 * under the License.
 */

/*
 * Modifications Copyright OpenSearch Contributors. See
 * GitHub history for details.
 */

package org.opensearch.cluster.node;

import com.carrotsearch.hppc.ObjectHashSet;
import com.carrotsearch.hppc.cursors.ObjectCursor;
import com.carrotsearch.hppc.cursors.ObjectObjectCursor;
import org.opensearch.LegacyESVersion;
import org.opensearch.Version;
import org.opensearch.cluster.AbstractDiffable;
import org.opensearch.cluster.Diff;
import org.opensearch.common.Booleans;
import org.opensearch.common.Nullable;
import org.opensearch.common.Strings;
import org.opensearch.common.collect.ImmutableOpenMap;
import org.opensearch.common.io.stream.StreamInput;
import org.opensearch.common.io.stream.StreamOutput;
import org.opensearch.common.regex.Regex;
import org.opensearch.common.transport.TransportAddress;
import org.opensearch.common.util.set.Sets;

import java.io.IOException;
import java.util.ArrayList;
import java.util.Collections;
import java.util.Iterator;
import java.util.List;
import java.util.Map;
import java.util.Objects;
import java.util.stream.Collectors;
import java.util.stream.Stream;
import java.util.stream.StreamSupport;

/**
 * This class holds all {@link DiscoveryNode} in the cluster and provides convenience methods to
 * access, modify merge / diff discovery nodes.
 */
public class DiscoveryNodes extends AbstractDiffable<DiscoveryNodes> implements Iterable<DiscoveryNode> {

    public static final DiscoveryNodes EMPTY_NODES = builder().build();

    private final ImmutableOpenMap<String, DiscoveryNode> nodes;
    private final ImmutableOpenMap<String, DiscoveryNode> dataNodes;
    private final ImmutableOpenMap<String, DiscoveryNode> masterNodes;
    private final ImmutableOpenMap<String, DiscoveryNode> ingestNodes;

    private final String masterNodeId;
    private final String localNodeId;
    private final Version minNonClientNodeVersion;
    private final Version maxNonClientNodeVersion;
    private final Version maxNodeVersion;
    private final Version minNodeVersion;

    private DiscoveryNodes(
        ImmutableOpenMap<String, DiscoveryNode> nodes,
        ImmutableOpenMap<String, DiscoveryNode> dataNodes,
        ImmutableOpenMap<String, DiscoveryNode> masterNodes,
        ImmutableOpenMap<String, DiscoveryNode> ingestNodes,
        String masterNodeId,
        String localNodeId,
        Version minNonClientNodeVersion,
        Version maxNonClientNodeVersion,
        Version maxNodeVersion,
        Version minNodeVersion
    ) {
        this.nodes = nodes;
        this.dataNodes = dataNodes;
        this.masterNodes = masterNodes;
        this.ingestNodes = ingestNodes;
        this.masterNodeId = masterNodeId;
        this.localNodeId = localNodeId;
        this.minNonClientNodeVersion = minNonClientNodeVersion;
        this.maxNonClientNodeVersion = maxNonClientNodeVersion;
        this.minNodeVersion = minNodeVersion;
        this.maxNodeVersion = maxNodeVersion;
    }

    @Override
    public Iterator<DiscoveryNode> iterator() {
        return nodes.valuesIt();
    }

    /**
     * Returns {@code true} if the local node is the elected master node.
     */
    public boolean isLocalNodeElectedMaster() {
        if (localNodeId == null) {
            // we don't know yet the local node id, return false
            return false;
        }
        return localNodeId.equals(masterNodeId);
    }

    /**
     * Get the number of known nodes
     *
     * @return number of nodes
     */
    public int getSize() {
        return nodes.size();
    }

    /**
     * Get a {@link Map} of the discovered nodes arranged by their ids
     *
     * @return {@link Map} of the discovered nodes arranged by their ids
     */
    public ImmutableOpenMap<String, DiscoveryNode> getNodes() {
        return this.nodes;
    }

    /**
     * Get a {@link Map} of the discovered data nodes arranged by their ids
     *
     * @return {@link Map} of the discovered data nodes arranged by their ids
     */
    public ImmutableOpenMap<String, DiscoveryNode> getDataNodes() {
        return this.dataNodes;
    }

    /**
     * Get a {@link Map} of the discovered master nodes arranged by their ids
     *
     * @return {@link Map} of the discovered master nodes arranged by their ids
     */
    public ImmutableOpenMap<String, DiscoveryNode> getMasterNodes() {
        return this.masterNodes;
    }

    /**
     * @return All the ingest nodes arranged by their ids
     */
    public ImmutableOpenMap<String, DiscoveryNode> getIngestNodes() {
        return ingestNodes;
    }

    /**
     * Get a {@link Map} of the discovered master and data nodes arranged by their ids
     *
     * @return {@link Map} of the discovered master and data nodes arranged by their ids
     */
    public ImmutableOpenMap<String, DiscoveryNode> getMasterAndDataNodes() {
        ImmutableOpenMap.Builder<String, DiscoveryNode> nodes = ImmutableOpenMap.builder(dataNodes);
        nodes.putAll(masterNodes);
        return nodes.build();
    }

    /**
     * Get a {@link Map} of the coordinating only nodes (nodes which are neither master, nor data, nor ingest nodes) arranged by their ids
     *
     * @return {@link Map} of the coordinating only nodes arranged by their ids
     */
    public ImmutableOpenMap<String, DiscoveryNode> getCoordinatingOnlyNodes() {
        ImmutableOpenMap.Builder<String, DiscoveryNode> nodes = ImmutableOpenMap.builder(this.nodes);
        nodes.removeAll(masterNodes.keys());
        nodes.removeAll(dataNodes.keys());
        nodes.removeAll(ingestNodes.keys());
        return nodes.build();
    }

    /**
     * Returns a stream of all nodes, with master nodes at the front
     */
    public Stream<DiscoveryNode> mastersFirstStream() {
        return Stream.concat(
            StreamSupport.stream(masterNodes.spliterator(), false).map(cur -> cur.value),
            StreamSupport.stream(this.spliterator(), false).filter(n -> n.isMasterNode() == false)
        );
    }

    /**
     * Get a node by its id
     *
     * @param nodeId id of the wanted node
     * @return wanted node if it exists. Otherwise <code>null</code>
     */
    public DiscoveryNode get(String nodeId) {
        return nodes.get(nodeId);
    }

    /**
     * Determine if a given node id exists
     *
     * @param nodeId id of the node which existence should be verified
     * @return <code>true</code> if the node exists. Otherwise <code>false</code>
     */
    public boolean nodeExists(String nodeId) {
        return nodes.containsKey(nodeId);
    }

    /**
     * Determine if a given node exists
     *
     * @param node of the node which existence should be verified
     * @return <code>true</code> if the node exists. Otherwise <code>false</code>
     */
    public boolean nodeExists(DiscoveryNode node) {
        DiscoveryNode existing = nodes.get(node.getId());
        return existing != null && existing.equals(node);
    }

    /**
     * Determine if the given node exists and has the right roles. Supported roles vary by version, and our local cluster state might
     * have come via an older master, so the roles may differ even if the node is otherwise identical.
     */
    public boolean nodeExistsWithSameRoles(DiscoveryNode discoveryNode) {
        final DiscoveryNode existing = nodes.get(discoveryNode.getId());
        return existing != null && existing.equals(discoveryNode) && existing.getRoles().equals(discoveryNode.getRoles());
    }

    /**
     * Determine if the given node exists and has the right version. During upgrade from Elasticsearch version as OpenSearch node run in
     * BWC mode and can have the version as 7.10.2 in cluster state from older master to OpenSearch master.
     */
    public boolean nodeExistsWithBWCVersion(DiscoveryNode discoveryNode) {
        final DiscoveryNode existing = nodes.get(discoveryNode.getId());
        return existing != null
            && existing.equals(discoveryNode)
            && existing.getVersion().equals(LegacyESVersion.V_7_10_2)
            && discoveryNode.getVersion().onOrAfter(Version.V_1_0_0);
    }

    /**
     * Get the id of the master node
     *
     * @return id of the master
     */
    public String getMasterNodeId() {
        return this.masterNodeId;
    }

    /**
     * Get the id of the local node
     *
     * @return id of the local node
     */
    public String getLocalNodeId() {
        return this.localNodeId;
    }

    /**
     * Get the local node
     *
     * @return local node
     */
    public DiscoveryNode getLocalNode() {
        return nodes.get(localNodeId);
    }

    /**
     * Returns the master node, or {@code null} if there is no master node
     */
    @Nullable
    public DiscoveryNode getMasterNode() {
        if (masterNodeId != null) {
            return nodes.get(masterNodeId);
        }
        return null;
    }

    /**
     * Get a node by its address
     *
     * @param address {@link TransportAddress} of the wanted node
     * @return node identified by the given address or <code>null</code> if no such node exists
     */
    public DiscoveryNode findByAddress(TransportAddress address) {
        for (ObjectCursor<DiscoveryNode> cursor : nodes.values()) {
            DiscoveryNode node = cursor.value;
            if (node.getAddress().equals(address)) {
                return node;
            }
        }
        return null;
    }

    /**
     * Returns the version of the node with the oldest version in the cluster that is not a client node
     *
     * If there are no non-client nodes, Version.CURRENT will be returned.
     *
     * @return the oldest version in the cluster
     */
    public Version getSmallestNonClientNodeVersion() {
        return minNonClientNodeVersion;
    }

    /**
     * Returns the version of the node with the youngest version in the cluster that is not a client node.
     *
     * If there are no non-client nodes, Version.CURRENT will be returned.
     *
     * @return the youngest version in the cluster
     */
    public Version getLargestNonClientNodeVersion() {
        return maxNonClientNodeVersion;
    }

    /**
     * Returns the version of the node with the oldest version in the cluster.
     *
     * @return the oldest version in the cluster
     */
    public Version getMinNodeVersion() {
        return minNodeVersion;
    }

    /**
     * Returns the version of the node with the youngest version in the cluster
     *
     * @return the youngest version in the cluster
     */
    public Version getMaxNodeVersion() {
        return maxNodeVersion;
    }

    /**
     * Resolve a node with a given id
     *
     * @param node id of the node to discover
     * @return discovered node matching the given id
     * @throws IllegalArgumentException if more than one node matches the request or no nodes have been resolved
     */
    public DiscoveryNode resolveNode(String node) {
        String[] resolvedNodeIds = resolveNodes(node);
        if (resolvedNodeIds.length > 1) {
            throw new IllegalArgumentException(
                "resolved [" + node + "] into [" + resolvedNodeIds.length + "] nodes, where expected to be resolved to a single node"
            );
        }
        if (resolvedNodeIds.length == 0) {
            throw new IllegalArgumentException("failed to resolve [" + node + "], no matching nodes");
        }
        return nodes.get(resolvedNodeIds[0]);
    }

    /**
     * Resolves a set of nodes according to the given sequence of node specifications. Implements the logic in various APIs that allow the
     * user to run the action on a subset of the nodes in the cluster. See [Node specification] in the reference manual for full details.
     *
     * Works by tracking the current set of nodes and applying each node specification in sequence. The set starts out empty and each node
     * specification may either add or remove nodes. For instance:
     *
     * - _local, _cluster_manager (_master) and _all respectively add to the subset the local node, the currently-elected cluster_manager, and all the nodes
     * - node IDs, names, hostnames and IP addresses all add to the subset any nodes which match
     * - a wildcard-based pattern of the form "attr*:value*" adds to the subset all nodes with a matching attribute with a matching value
     * - role:true adds to the subset all nodes with a matching role
     * - role:false removes from the subset all nodes with a matching role.
     *
     * An empty sequence of node specifications returns all nodes, since the corresponding actions run on all nodes by default.
     */
    public String[] resolveNodes(String... nodes) {
        if (nodes == null || nodes.length == 0) {
            return StreamSupport.stream(this.spliterator(), false).map(DiscoveryNode::getId).toArray(String[]::new);
        } else {
            ObjectHashSet<String> resolvedNodesIds = new ObjectHashSet<>(nodes.length);
            for (String nodeId : nodes) {
                if (nodeId == null) {
                    // don't silence the underlying issue, it is a bug, so lets fail if assertions are enabled
                    assert nodeId != null : "nodeId should not be null";
                    continue;
                } else if (nodeId.equals("_local")) {
                    String localNodeId = getLocalNodeId();
                    if (localNodeId != null) {
                        resolvedNodesIds.add(localNodeId);
                    }
                } else if (nodeId.equals("_master") || nodeId.equals("_cluster_manager")) {
                    String masterNodeId = getMasterNodeId();
                    if (masterNodeId != null) {
                        resolvedNodesIds.add(masterNodeId);
                    }
                } else if (nodeExists(nodeId)) {
                    resolvedNodesIds.add(nodeId);
                } else {
                    for (DiscoveryNode node : this) {
                        if ("_all".equals(nodeId)
                            || Regex.simpleMatch(nodeId, node.getName())
                            || Regex.simpleMatch(nodeId, node.getHostAddress())
                            || Regex.simpleMatch(nodeId, node.getHostName())) {
                            resolvedNodesIds.add(node.getId());
                        }
                    }
                    int index = nodeId.indexOf(':');
                    if (index != -1) {
                        String matchAttrName = nodeId.substring(0, index);
                        String matchAttrValue = nodeId.substring(index + 1);
                        if (DiscoveryNodeRole.DATA_ROLE.roleName().equals(matchAttrName)) {
                            if (Booleans.parseBoolean(matchAttrValue, true)) {
                                resolvedNodesIds.addAll(dataNodes.keys());
                            } else {
                                resolvedNodesIds.removeAll(dataNodes.keys());
                            }
                        } else if (roleNameIsClusterManager(matchAttrName)) {
                            if (Booleans.parseBoolean(matchAttrValue, true)) {
                                resolvedNodesIds.addAll(masterNodes.keys());
                            } else {
                                resolvedNodesIds.removeAll(masterNodes.keys());
                            }
                        } else if (DiscoveryNodeRole.INGEST_ROLE.roleName().equals(matchAttrName)) {
                            if (Booleans.parseBoolean(matchAttrValue, true)) {
                                resolvedNodesIds.addAll(ingestNodes.keys());
                            } else {
                                resolvedNodesIds.removeAll(ingestNodes.keys());
                            }
                        } else if (DiscoveryNode.COORDINATING_ONLY.equals(matchAttrName)) {
                            if (Booleans.parseBoolean(matchAttrValue, true)) {
                                resolvedNodesIds.addAll(getCoordinatingOnlyNodes().keys());
                            } else {
                                resolvedNodesIds.removeAll(getCoordinatingOnlyNodes().keys());
                            }
                        } else {
                            for (DiscoveryNode node : this) {
                                for (DiscoveryNodeRole role : Sets.difference(node.getRoles(), DiscoveryNodeRole.BUILT_IN_ROLES)) {
                                    if (role.roleName().equals(matchAttrName)) {
                                        if (Booleans.parseBoolean(matchAttrValue, true)) {
                                            resolvedNodesIds.add(node.getId());
                                        } else {
                                            resolvedNodesIds.remove(node.getId());
                                        }
                                    }
                                }
                            }
                            for (DiscoveryNode node : this) {
                                for (Map.Entry<String, String> entry : node.getAttributes().entrySet()) {
                                    String attrName = entry.getKey();
                                    String attrValue = entry.getValue();
                                    if (Regex.simpleMatch(matchAttrName, attrName) && Regex.simpleMatch(matchAttrValue, attrValue)) {
                                        resolvedNodesIds.add(node.getId());
                                    }
                                }
                            }
                        }
                    }
                }
            }
            return resolvedNodesIds.toArray(String.class);
        }
    }

    public DiscoveryNodes newNode(DiscoveryNode node) {
        return new Builder(this).add(node).build();
    }

    /**
     * Returns the changes comparing this nodes to the provided nodes.
     */
    public Delta delta(DiscoveryNodes other) {
        final List<DiscoveryNode> removed = new ArrayList<>();
        final List<DiscoveryNode> added = new ArrayList<>();
        for (DiscoveryNode node : other) {
            if (this.nodeExists(node) == false) {
                removed.add(node);
            }
        }
        for (DiscoveryNode node : this) {
            if (other.nodeExists(node) == false) {
                added.add(node);
            }
        }

        return new Delta(
            other.getMasterNode(),
            getMasterNode(),
            localNodeId,
            Collections.unmodifiableList(removed),
            Collections.unmodifiableList(added)
        );
    }

    @Override
    public String toString() {
        StringBuilder sb = new StringBuilder();
        sb.append("nodes: \n");
        for (DiscoveryNode node : this) {
            sb.append("   ").append(node);
            if (node == getLocalNode()) {
                sb.append(", local");
            }
            if (node == getMasterNode()) {
                sb.append(", master");
            }
            sb.append("\n");
        }
        return sb.toString();
    }

    public static class Delta {

        private final String localNodeId;
        @Nullable
        private final DiscoveryNode previousClusterManagerNode;
        @Nullable
        private final DiscoveryNode newMasterNode;
        private final List<DiscoveryNode> removed;
        private final List<DiscoveryNode> added;

        private Delta(
            @Nullable DiscoveryNode previousClusterManagerNode,
            @Nullable DiscoveryNode newMasterNode,
            String localNodeId,
            List<DiscoveryNode> removed,
            List<DiscoveryNode> added
        ) {
            this.previousClusterManagerNode = previousClusterManagerNode;
            this.newMasterNode = newMasterNode;
            this.localNodeId = localNodeId;
            this.removed = removed;
            this.added = added;
        }

        public boolean hasChanges() {
            return masterNodeChanged() || !removed.isEmpty() || !added.isEmpty();
        }

        public boolean masterNodeChanged() {
            return Objects.equals(newMasterNode, previousClusterManagerNode) == false;
        }

        @Nullable
        public DiscoveryNode previousClusterManagerNode() {
            return previousClusterManagerNode;
        }

        @Nullable
        public DiscoveryNode newMasterNode() {
            return newMasterNode;
        }

        public boolean removed() {
            return !removed.isEmpty();
        }

        public List<DiscoveryNode> removedNodes() {
            return removed;
        }

        public boolean added() {
            return !added.isEmpty();
        }

        public List<DiscoveryNode> addedNodes() {
            return added;
        }

        public String shortSummary() {
            final StringBuilder summary = new StringBuilder();
            if (masterNodeChanged()) {
<<<<<<< HEAD
                summary.append("master node changed {previous [");
                if (previousClusterManagerNode() != null) {
                    summary.append(previousClusterManagerNode());
=======
                summary.append("cluster-manager node changed {previous [");
                if (previousMasterNode() != null) {
                    summary.append(previousMasterNode());
>>>>>>> b45bfc9a
                }
                summary.append("], current [");
                if (newMasterNode() != null) {
                    summary.append(newMasterNode());
                }
                summary.append("]}");
            }
            if (removed()) {
                if (summary.length() > 0) {
                    summary.append(", ");
                }
                summary.append("removed {").append(Strings.collectionToCommaDelimitedString(removedNodes())).append('}');
            }
            if (added()) {
                final String addedNodesExceptLocalNode = addedNodes().stream()
                    .filter(node -> node.getId().equals(localNodeId) == false)
                    .map(DiscoveryNode::toString)
                    .collect(Collectors.joining(","));
                if (addedNodesExceptLocalNode.length() > 0) {
                    // ignore ourselves when reporting on nodes being added
                    if (summary.length() > 0) {
                        summary.append(", ");
                    }
                    summary.append("added {").append(addedNodesExceptLocalNode).append('}');
                }
            }
            return summary.toString();
        }
    }

    @Override
    public void writeTo(StreamOutput out) throws IOException {
        if (masterNodeId == null) {
            out.writeBoolean(false);
        } else {
            out.writeBoolean(true);
            out.writeString(masterNodeId);
        }
        out.writeVInt(nodes.size());
        for (DiscoveryNode node : this) {
            node.writeTo(out);
        }
    }

    public static DiscoveryNodes readFrom(StreamInput in, DiscoveryNode localNode) throws IOException {
        Builder builder = new Builder();
        if (in.readBoolean()) {
            builder.masterNodeId(in.readString());
        }
        if (localNode != null) {
            builder.localNodeId(localNode.getId());
        }
        int size = in.readVInt();
        for (int i = 0; i < size; i++) {
            DiscoveryNode node = new DiscoveryNode(in);
            if (localNode != null && node.getId().equals(localNode.getId())) {
                // reuse the same instance of our address and local node id for faster equality
                node = localNode;
            }
            // some one already built this and validated it's OK, skip the n2 scans
            assert builder.validateAdd(node) == null : "building disco nodes from network doesn't pass preflight: "
                + builder.validateAdd(node);
            builder.putUnsafe(node);
        }
        return builder.build();
    }

    public static Diff<DiscoveryNodes> readDiffFrom(StreamInput in, DiscoveryNode localNode) throws IOException {
        return AbstractDiffable.readDiffFrom(in1 -> readFrom(in1, localNode), in);
    }

    public static Builder builder() {
        return new Builder();
    }

    public static Builder builder(DiscoveryNodes nodes) {
        return new Builder(nodes);
    }

    public static class Builder {

        private final ImmutableOpenMap.Builder<String, DiscoveryNode> nodes;
        private String masterNodeId;
        private String localNodeId;

        public Builder() {
            nodes = ImmutableOpenMap.builder();
        }

        public Builder(DiscoveryNodes nodes) {
            this.masterNodeId = nodes.getMasterNodeId();
            this.localNodeId = nodes.getLocalNodeId();
            this.nodes = ImmutableOpenMap.builder(nodes.getNodes());
        }

        /**
         * adds a disco node to the builder. Will throw an {@link IllegalArgumentException} if
         * the supplied node doesn't pass the pre-flight checks performed by {@link #validateAdd(DiscoveryNode)}
         */
        public Builder add(DiscoveryNode node) {
            final String preflight = validateAdd(node);
            if (preflight != null) {
                throw new IllegalArgumentException(preflight);
            }
            putUnsafe(node);
            return this;
        }

        /**
         * Get a node by its id
         *
         * @param nodeId id of the wanted node
         * @return wanted node if it exists. Otherwise <code>null</code>
         */
        @Nullable
        public DiscoveryNode get(String nodeId) {
            return nodes.get(nodeId);
        }

        private void putUnsafe(DiscoveryNode node) {
            nodes.put(node.getId(), node);
        }

        public Builder remove(String nodeId) {
            nodes.remove(nodeId);
            return this;
        }

        public Builder remove(DiscoveryNode node) {
            if (node.equals(nodes.get(node.getId()))) {
                nodes.remove(node.getId());
            }
            return this;
        }

        public Builder masterNodeId(String masterNodeId) {
            this.masterNodeId = masterNodeId;
            return this;
        }

        public Builder localNodeId(String localNodeId) {
            this.localNodeId = localNodeId;
            return this;
        }

        /**
         * Checks that a node can be safely added to this node collection.
         *
         * @return null if all is OK or an error message explaining why a node can not be added.
         *
         * Note: if this method returns a non-null value, calling {@link #add(DiscoveryNode)} will fail with an
         * exception
         */
        private String validateAdd(DiscoveryNode node) {
            for (ObjectCursor<DiscoveryNode> cursor : nodes.values()) {
                final DiscoveryNode existingNode = cursor.value;
                if (node.getAddress().equals(existingNode.getAddress()) && node.getId().equals(existingNode.getId()) == false) {
                    return "can't add node " + node + ", found existing node " + existingNode + " with same address";
                }
                if (node.getId().equals(existingNode.getId()) && node.equals(existingNode) == false) {
                    return "can't add node "
                        + node
                        + ", found existing node "
                        + existingNode
                        + " with the same id but is a different node instance";
                }
            }
            return null;
        }

        public DiscoveryNodes build() {
            ImmutableOpenMap.Builder<String, DiscoveryNode> dataNodesBuilder = ImmutableOpenMap.builder();
            ImmutableOpenMap.Builder<String, DiscoveryNode> masterNodesBuilder = ImmutableOpenMap.builder();
            ImmutableOpenMap.Builder<String, DiscoveryNode> ingestNodesBuilder = ImmutableOpenMap.builder();
            Version minNodeVersion = null;
            Version maxNodeVersion = null;
            Version minNonClientNodeVersion = null;
            Version maxNonClientNodeVersion = null;
            for (ObjectObjectCursor<String, DiscoveryNode> nodeEntry : nodes) {
                if (nodeEntry.value.isDataNode()) {
                    dataNodesBuilder.put(nodeEntry.key, nodeEntry.value);
                }
                if (nodeEntry.value.isMasterNode()) {
                    masterNodesBuilder.put(nodeEntry.key, nodeEntry.value);
                }
                final Version version = nodeEntry.value.getVersion();
                if (nodeEntry.value.isDataNode() || nodeEntry.value.isMasterNode()) {
                    if (minNonClientNodeVersion == null) {
                        minNonClientNodeVersion = version;
                        maxNonClientNodeVersion = version;
                    } else {
                        minNonClientNodeVersion = Version.min(minNonClientNodeVersion, version);
                        maxNonClientNodeVersion = Version.max(maxNonClientNodeVersion, version);
                    }
                }
                if (nodeEntry.value.isIngestNode()) {
                    ingestNodesBuilder.put(nodeEntry.key, nodeEntry.value);
                }
                minNodeVersion = minNodeVersion == null ? version : Version.min(minNodeVersion, version);
                maxNodeVersion = maxNodeVersion == null ? version : Version.max(maxNodeVersion, version);
            }

            return new DiscoveryNodes(
                nodes.build(),
                dataNodesBuilder.build(),
                masterNodesBuilder.build(),
                ingestNodesBuilder.build(),
                masterNodeId,
                localNodeId,
                minNonClientNodeVersion == null ? Version.CURRENT : minNonClientNodeVersion,
                maxNonClientNodeVersion == null ? Version.CURRENT : maxNonClientNodeVersion,
                maxNodeVersion == null ? Version.CURRENT : maxNodeVersion,
                minNodeVersion == null ? Version.CURRENT : minNodeVersion
            );
        }

        public boolean isLocalNodeElectedMaster() {
            return masterNodeId != null && masterNodeId.equals(localNodeId);
        }
    }

    /**
     * Check if the given name of the node role is 'cluster_manager' or 'master'.
     * The method is added for {@link #resolveNodes} to keep the code clear, when support the both above roles.
     * @deprecated As of 2.0, because promoting inclusive language. MASTER_ROLE is deprecated.
     * @param matchAttrName a given String for a name of the node role.
     * @return true if the given roleName is 'cluster_manger' or 'master'
     */
    @Deprecated
    private boolean roleNameIsClusterManager(String matchAttrName) {
        return DiscoveryNodeRole.MASTER_ROLE.roleName().equals(matchAttrName)
            || DiscoveryNodeRole.CLUSTER_MANAGER_ROLE.roleName().equals(matchAttrName);
    }
}<|MERGE_RESOLUTION|>--- conflicted
+++ resolved
@@ -574,15 +574,9 @@
         public String shortSummary() {
             final StringBuilder summary = new StringBuilder();
             if (masterNodeChanged()) {
-<<<<<<< HEAD
-                summary.append("master node changed {previous [");
+                summary.append("cluster-manager node changed {previous [");
                 if (previousClusterManagerNode() != null) {
                     summary.append(previousClusterManagerNode());
-=======
-                summary.append("cluster-manager node changed {previous [");
-                if (previousMasterNode() != null) {
-                    summary.append(previousMasterNode());
->>>>>>> b45bfc9a
                 }
                 summary.append("], current [");
                 if (newMasterNode() != null) {
