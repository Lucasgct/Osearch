/*
 * SPDX-License-Identifier: Apache-2.0
 *
 * The OpenSearch Contributors require contributions made to
 * this file be licensed under the Apache-2.0 license or a
 * compatible open source license.
 */

/*
 * Licensed to Elasticsearch under one or more contributor
 * license agreements. See the NOTICE file distributed with
 * this work for additional information regarding copyright
 * ownership. Elasticsearch licenses this file to you under
 * the Apache License, Version 2.0 (the "License"); you may
 * not use this file except in compliance with the License.
 * You may obtain a copy of the License at
 *
 *     http://www.apache.org/licenses/LICENSE-2.0
 *
 * Unless required by applicable law or agreed to in writing,
 * software distributed under the License is distributed on an
 * "AS IS" BASIS, WITHOUT WARRANTIES OR CONDITIONS OF ANY
 * KIND, either express or implied.  See the License for the
 * specific language governing permissions and limitations
 * under the License.
 */
/*
 * Modifications Copyright OpenSearch Contributors. See
 * GitHub history for details.
 */

package org.opensearch.cluster.coordination;

import org.apache.logging.log4j.LogManager;
import org.apache.logging.log4j.Logger;
import org.opensearch.Version;
import org.opensearch.cluster.ClusterState;
import org.opensearch.cluster.ClusterStateTaskExecutor;
import org.opensearch.cluster.NotClusterManagerException;
import org.opensearch.cluster.block.ClusterBlocks;
import org.opensearch.cluster.decommission.NodeDecommissionedException;
import org.opensearch.cluster.metadata.IndexMetadata;
import org.opensearch.cluster.metadata.Metadata;
import org.opensearch.cluster.metadata.RepositoriesMetadata;
import org.opensearch.cluster.node.DiscoveryNode;
import org.opensearch.cluster.node.DiscoveryNodes;
import org.opensearch.cluster.routing.RerouteService;
import org.opensearch.cluster.routing.allocation.AllocationService;
import org.opensearch.common.Priority;
import org.opensearch.common.settings.Settings;
import org.opensearch.core.action.ActionListener;
import org.opensearch.node.remotestore.RemoteStoreNodeAttribute;
import org.opensearch.node.remotestore.RemoteStoreNodeService;
import org.opensearch.persistent.PersistentTasksCustomMetadata;

import java.util.ArrayList;
import java.util.Collection;
import java.util.Collections;
import java.util.HashMap;
import java.util.List;
import java.util.Locale;
import java.util.Map;
import java.util.Optional;
import java.util.Set;
import java.util.function.BiConsumer;
import java.util.stream.Collectors;

import static org.opensearch.cluster.decommission.DecommissionHelper.nodeCommissioned;
import static org.opensearch.gateway.GatewayService.STATE_NOT_RECOVERED_BLOCK;
import static org.opensearch.node.remotestore.RemoteStoreNodeAttribute.REMOTE_CLUSTER_PUBLICATION_REPO_NAME_ATTRIBUTES;
import static org.opensearch.node.remotestore.RemoteStoreNodeService.CompatibilityMode;
import static org.opensearch.node.remotestore.RemoteStoreNodeService.CompatibilityMode.MIXED;
import static org.opensearch.node.remotestore.RemoteStoreNodeService.CompatibilityMode.STRICT;
import static org.opensearch.node.remotestore.RemoteStoreNodeService.REMOTE_STORE_COMPATIBILITY_MODE_SETTING;

/**
 * Main executor for Nodes joining the OpenSearch cluster
 *
 * @opensearch.internal
 */
public class JoinTaskExecutor implements ClusterStateTaskExecutor<JoinTaskExecutor.Task> {

    private final AllocationService allocationService;

    private static Logger logger = LogManager.getLogger(JoinTaskExecutor.class);
    private final RerouteService rerouteService;

    private final RemoteStoreNodeService remoteStoreNodeService;

    /**
     * Task for the join task executor.
     *
     * @opensearch.internal
     */
    public static class Task {

        private final DiscoveryNode node;
        private final String reason;

        public Task(DiscoveryNode node, String reason) {
            this.node = node;
            this.reason = reason;
        }

        public DiscoveryNode node() {
            return node;
        }

        public String reason() {
            return reason;
        }

        @Override
        public String toString() {
            return node != null ? node + " " + reason : reason;
        }

        public boolean isBecomeClusterManagerTask() {
            return reason.equals(BECOME_MASTER_TASK_REASON) || reason.equals(BECOME_CLUSTER_MANAGER_TASK_REASON);
        }

        /** @deprecated As of 2.2, because supporting inclusive language, replaced by {@link #isBecomeClusterManagerTask()} */
        @Deprecated
        public boolean isBecomeMasterTask() {
            return isBecomeClusterManagerTask();
        }

        public boolean isFinishElectionTask() {
            return reason.equals(FINISH_ELECTION_TASK_REASON);
        }

        /**
         * @deprecated As of 2.0, because supporting inclusive language, replaced by {@link #BECOME_CLUSTER_MANAGER_TASK_REASON}
         */
        @Deprecated
        private static final String BECOME_MASTER_TASK_REASON = "_BECOME_MASTER_TASK_";
        private static final String BECOME_CLUSTER_MANAGER_TASK_REASON = "_BECOME_CLUSTER_MANAGER_TASK_";
        private static final String FINISH_ELECTION_TASK_REASON = "_FINISH_ELECTION_";
    }

    public JoinTaskExecutor(
        Settings settings,
        AllocationService allocationService,
        Logger logger,
        RerouteService rerouteService,
        RemoteStoreNodeService remoteStoreNodeService
    ) {
        this.allocationService = allocationService;
        JoinTaskExecutor.logger = logger;
        this.rerouteService = rerouteService;
        this.remoteStoreNodeService = remoteStoreNodeService;
    }

    @Override
    public ClusterTasksResult<Task> execute(ClusterState currentState, List<Task> joiningNodes) throws Exception {
        final ClusterTasksResult.Builder<Task> results = ClusterTasksResult.builder();

        final DiscoveryNodes currentNodes = currentState.nodes();
        boolean nodesChanged = false;
        ClusterState.Builder newState;

        if (joiningNodes.size() == 1 && joiningNodes.get(0).isFinishElectionTask()) {
            return results.successes(joiningNodes).build(currentState);
        } else if (currentNodes.getClusterManagerNode() == null && joiningNodes.stream().anyMatch(Task::isBecomeClusterManagerTask)) {
            assert joiningNodes.stream().anyMatch(Task::isFinishElectionTask) : "becoming a cluster-manager but election is not finished "
                + joiningNodes;
            // use these joins to try and become the cluster-manager.
            // Note that we don't have to do any validation of the amount of joining nodes - the commit
            // during the cluster state publishing guarantees that we have enough
            newState = becomeClusterManagerAndTrimConflictingNodes(currentState, joiningNodes);
            nodesChanged = true;
        } else if (currentNodes.isLocalNodeElectedClusterManager() == false) {
            logger.trace(
                "processing node joins, but we are not the cluster-manager. current cluster-manager: {}",
                currentNodes.getClusterManagerNode()
            );
            throw new NotClusterManagerException("Node [" + currentNodes.getLocalNode() + "] not cluster-manager for join request");
        } else {
            newState = ClusterState.builder(currentState);
        }

        DiscoveryNodes.Builder nodesBuilder = DiscoveryNodes.builder(newState.nodes());

        // An optimization can be done as this will get invoked
        // for every set of node join task which we can optimize to not compute if cluster state already has
        // repository information.
        Optional<DiscoveryNode> remoteDN = currentNodes.getNodes().values().stream().filter(DiscoveryNode::isRemoteStoreNode).findFirst();
        DiscoveryNode dn = remoteDN.orElseGet(() -> (currentNodes.getNodes().values()).stream().findFirst().get());
        RepositoriesMetadata repositoriesMetadata = remoteStoreNodeService.updateRepositoriesMetadata(
            dn,
            currentState.getMetadata().custom(RepositoriesMetadata.TYPE)
        );

        assert nodesBuilder.isLocalNodeElectedClusterManager();

        Version minClusterNodeVersion = newState.nodes().getMinNodeVersion();
        Version maxClusterNodeVersion = newState.nodes().getMaxNodeVersion();
        // we only enforce major version transitions on a fully formed clusters
        final boolean enforceMajorVersion = currentState.getBlocks().hasGlobalBlock(STATE_NOT_RECOVERED_BLOCK) == false;
        // processing any joins
        Map<String, String> joiniedNodeNameIds = new HashMap<>();
        for (final Task joinTask : joiningNodes) {
            final DiscoveryNode node = joinTask.node();
            if (joinTask.isBecomeClusterManagerTask() || joinTask.isFinishElectionTask()) {
                // noop
            } else if (currentNodes.nodeExistsWithSameRoles(node)) {
                logger.debug("received a join request for an existing node [{}]", node);
            } else {
                try {
                    if (enforceMajorVersion) {
                        ensureMajorVersionBarrier(node.getVersion(), minClusterNodeVersion);
                    }
                    ensureNodesCompatibility(node, currentNodes, currentState.metadata(), minClusterNodeVersion, maxClusterNodeVersion);
                    // we do this validation quite late to prevent race conditions between nodes joining and importing dangling indices
                    // we have to reject nodes that don't support all indices we have in this cluster
                    ensureIndexCompatibility(node.getVersion(), currentState.getMetadata());
                    // we have added the same check in handleJoinRequest method and adding it here as this method
                    // would guarantee that a decommissioned node would never be able to join the cluster and ensures correctness
                    ensureNodeCommissioned(node, currentState.metadata());
                    nodesBuilder.add(node);

                    if (remoteDN.isEmpty() && node.isRemoteStoreNode()) {
                        // This is hit only on cases where we encounter first remote node
                        logger.info("Updating system repository now for remote store");
                        repositoriesMetadata = remoteStoreNodeService.updateRepositoriesMetadata(
                            node,
                            currentState.getMetadata().custom(RepositoriesMetadata.TYPE)
                        );
                    }

                    nodesChanged = true;
                    minClusterNodeVersion = Version.min(minClusterNodeVersion, node.getVersion());
                    maxClusterNodeVersion = Version.max(maxClusterNodeVersion, node.getVersion());
                    if (node.isClusterManagerNode()) {
                        joiniedNodeNameIds.put(node.getName(), node.getId());
                    }
                } catch (IllegalArgumentException | IllegalStateException | NodeDecommissionedException e) {
                    results.failure(joinTask, e);
                    continue;
                }
            }
            results.success(joinTask);
        }

        if (nodesChanged) {
            rerouteService.reroute(
                "post-join reroute",
                Priority.HIGH,
                ActionListener.wrap(r -> logger.trace("post-join reroute completed"), e -> logger.debug("post-join reroute failed", e))
            );

            if (joiniedNodeNameIds.isEmpty() == false) {
                Set<CoordinationMetadata.VotingConfigExclusion> currentVotingConfigExclusions = currentState.getVotingConfigExclusions();
                Set<CoordinationMetadata.VotingConfigExclusion> newVotingConfigExclusions = currentVotingConfigExclusions.stream()
                    .map(e -> {
                        // Update nodeId in VotingConfigExclusion when a new node with excluded node name joins
                        if (CoordinationMetadata.VotingConfigExclusion.MISSING_VALUE_MARKER.equals(e.getNodeId())
                            && joiniedNodeNameIds.containsKey(e.getNodeName())) {
                            return new CoordinationMetadata.VotingConfigExclusion(joiniedNodeNameIds.get(e.getNodeName()), e.getNodeName());
                        } else {
                            return e;
                        }
                    })
                    .collect(Collectors.toSet());

                // if VotingConfigExclusions did get updated
                if (newVotingConfigExclusions.equals(currentVotingConfigExclusions) == false) {
                    CoordinationMetadata.Builder coordMetadataBuilder = CoordinationMetadata.builder(currentState.coordinationMetadata())
                        .clearVotingConfigExclusions();
                    newVotingConfigExclusions.forEach(coordMetadataBuilder::addVotingConfigExclusion);
                    Metadata newMetadata = Metadata.builder(currentState.metadata())
                        .coordinationMetadata(coordMetadataBuilder.build())
                        .build();
                    return results.build(
                        allocationService.adaptAutoExpandReplicas(
                            newState.nodes(nodesBuilder)
                                .metadata(updateMetadataWithRepositoriesMetadata(newMetadata, repositoriesMetadata))
                                .build()
                        )
                    );
                }
            }

            return results.build(
                allocationService.adaptAutoExpandReplicas(
                    newState.nodes(nodesBuilder)
                        .metadata(updateMetadataWithRepositoriesMetadata(currentState.metadata(), repositoriesMetadata))
                        .build()
                )
            );
        } else {
            // we must return a new cluster state instance to force publishing. This is important
            // for the joining node to finalize its join and set us as a cluster-manager
            return results.build(
                newState.metadata(updateMetadataWithRepositoriesMetadata(currentState.metadata(), repositoriesMetadata)).build()
            );
        }
    }

    private Metadata updateMetadataWithRepositoriesMetadata(Metadata currentMetadata, RepositoriesMetadata repositoriesMetadata) {
        if (repositoriesMetadata == null || repositoriesMetadata.repositories() == null || repositoriesMetadata.repositories().isEmpty()) {
            return currentMetadata;
        } else {
            return Metadata.builder(currentMetadata).putCustom(RepositoriesMetadata.TYPE, repositoriesMetadata.get()).build();
        }
    }

    protected ClusterState.Builder becomeClusterManagerAndTrimConflictingNodes(ClusterState currentState, List<Task> joiningNodes) {
        assert currentState.nodes().getClusterManagerNodeId() == null : currentState;
        DiscoveryNodes currentNodes = currentState.nodes();
        DiscoveryNodes.Builder nodesBuilder = DiscoveryNodes.builder(currentNodes);
        nodesBuilder.clusterManagerNodeId(currentState.nodes().getLocalNodeId());

        for (final Task joinTask : joiningNodes) {
            if (joinTask.isBecomeClusterManagerTask() || joinTask.isFinishElectionTask()) {
                // no-op
            } else {
                final DiscoveryNode joiningNode = joinTask.node();
                final DiscoveryNode nodeWithSameId = nodesBuilder.get(joiningNode.getId());
                if (nodeWithSameId != null && nodeWithSameId.equals(joiningNode) == false) {
                    logger.debug("removing existing node [{}], which conflicts with incoming join from [{}]", nodeWithSameId, joiningNode);
                    nodesBuilder.remove(nodeWithSameId.getId());
                }
                final DiscoveryNode nodeWithSameAddress = currentNodes.findByAddress(joiningNode.getAddress());
                if (nodeWithSameAddress != null && nodeWithSameAddress.equals(joiningNode) == false) {
                    logger.debug(
                        "removing existing node [{}], which conflicts with incoming join from [{}]",
                        nodeWithSameAddress,
                        joiningNode
                    );
                    nodesBuilder.remove(nodeWithSameAddress.getId());
                }
            }
        }

        // now trim any left over dead nodes - either left there when the previous cluster-manager stepped down
        // or removed by us above
        ClusterState tmpState = ClusterState.builder(currentState)
            .nodes(nodesBuilder)
            .blocks(
                ClusterBlocks.builder()
                    .blocks(currentState.blocks())
                    .removeGlobalBlock(NoClusterManagerBlockService.NO_CLUSTER_MANAGER_BLOCK_ID)
            )
            .build();
        logger.trace("becomeClusterManagerAndTrimConflictingNodes: {}", tmpState.nodes());
        allocationService.cleanCaches();
        tmpState = PersistentTasksCustomMetadata.disassociateDeadNodes(tmpState);
        return ClusterState.builder(allocationService.disassociateDeadNodes(tmpState, false, "removed dead nodes on election"));
    }

    @Override
    public boolean runOnlyOnClusterManager() {
        // we validate that we are allowed to change the cluster state during cluster state processing
        return false;
    }

    /**
     * a task indicates that the current node should become master
     *
     * @deprecated As of 2.0, because supporting inclusive language, replaced by {@link #newBecomeClusterManagerTask()}
     */
    @Deprecated
    public static Task newBecomeMasterTask() {
        return new Task(null, Task.BECOME_MASTER_TASK_REASON);
    }

    /**
     * a task indicates that the current node should become cluster-manager
     */
    public static Task newBecomeClusterManagerTask() {
        return new Task(null, Task.BECOME_CLUSTER_MANAGER_TASK_REASON);
    }

    /**
     * a task that is used to signal the election is stopped and we should process pending joins.
     * it may be used in combination with {@link JoinTaskExecutor#newBecomeClusterManagerTask()}
     */
    public static Task newFinishElectionTask() {
        return new Task(null, Task.FINISH_ELECTION_TASK_REASON);
    }

    /**
     * Ensures that all indices are compatible with the given node version. This will ensure that all indices in the given metadata
     * will not be created with a newer version of opensearch as well as that all indices are newer or equal to the minimum index
     * compatibility version.
     *
     * @throws IllegalStateException if any index is incompatible with the given version
     * @see Version#minimumIndexCompatibilityVersion()
     */
    public static void ensureIndexCompatibility(final Version nodeVersion, Metadata metadata) {
        Version supportedIndexVersion = nodeVersion.minimumIndexCompatibilityVersion();
        // we ensure that all indices in the cluster we join are compatible with us no matter if they are
        // closed or not we can't read mappings of these indices so we need to reject the join...
        for (IndexMetadata idxMetadata : metadata) {
            if (idxMetadata.getCreationVersion().after(nodeVersion)) {
                throw new IllegalStateException(
                    "index "
                        + idxMetadata.getIndex()
                        + " version not supported: "
                        + idxMetadata.getCreationVersion()
                        + " the node version is: "
                        + nodeVersion
                );
            }
            if (idxMetadata.getCreationVersion().before(supportedIndexVersion)) {
                throw new IllegalStateException(
                    "index "
                        + idxMetadata.getIndex()
                        + " version not supported: "
                        + idxMetadata.getCreationVersion()
                        + " minimum compatible index version is: "
                        + supportedIndexVersion
                );
            }
        }
    }

    /**
     * ensures that the joining node has a version that's compatible with all current nodes
     */
    public static void ensureNodesCompatibility(final DiscoveryNode joiningNode, DiscoveryNodes currentNodes, Metadata metadata) {
        final Version minNodeVersion = currentNodes.getMinNodeVersion();
        final Version maxNodeVersion = currentNodes.getMaxNodeVersion();
        ensureNodesCompatibility(joiningNode, currentNodes, metadata, minNodeVersion, maxNodeVersion);
    }

    /**
     * ensures that the joining node has a version that's compatible with a given version range and ensures that the
     * joining node has required attributes to join a remotestore cluster.
     */
    public static void ensureNodesCompatibility(
        DiscoveryNode joiningNode,
        DiscoveryNodes currentNodes,
        Metadata metadata,
        Version minClusterNodeVersion,
        Version maxClusterNodeVersion
    ) {
        Version joiningNodeVersion = joiningNode.getVersion();
        assert minClusterNodeVersion.onOrBefore(maxClusterNodeVersion) : minClusterNodeVersion + " > " + maxClusterNodeVersion;
        if (joiningNodeVersion.isCompatible(maxClusterNodeVersion) == false) {
            throw new IllegalStateException(
                "node version ["
                    + joiningNodeVersion
                    + "] is not supported. "
                    + "The cluster contains nodes with version ["
                    + maxClusterNodeVersion
                    + "], which is incompatible."
            );
        }
        if (joiningNodeVersion.isCompatible(minClusterNodeVersion) == false) {
            throw new IllegalStateException(
                "node version ["
                    + joiningNodeVersion
                    + "] is not supported."
                    + "The cluster contains nodes with version ["
                    + minClusterNodeVersion
                    + "], which is incompatible."
            );
        }

        ensureRemoteRepositoryCompatibility(joiningNode, currentNodes, metadata);
    }

    /**
     * ensures that the joining node's major version is equal or higher to the minClusterNodeVersion. This is needed
     * to ensure that if the cluster-manager/master is already fully operating under the new major version, it doesn't go back to mixed
     * version mode
     **/
    public static void ensureMajorVersionBarrier(Version joiningNodeVersion, Version minClusterNodeVersion) {
        final byte clusterMajor = minClusterNodeVersion.major == 1 ? 7 : minClusterNodeVersion.major;
        if (joiningNodeVersion.compareMajor(minClusterNodeVersion) < 0) {
            throw new IllegalStateException(
                "node version ["
                    + joiningNodeVersion
                    + "] is not supported. "
                    + "All nodes in the cluster are of a higher major ["
                    + clusterMajor
                    + "]."
            );
        }
    }

    public static void ensureNodeCommissioned(DiscoveryNode node, Metadata metadata) {
        if (nodeCommissioned(node, metadata) == false) {
            throw new NodeDecommissionedException(
                "node [{}] has decommissioned attribute [{}] with current status of decommissioning [{}]",
                node.toString(),
                metadata.decommissionAttributeMetadata().decommissionAttribute().toString(),
                metadata.decommissionAttributeMetadata().status().status()
            );
        }
    }

    public static void ensureRemoteRepositoryCompatibility(DiscoveryNode joiningNode, DiscoveryNodes currentNodes, Metadata metadata) {
        List<DiscoveryNode> existingNodes = new ArrayList<>(currentNodes.getNodes().values());

        boolean isClusterRemoteStoreEnabled = existingNodes.stream().anyMatch(DiscoveryNode::isRemoteStoreNode);
        if (isClusterRemoteStoreEnabled || joiningNode.isRemoteStoreNode()) {
            ensureRemoteStoreNodesCompatibility(joiningNode, currentNodes, metadata);
        } else {
            ensureRemoteClusterStateNodesCompatibility(joiningNode, currentNodes);
        }
    }

    private static void ensureRemoteClusterStateNodesCompatibility(DiscoveryNode joiningNode, DiscoveryNodes currentNodes) {
        List<DiscoveryNode> existingNodes = new ArrayList<>(currentNodes.getNodes().values());

        assert existingNodes.isEmpty() == false;
        Optional<DiscoveryNode> remotePublicationNode = existingNodes.stream()
            .filter(DiscoveryNode::isRemoteStatePublicationEnabled)
            .findFirst();

        if (remotePublicationNode.isPresent() && joiningNode.isRemoteStatePublicationEnabled()) {
<<<<<<< HEAD
            List<String> reposToValidate = new ArrayList<>(2);
            reposToValidate.add(RemoteStoreNodeAttribute.REMOTE_STORE_CLUSTER_STATE_REPOSITORY_NAME_ATTRIBUTE_KEY);
            reposToValidate.add(RemoteStoreNodeAttribute.REMOTE_STORE_ROUTING_TABLE_REPOSITORY_NAME_ATTRIBUTE_KEY);
            ensureRepositoryCompatibility(joiningNode, remotePublicationNode.get(), reposToValidate);
=======
            ensureRepositoryCompatibility(joiningNode, remotePublicationNode.get(), REMOTE_CLUSTER_PUBLICATION_REPO_NAME_ATTRIBUTES);
>>>>>>> 19356506
        }
    }

    /**
     * The method ensures homogeneity -
     * 1. The joining node has to be a remote store backed if it's joining a remote store backed cluster. Validates
     * remote store attributes of joining node against the existing nodes of cluster.
     * 2. The joining node has to be a non-remote store backed if it is joining a non-remote store backed cluster.
     * Validates no remote store attributes are present in joining node as existing nodes in the cluster doesn't have
     * remote store attributes.
     * <p>
     * A remote store backed node is the one which holds all the remote store attributes and a remote store backed
     * cluster is the one which has only homogeneous remote store backed nodes with same node attributes
     * <p>
     * TODO: When we support moving from remote store cluster to non remote store and vice versa the this logic will
     *       needs to be modified.
     */
    private static void ensureRemoteStoreNodesCompatibility(DiscoveryNode joiningNode, DiscoveryNodes currentNodes, Metadata metadata) {

        List<DiscoveryNode> existingNodes = new ArrayList<>(currentNodes.getNodes().values());

        assert existingNodes.isEmpty() == false;

        CompatibilityMode remoteStoreCompatibilityMode = REMOTE_STORE_COMPATIBILITY_MODE_SETTING.get(metadata.settings());

        List<String> reposToSkip = new ArrayList<>(1);
        Optional<DiscoveryNode> remoteRoutingTableNode = existingNodes.stream()
            .filter(
                node -> node.getAttributes().get(RemoteStoreNodeAttribute.REMOTE_STORE_ROUTING_TABLE_REPOSITORY_NAME_ATTRIBUTE_KEY) != null
            )
            .findFirst();
        // If none of the existing nodes have routing table repo, then we skip this repo check if present in joining node.
        // This ensures a new node with remote routing table repo is able to join the cluster.
        if (remoteRoutingTableNode.isEmpty()) {
            String joiningNodeRepoName = joiningNode.getAttributes()
                .get(RemoteStoreNodeAttribute.REMOTE_STORE_ROUTING_TABLE_REPOSITORY_NAME_ATTRIBUTE_KEY);
            if (joiningNodeRepoName != null) {
                reposToSkip.add(joiningNodeRepoName);
            }
        }

        if (STRICT.equals(remoteStoreCompatibilityMode)) {
            DiscoveryNode existingNode = remoteRoutingTableNode.orElseGet(() -> existingNodes.get(0));
            if (joiningNode.isRemoteStoreNode()) {
                ensureRemoteStoreNodesCompatibility(joiningNode, existingNode, reposToSkip);
            } else {
                if (existingNode.isRemoteStoreNode()) {
                    throw new IllegalStateException(
                        "a non remote store node [" + joiningNode + "] is trying to join a remote store cluster"
                    );
                }
            }
        } else {
            if (MIXED.equals(remoteStoreCompatibilityMode)) {
                if (joiningNode.getVersion().after(currentNodes.getMaxNodeVersion())) {
                    String reason = String.format(
                        Locale.ROOT,
                        "remote migration : a node [%s] of higher version [%s] is not allowed to join a cluster with maximum version [%s]",
                        joiningNode,
                        joiningNode.getVersion(),
                        currentNodes.getMaxNodeVersion()
                    );
                    logger.warn(reason);
                    throw new IllegalStateException(reason);
                }
                if (joiningNode.isRemoteStoreNode()) {
                    Optional<DiscoveryNode> remoteDN = remoteRoutingTableNode.isPresent()
                        ? remoteRoutingTableNode
                        : existingNodes.stream().filter(DiscoveryNode::isRemoteStoreNode).findFirst();
                    remoteDN.ifPresent(discoveryNode -> ensureRemoteStoreNodesCompatibility(joiningNode, discoveryNode, reposToSkip));
                }
            }
        }
    }

    private static void ensureRemoteStoreNodesCompatibility(
        DiscoveryNode joiningNode,
        DiscoveryNode existingNode,
        List<String> reposToSkip
    ) {
        if (joiningNode.isRemoteStoreNode()) {
            if (existingNode.isRemoteStoreNode()) {
                RemoteStoreNodeAttribute joiningRemoteStoreNodeAttribute = new RemoteStoreNodeAttribute(joiningNode);
                RemoteStoreNodeAttribute existingRemoteStoreNodeAttribute = new RemoteStoreNodeAttribute(existingNode);
                if (existingRemoteStoreNodeAttribute.equalsWithRepoSkip(joiningRemoteStoreNodeAttribute, reposToSkip) == false) {
                    throw new IllegalStateException(
                        "a remote store node ["
                            + joiningNode
                            + "] is trying to join a remote store cluster with incompatible node attributes in "
                            + "comparison with existing node ["
                            + existingNode
                            + "]"
                    );
                }
            } else {
                throw new IllegalStateException("a remote store node [" + joiningNode + "] is trying to join a non remote store cluster");
            }
        }
    }

    private static void ensureRepositoryCompatibility(DiscoveryNode joiningNode, DiscoveryNode existingNode, List<String> reposToValidate) {

        RemoteStoreNodeAttribute joiningRemoteStoreNodeAttribute = new RemoteStoreNodeAttribute(joiningNode);
        RemoteStoreNodeAttribute existingRemoteStoreNodeAttribute = new RemoteStoreNodeAttribute(existingNode);

        if (existingRemoteStoreNodeAttribute.equalsForRepositories(joiningRemoteStoreNodeAttribute, reposToValidate) == false) {
            throw new IllegalStateException(
                "a remote store node ["
                    + joiningNode
                    + "] is trying to join a remote store cluster with incompatible node attributes in "
                    + "comparison with existing node ["
                    + existingNode
                    + "]"
            );
        }
    }

    public static Collection<BiConsumer<DiscoveryNode, ClusterState>> addBuiltInJoinValidators(
        Collection<BiConsumer<DiscoveryNode, ClusterState>> onJoinValidators
    ) {
        final Collection<BiConsumer<DiscoveryNode, ClusterState>> validators = new ArrayList<>();
        validators.add((node, state) -> {
            ensureNodesCompatibility(node, state.getNodes(), state.metadata());
            ensureIndexCompatibility(node.getVersion(), state.getMetadata());
            ensureNodeCommissioned(node, state.getMetadata());
        });
        validators.addAll(onJoinValidators);
        return Collections.unmodifiableCollection(validators);
    }
}<|MERGE_RESOLUTION|>--- conflicted
+++ resolved
@@ -512,14 +512,7 @@
             .findFirst();
 
         if (remotePublicationNode.isPresent() && joiningNode.isRemoteStatePublicationEnabled()) {
-<<<<<<< HEAD
-            List<String> reposToValidate = new ArrayList<>(2);
-            reposToValidate.add(RemoteStoreNodeAttribute.REMOTE_STORE_CLUSTER_STATE_REPOSITORY_NAME_ATTRIBUTE_KEY);
-            reposToValidate.add(RemoteStoreNodeAttribute.REMOTE_STORE_ROUTING_TABLE_REPOSITORY_NAME_ATTRIBUTE_KEY);
-            ensureRepositoryCompatibility(joiningNode, remotePublicationNode.get(), reposToValidate);
-=======
             ensureRepositoryCompatibility(joiningNode, remotePublicationNode.get(), REMOTE_CLUSTER_PUBLICATION_REPO_NAME_ATTRIBUTES);
->>>>>>> 19356506
         }
     }
 
