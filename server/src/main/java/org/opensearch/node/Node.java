/*
 * SPDX-License-Identifier: Apache-2.0
 *
 * The OpenSearch Contributors require contributions made to
 * this file be licensed under the Apache-2.0 license or a
 * compatible open source license.
 */

/*
 * Licensed to Elasticsearch under one or more contributor
 * license agreements. See the NOTICE file distributed with
 * this work for additional information regarding copyright
 * ownership. Elasticsearch licenses this file to you under
 * the Apache License, Version 2.0 (the "License"); you may
 * not use this file except in compliance with the License.
 * You may obtain a copy of the License at
 *
 *    http://www.apache.org/licenses/LICENSE-2.0
 *
 * Unless required by applicable law or agreed to in writing,
 * software distributed under the License is distributed on an
 * "AS IS" BASIS, WITHOUT WARRANTIES OR CONDITIONS OF ANY
 * KIND, either express or implied.  See the License for the
 * specific language governing permissions and limitations
 * under the License.
 */

/*
 * Modifications Copyright OpenSearch Contributors. See
 * GitHub history for details.
 */

package org.opensearch.node;

import org.apache.logging.log4j.LogManager;
import org.apache.logging.log4j.Logger;
import org.apache.lucene.util.Constants;
import org.opensearch.Build;
import org.opensearch.ExceptionsHelper;
import org.opensearch.OpenSearchException;
import org.opensearch.OpenSearchParseException;
import org.opensearch.OpenSearchTimeoutException;
import org.opensearch.Version;
import org.opensearch.action.ActionModule;
import org.opensearch.action.ActionModule.DynamicActionRegistry;
import org.opensearch.action.ActionType;
import org.opensearch.action.admin.cluster.snapshots.status.TransportNodesSnapshotsStatus;
import org.opensearch.action.admin.indices.view.ViewService;
import org.opensearch.action.search.SearchExecutionStatsCollector;
import org.opensearch.action.search.SearchPhaseController;
import org.opensearch.action.search.SearchRequestOperationsCompositeListenerFactory;
import org.opensearch.action.search.SearchRequestOperationsListener;
import org.opensearch.action.search.SearchRequestSlowLog;
import org.opensearch.action.search.SearchRequestStats;
import org.opensearch.action.search.SearchTaskRequestOperationsListener;
import org.opensearch.action.search.SearchTransportService;
import org.opensearch.action.support.TransportAction;
import org.opensearch.action.update.UpdateHelper;
import org.opensearch.bootstrap.BootstrapCheck;
import org.opensearch.bootstrap.BootstrapContext;
import org.opensearch.client.Client;
import org.opensearch.client.node.NodeClient;
import org.opensearch.cluster.ClusterInfoService;
import org.opensearch.cluster.ClusterManagerMetrics;
import org.opensearch.cluster.ClusterModule;
import org.opensearch.cluster.ClusterName;
import org.opensearch.cluster.ClusterState;
import org.opensearch.cluster.ClusterStateObserver;
import org.opensearch.cluster.InternalClusterInfoService;
import org.opensearch.cluster.NodeConnectionsService;
import org.opensearch.cluster.action.index.MappingUpdatedAction;
import org.opensearch.cluster.applicationtemplates.SystemTemplatesPlugin;
import org.opensearch.cluster.applicationtemplates.SystemTemplatesService;
import org.opensearch.cluster.coordination.PersistedStateRegistry;
import org.opensearch.cluster.metadata.AliasValidator;
import org.opensearch.cluster.metadata.IndexTemplateMetadata;
import org.opensearch.cluster.metadata.Metadata;
import org.opensearch.cluster.metadata.MetadataCreateDataStreamService;
import org.opensearch.cluster.metadata.MetadataCreateIndexService;
import org.opensearch.cluster.metadata.MetadataIndexUpgradeService;
import org.opensearch.cluster.metadata.SystemIndexMetadataUpgradeService;
import org.opensearch.cluster.metadata.TemplateUpgradeService;
import org.opensearch.cluster.node.DiscoveryNode;
import org.opensearch.cluster.node.DiscoveryNodeRole;
import org.opensearch.cluster.routing.BatchedRerouteService;
import org.opensearch.cluster.routing.RerouteService;
import org.opensearch.cluster.routing.allocation.AwarenessReplicaBalance;
import org.opensearch.cluster.routing.allocation.DiskThresholdMonitor;
import org.opensearch.cluster.service.ClusterService;
import org.opensearch.common.SetOnce;
import org.opensearch.common.StopWatch;
import org.opensearch.common.cache.module.CacheModule;
import org.opensearch.common.cache.service.CacheService;
import org.opensearch.common.inject.Injector;
import org.opensearch.common.inject.Key;
import org.opensearch.common.inject.Module;
import org.opensearch.common.inject.ModulesBuilder;
import org.opensearch.common.lease.Releasables;
import org.opensearch.common.lifecycle.Lifecycle;
import org.opensearch.common.lifecycle.LifecycleComponent;
import org.opensearch.common.logging.DeprecationLogger;
import org.opensearch.common.logging.HeaderWarning;
import org.opensearch.common.logging.NodeAndClusterIdStateListener;
import org.opensearch.common.network.NetworkAddress;
import org.opensearch.common.network.NetworkModule;
import org.opensearch.common.network.NetworkService;
import org.opensearch.common.settings.ClusterSettings;
import org.opensearch.common.settings.ConsistentSettingsService;
import org.opensearch.common.settings.Setting;
import org.opensearch.common.settings.Setting.Property;
import org.opensearch.common.settings.SettingUpgrader;
import org.opensearch.common.settings.Settings;
import org.opensearch.common.settings.SettingsException;
import org.opensearch.common.settings.SettingsModule;
import org.opensearch.common.unit.RatioValue;
import org.opensearch.common.unit.TimeValue;
import org.opensearch.common.util.BigArrays;
import org.opensearch.common.util.FeatureFlags;
import org.opensearch.common.util.PageCacheRecycler;
import org.opensearch.common.util.io.IOUtils;
import org.opensearch.core.Assertions;
import org.opensearch.core.common.breaker.CircuitBreaker;
import org.opensearch.core.common.io.stream.NamedWriteableRegistry;
import org.opensearch.core.common.transport.BoundTransportAddress;
import org.opensearch.core.common.transport.TransportAddress;
import org.opensearch.core.common.unit.ByteSizeUnit;
import org.opensearch.core.common.unit.ByteSizeValue;
import org.opensearch.core.indices.breaker.CircuitBreakerService;
import org.opensearch.core.indices.breaker.NoneCircuitBreakerService;
import org.opensearch.core.xcontent.NamedXContentRegistry;
import org.opensearch.crypto.CryptoHandlerRegistry;
import org.opensearch.discovery.Discovery;
import org.opensearch.discovery.DiscoveryModule;
import org.opensearch.env.Environment;
import org.opensearch.env.NodeEnvironment;
import org.opensearch.env.NodeMetadata;
import org.opensearch.extensions.ExtensionsManager;
import org.opensearch.extensions.NoopExtensionsManager;
import org.opensearch.gateway.GatewayAllocator;
import org.opensearch.gateway.GatewayMetaState;
import org.opensearch.gateway.GatewayModule;
import org.opensearch.gateway.GatewayService;
import org.opensearch.gateway.MetaStateService;
import org.opensearch.gateway.PersistedClusterStateService;
import org.opensearch.gateway.ShardsBatchGatewayAllocator;
import org.opensearch.gateway.remote.RemoteClusterStateCleanupManager;
import org.opensearch.gateway.remote.RemoteClusterStateService;
import org.opensearch.http.HttpServerTransport;
import org.opensearch.identity.IdentityService;
import org.opensearch.index.IndexModule;
import org.opensearch.index.IndexSettings;
import org.opensearch.index.IndexingPressureService;
import org.opensearch.index.SegmentReplicationStatsTracker;
import org.opensearch.index.analysis.AnalysisRegistry;
import org.opensearch.index.compositeindex.CompositeIndexSettings;
import org.opensearch.index.engine.EngineFactory;
import org.opensearch.index.recovery.RemoteStoreRestoreService;
import org.opensearch.index.remote.RemoteIndexPathUploader;
import org.opensearch.index.remote.RemoteStoreStatsTrackerFactory;
import org.opensearch.index.store.RemoteSegmentStoreDirectoryFactory;
import org.opensearch.index.store.remote.filecache.FileCache;
import org.opensearch.index.store.remote.filecache.FileCacheCleaner;
import org.opensearch.index.store.remote.filecache.FileCacheFactory;
import org.opensearch.index.store.remote.filecache.FileCacheSettings;
import org.opensearch.indices.IndicesModule;
import org.opensearch.indices.IndicesService;
import org.opensearch.indices.RemoteStoreSettings;
import org.opensearch.indices.ShardLimitValidator;
import org.opensearch.indices.SystemIndexDescriptor;
import org.opensearch.indices.SystemIndices;
import org.opensearch.indices.analysis.AnalysisModule;
import org.opensearch.indices.breaker.BreakerSettings;
import org.opensearch.indices.breaker.HierarchyCircuitBreakerService;
import org.opensearch.indices.cluster.IndicesClusterStateService;
import org.opensearch.indices.recovery.PeerRecoverySourceService;
import org.opensearch.indices.recovery.PeerRecoveryTargetService;
import org.opensearch.indices.recovery.RecoverySettings;
import org.opensearch.indices.replication.SegmentReplicationSourceFactory;
import org.opensearch.indices.replication.SegmentReplicationSourceService;
import org.opensearch.indices.replication.SegmentReplicationTargetService;
import org.opensearch.indices.replication.SegmentReplicator;
import org.opensearch.indices.store.IndicesStore;
import org.opensearch.ingest.IngestService;
import org.opensearch.monitor.MonitorService;
import org.opensearch.monitor.fs.FsHealthService;
import org.opensearch.monitor.fs.FsProbe;
import org.opensearch.monitor.jvm.JvmInfo;
import org.opensearch.node.remotestore.RemoteStoreNodeService;
import org.opensearch.node.remotestore.RemoteStorePinnedTimestampService;
import org.opensearch.node.resource.tracker.NodeResourceUsageTracker;
import org.opensearch.persistent.PersistentTasksClusterService;
import org.opensearch.persistent.PersistentTasksExecutor;
import org.opensearch.persistent.PersistentTasksExecutorRegistry;
import org.opensearch.persistent.PersistentTasksService;
import org.opensearch.plugins.ActionPlugin;
import org.opensearch.plugins.AnalysisPlugin;
import org.opensearch.plugins.CachePlugin;
import org.opensearch.plugins.CircuitBreakerPlugin;
import org.opensearch.plugins.ClusterPlugin;
import org.opensearch.plugins.CryptoKeyProviderPlugin;
import org.opensearch.plugins.CryptoPlugin;
import org.opensearch.plugins.DiscoveryPlugin;
import org.opensearch.plugins.EnginePlugin;
import org.opensearch.plugins.ExtensionAwarePlugin;
import org.opensearch.plugins.IdentityAwarePlugin;
import org.opensearch.plugins.IdentityPlugin;
import org.opensearch.plugins.IndexStorePlugin;
import org.opensearch.plugins.IngestPlugin;
import org.opensearch.plugins.MapperPlugin;
import org.opensearch.plugins.MetadataUpgrader;
import org.opensearch.plugins.NetworkPlugin;
import org.opensearch.plugins.PersistentTaskPlugin;
import org.opensearch.plugins.Plugin;
import org.opensearch.plugins.PluginsService;
import org.opensearch.plugins.RepositoryPlugin;
import org.opensearch.plugins.ScriptPlugin;
import org.opensearch.plugins.SearchPipelinePlugin;
import org.opensearch.plugins.SearchPlugin;
import org.opensearch.plugins.SecureSettingsFactory;
import org.opensearch.plugins.SystemIndexPlugin;
import org.opensearch.plugins.TaskManagerClientPlugin;
import org.opensearch.plugins.TelemetryAwarePlugin;
import org.opensearch.plugins.TelemetryPlugin;
import org.opensearch.ratelimitting.admissioncontrol.AdmissionControlService;
import org.opensearch.ratelimitting.admissioncontrol.transport.AdmissionControlTransportInterceptor;
import org.opensearch.repositories.RepositoriesModule;
import org.opensearch.repositories.RepositoriesService;
import org.opensearch.rest.RestController;
import org.opensearch.script.ScriptContext;
import org.opensearch.script.ScriptEngine;
import org.opensearch.script.ScriptModule;
import org.opensearch.script.ScriptService;
import org.opensearch.search.SearchModule;
import org.opensearch.search.SearchService;
import org.opensearch.search.aggregations.support.AggregationUsageService;
import org.opensearch.search.backpressure.SearchBackpressureService;
import org.opensearch.search.backpressure.settings.SearchBackpressureSettings;
import org.opensearch.search.deciders.ConcurrentSearchDecider;
import org.opensearch.search.fetch.FetchPhase;
import org.opensearch.search.pipeline.SearchPipelineService;
import org.opensearch.search.query.QueryPhase;
import org.opensearch.snapshots.InternalSnapshotsInfoService;
import org.opensearch.snapshots.RestoreService;
import org.opensearch.snapshots.SnapshotShardsService;
import org.opensearch.snapshots.SnapshotsInfoService;
import org.opensearch.snapshots.SnapshotsService;
import org.opensearch.task.commons.clients.TaskManagerClient;
import org.opensearch.tasks.Task;
import org.opensearch.tasks.TaskCancellationMonitoringService;
import org.opensearch.tasks.TaskCancellationMonitoringSettings;
import org.opensearch.tasks.TaskCancellationService;
import org.opensearch.tasks.TaskResourceTrackingService;
import org.opensearch.tasks.TaskResultsService;
import org.opensearch.tasks.consumer.TopNSearchTasksLogger;
import org.opensearch.telemetry.TelemetryModule;
import org.opensearch.telemetry.TelemetrySettings;
import org.opensearch.telemetry.metrics.MetricsRegistry;
import org.opensearch.telemetry.metrics.MetricsRegistryFactory;
import org.opensearch.telemetry.metrics.NoopMetricsRegistryFactory;
import org.opensearch.telemetry.tracing.NoopTracerFactory;
import org.opensearch.telemetry.tracing.Tracer;
import org.opensearch.telemetry.tracing.TracerFactory;
import org.opensearch.threadpool.ExecutorBuilder;
import org.opensearch.threadpool.RunnableTaskExecutionListener;
import org.opensearch.threadpool.ThreadPool;
import org.opensearch.transport.RemoteClusterService;
import org.opensearch.transport.Transport;
import org.opensearch.transport.TransportInterceptor;
import org.opensearch.transport.TransportService;
import org.opensearch.usage.UsageService;
import org.opensearch.watcher.ResourceWatcherService;
import org.opensearch.wlm.QueryGroupService;
import org.opensearch.wlm.WorkloadManagementTransportInterceptor;
import org.opensearch.wlm.listeners.QueryGroupRequestOperationListener;

import javax.net.ssl.SNIHostName;

import java.io.BufferedWriter;
import java.io.Closeable;
import java.io.IOException;
import java.net.InetAddress;
import java.net.InetSocketAddress;
import java.nio.charset.StandardCharsets;
import java.nio.file.Files;
import java.nio.file.Path;
import java.nio.file.StandardCopyOption;
import java.util.ArrayList;
import java.util.Arrays;
import java.util.Collection;
import java.util.Collections;
import java.util.HashMap;
import java.util.HashSet;
import java.util.LinkedHashSet;
import java.util.List;
import java.util.Locale;
import java.util.Map;
import java.util.Optional;
import java.util.Set;
import java.util.concurrent.CountDownLatch;
import java.util.concurrent.Executor;
import java.util.concurrent.TimeUnit;
import java.util.concurrent.atomic.AtomicReference;
import java.util.function.Function;
import java.util.function.UnaryOperator;
import java.util.stream.Collectors;
import java.util.stream.Stream;

import static java.util.stream.Collectors.toList;
import static org.opensearch.common.util.FeatureFlags.BACKGROUND_TASK_EXECUTION_EXPERIMENTAL;
import static org.opensearch.common.util.FeatureFlags.TELEMETRY;
import static org.opensearch.env.NodeEnvironment.collectFileCacheDataPath;
import static org.opensearch.index.ShardIndexingPressureSettings.SHARD_INDEXING_PRESSURE_ENABLED_ATTRIBUTE_KEY;
<<<<<<< HEAD
=======
import static org.opensearch.indices.RemoteStoreSettings.CLUSTER_REMOTE_STORE_PINNED_TIMESTAMP_ENABLED;
>>>>>>> 19356506
import static org.opensearch.node.remotestore.RemoteStoreNodeAttribute.isRemoteDataAttributePresent;
import static org.opensearch.node.remotestore.RemoteStoreNodeAttribute.isRemoteStoreAttributePresent;
import static org.opensearch.node.remotestore.RemoteStoreNodeAttribute.isRemoteStoreClusterStateEnabled;

/**
 * A node represent a node within a cluster ({@code cluster.name}). The {@link #client()} can be used
 * in order to use a {@link Client} to perform actions/operations against the cluster.
 *
 * @opensearch.internal
 */
public class Node implements Closeable {
    public static final Setting<Boolean> WRITE_PORTS_FILE_SETTING = Setting.boolSetting("node.portsfile", false, Property.NodeScope);
    private static final Setting<Boolean> NODE_DATA_SETTING = Setting.boolSetting(
        "node.data",
        true,
        Property.Deprecated,
        Property.NodeScope
    );
    private static final Setting<Boolean> NODE_MASTER_SETTING = Setting.boolSetting(
        "node.master",
        true,
        Property.Deprecated,
        Property.NodeScope
    );
    private static final Setting<Boolean> NODE_INGEST_SETTING = Setting.boolSetting(
        "node.ingest",
        true,
        Property.Deprecated,
        Property.NodeScope
    );
    private static final Setting<Boolean> NODE_REMOTE_CLUSTER_CLIENT = Setting.boolSetting(
        "node.remote_cluster_client",
        RemoteClusterService.ENABLE_REMOTE_CLUSTERS,
        Property.Deprecated,
        Property.NodeScope
    );

    /**
    * controls whether the node is allowed to persist things like metadata to disk
    * Note that this does not control whether the node stores actual indices (see
    * {@link #NODE_DATA_SETTING}). However, if this is false, {@link #NODE_DATA_SETTING}
    * and {@link #NODE_MASTER_SETTING} must also be false.
    *
    */
    public static final Setting<Boolean> NODE_LOCAL_STORAGE_SETTING = Setting.boolSetting(
        "node.local_storage",
        true,
        Property.Deprecated,
        Property.NodeScope
    );
    public static final Setting<String> NODE_NAME_SETTING = Setting.simpleString("node.name", Property.NodeScope);
    public static final Setting.AffixSetting<String> NODE_ATTRIBUTES = Setting.prefixKeySetting(
        "node.attr.",
        (key) -> new Setting<>(key, "", (value) -> {
            if (value.length() > 0
                && (Character.isWhitespace(value.charAt(0)) || Character.isWhitespace(value.charAt(value.length() - 1)))) {
                throw new IllegalArgumentException(key + " cannot have leading or trailing whitespace " + "[" + value + "]");
            }
            if (value.length() > 0 && "node.attr.server_name".equals(key)) {
                try {
                    new SNIHostName(value);
                } catch (IllegalArgumentException e) {
                    throw new IllegalArgumentException("invalid node.attr.server_name [" + value + "]", e);
                }
            }
            return value;
        }, Property.NodeScope)
    );
    public static final Setting<String> BREAKER_TYPE_KEY = new Setting<>("indices.breaker.type", "hierarchy", (s) -> {
        switch (s) {
            case "hierarchy":
            case "none":
                return s;
            default:
                throw new IllegalArgumentException("indices.breaker.type must be one of [hierarchy, none] but was: " + s);
        }
    }, Setting.Property.NodeScope);

    private static final String ZERO = "0";

    public static final Setting<String> NODE_SEARCH_CACHE_SIZE_SETTING = new Setting<>(
        "node.search.cache.size",
        s -> (DiscoveryNode.isDedicatedSearchNode(s)) ? "80%" : ZERO,
        Node::validateFileCacheSize,
        Property.NodeScope
    );

    private static final String CLIENT_TYPE = "node";

    /**
     * The discovery settings for the node.
     *
     * @opensearch.internal
     */
    public static class DiscoverySettings {
        public static final Setting<TimeValue> INITIAL_STATE_TIMEOUT_SETTING = Setting.positiveTimeSetting(
            "discovery.initial_state_timeout",
            TimeValue.timeValueSeconds(30),
            Property.NodeScope
        );
    }

    private final Lifecycle lifecycle = new Lifecycle();

    /**
     * This logger instance is an instance field as opposed to a static field. This ensures that the field is not
     * initialized until an instance of Node is constructed, which is sure to happen after the logging infrastructure
     * has been initialized to include the hostname. If this field were static, then it would be initialized when the
     * class initializer runs. Alas, this happens too early, before logging is initialized as this class is referred to
     * in InternalSettingsPreparer#finalizeSettings, which runs when creating the Environment, before logging is
     * initialized.
     */
    private final Logger logger = LogManager.getLogger(Node.class);
    private final DeprecationLogger deprecationLogger = DeprecationLogger.getLogger(Node.class);
    private final Injector injector;
    private final Environment environment;
    private final NodeEnvironment nodeEnvironment;
    private final PluginsService pluginsService;
    private final ExtensionsManager extensionsManager;
    private final NodeClient client;
    private final Collection<LifecycleComponent> pluginLifecycleComponents;
    private final LocalNodeFactory localNodeFactory;
    private final NodeService nodeService;
    private final Tracer tracer;

    private final MetricsRegistry metricsRegistry;
    final NamedWriteableRegistry namedWriteableRegistry;
    private final AtomicReference<RunnableTaskExecutionListener> runnableTaskListener;
    private FileCache fileCache;
    private final RemoteStoreStatsTrackerFactory remoteStoreStatsTrackerFactory;

    public Node(Environment environment) {
        this(environment, Collections.emptyList(), true);
    }

    /**
     * Constructs a node
     *
     * @param initialEnvironment         the initial environment for this node, which will be added to by plugins
     * @param classpathPlugins           the plugins to be loaded from the classpath
     * @param forbidPrivateIndexSettings whether or not private index settings are forbidden when creating an index; this is used in the
     *                                   test framework for tests that rely on being able to set private settings
     */
    protected Node(
        final Environment initialEnvironment,
        Collection<Class<? extends Plugin>> classpathPlugins,
        boolean forbidPrivateIndexSettings
    ) {
        final List<Closeable> resourcesToClose = new ArrayList<>(); // register everything we need to release in the case of an error
        boolean success = false;
        try {
            Settings tmpSettings = Settings.builder()
                .put(initialEnvironment.settings())
                .put(Client.CLIENT_TYPE_SETTING_S.getKey(), CLIENT_TYPE)
                // Enabling shard indexing backpressure node-attribute
                .put(NODE_ATTRIBUTES.getKey() + SHARD_INDEXING_PRESSURE_ENABLED_ATTRIBUTE_KEY, "true")
                .build();

            final JvmInfo jvmInfo = JvmInfo.jvmInfo();
            logger.info(
                "version[{}], pid[{}], build[{}/{}/{}], OS[{}/{}/{}], JVM[{}/{}/{}/{}]",
                Build.CURRENT.getQualifiedVersion(),
                jvmInfo.pid(),
                Build.CURRENT.type().displayName(),
                Build.CURRENT.hash(),
                Build.CURRENT.date(),
                Constants.OS_NAME,
                Constants.OS_VERSION,
                Constants.OS_ARCH,
                Constants.JVM_VENDOR,
                Constants.JVM_NAME,
                Constants.JAVA_VERSION,
                Constants.JVM_VERSION
            );
            if (jvmInfo.getBundledJdk()) {
                logger.info("JVM home [{}], using bundled JDK/JRE [{}]", System.getProperty("java.home"), jvmInfo.getUsingBundledJdk());
            } else {
                logger.info("JVM home [{}]", System.getProperty("java.home"));
                deprecationLogger.deprecate(
                    "no-jdk",
                    "no-jdk distributions that do not bundle a JDK are deprecated and will be removed in a future release"
                );
            }
            logger.info("JVM arguments {}", Arrays.toString(jvmInfo.getInputArguments()));
            if (Build.CURRENT.isProductionRelease() == false) {
                logger.warn(
                    "version [{}] is a pre-release version of OpenSearch and is not suitable for production",
                    Build.CURRENT.getQualifiedVersion()
                );
            }

            if (logger.isDebugEnabled()) {
                logger.debug(
                    "using config [{}], data [{}], logs [{}], plugins [{}]",
                    initialEnvironment.configDir(),
                    Arrays.toString(initialEnvironment.dataFiles()),
                    initialEnvironment.logsDir(),
                    initialEnvironment.pluginsDir()
                );
            }

            this.pluginsService = new PluginsService(
                tmpSettings,
                initialEnvironment.configDir(),
                initialEnvironment.modulesDir(),
                initialEnvironment.pluginsDir(),
                classpathPlugins
            );

            final Settings settings = pluginsService.updatedSettings();

            // Ensure to initialize Feature Flags via the settings from opensearch.yml
            FeatureFlags.initializeFeatureFlags(settings);

            final List<IdentityPlugin> identityPlugins = new ArrayList<>();
            if (FeatureFlags.isEnabled(FeatureFlags.IDENTITY)) {
                // If identity is enabled load plugins implementing the extension point
                logger.info("Identity on so found plugins implementing: " + pluginsService.filterPlugins(IdentityPlugin.class).toString());
                identityPlugins.addAll(pluginsService.filterPlugins(IdentityPlugin.class));
            }

            final Set<DiscoveryNodeRole> additionalRoles = pluginsService.filterPlugins(Plugin.class)
                .stream()
                .map(Plugin::getRoles)
                .flatMap(Set::stream)
                .collect(Collectors.toSet());
            DiscoveryNode.setAdditionalRoles(additionalRoles);

            DiscoveryNode.setDeprecatedMasterRole();

            /*
             * Create the environment based on the finalized view of the settings. This is to ensure that components get the same setting
             * values, no matter they ask for them from.
             */
            this.environment = new Environment(settings, initialEnvironment.configDir(), Node.NODE_LOCAL_STORAGE_SETTING.get(settings));
            Environment.assertEquivalent(initialEnvironment, this.environment);
            if (DiscoveryNode.isSearchNode(settings) == false) {
                nodeEnvironment = new NodeEnvironment(tmpSettings, environment);
            } else {
                nodeEnvironment = new NodeEnvironment(settings, environment, new FileCacheCleaner(this::fileCache));
            }
            logger.info(
                "node name [{}], node ID [{}], cluster name [{}], roles {}",
                NODE_NAME_SETTING.get(tmpSettings),
                nodeEnvironment.nodeId(),
                ClusterName.CLUSTER_NAME_SETTING.get(tmpSettings).value(),
                DiscoveryNode.getRolesFromSettings(settings)
                    .stream()
                    .map(DiscoveryNodeRole::roleName)
                    .collect(Collectors.toCollection(LinkedHashSet::new))
            );
            resourcesToClose.add(nodeEnvironment);

            final List<ExecutorBuilder<?>> executorBuilders = pluginsService.getExecutorBuilders(settings);

            runnableTaskListener = new AtomicReference<>();
            final ThreadPool threadPool = new ThreadPool(settings, runnableTaskListener, executorBuilders.toArray(new ExecutorBuilder[0]));

            final IdentityService identityService = new IdentityService(settings, threadPool, identityPlugins);

            if (FeatureFlags.isEnabled(FeatureFlags.EXTENSIONS)) {
                final List<ExtensionAwarePlugin> extensionAwarePlugins = pluginsService.filterPlugins(ExtensionAwarePlugin.class);
                Set<Setting<?>> additionalSettings = new HashSet<>();
                for (ExtensionAwarePlugin extAwarePlugin : extensionAwarePlugins) {
                    additionalSettings.addAll(extAwarePlugin.getExtensionSettings());
                }
                this.extensionsManager = new ExtensionsManager(additionalSettings, identityService);
            } else {
                this.extensionsManager = new NoopExtensionsManager(identityService);
            }

            final SetOnce<RepositoriesService> repositoriesServiceReference = new SetOnce<>();
            final RemoteStoreNodeService remoteStoreNodeService = new RemoteStoreNodeService(repositoriesServiceReference::get, threadPool);
            localNodeFactory = new LocalNodeFactory(settings, nodeEnvironment.nodeId(), remoteStoreNodeService);
            resourcesToClose.add(() -> ThreadPool.terminate(threadPool, 10, TimeUnit.SECONDS));
            final ResourceWatcherService resourceWatcherService = new ResourceWatcherService(settings, threadPool);
            resourcesToClose.add(resourceWatcherService);
            // adds the context to the DeprecationLogger so that it does not need to be injected everywhere
            HeaderWarning.setThreadContext(threadPool.getThreadContext());
            resourcesToClose.add(() -> HeaderWarning.removeThreadContext(threadPool.getThreadContext()));

            final List<Setting<?>> additionalSettings = new ArrayList<>();
            // register the node.data, node.ingest, node.master, node.remote_cluster_client settings here so we can mark them private
            additionalSettings.add(NODE_DATA_SETTING);
            additionalSettings.add(NODE_INGEST_SETTING);
            additionalSettings.add(NODE_MASTER_SETTING);
            additionalSettings.add(NODE_REMOTE_CLUSTER_CLIENT);
            additionalSettings.addAll(pluginsService.getPluginSettings());
            final List<String> additionalSettingsFilter = new ArrayList<>(pluginsService.getPluginSettingsFilter());
            for (final ExecutorBuilder<?> builder : threadPool.builders()) {
                additionalSettings.addAll(builder.getRegisteredSettings());
            }
            client = new NodeClient(settings, threadPool);

            final ScriptModule scriptModule = new ScriptModule(settings, pluginsService.filterPlugins(ScriptPlugin.class));
            final ScriptService scriptService = newScriptService(settings, scriptModule.engines, scriptModule.contexts);
            AnalysisModule analysisModule = new AnalysisModule(this.environment, pluginsService.filterPlugins(AnalysisPlugin.class));
            // this is as early as we can validate settings at this point. we already pass them to ScriptModule as well as ThreadPool
            // so we might be late here already

            final Set<SettingUpgrader<?>> settingsUpgraders = pluginsService.filterPlugins(Plugin.class)
                .stream()
                .map(Plugin::getSettingUpgraders)
                .flatMap(List::stream)
                .collect(Collectors.toSet());

            final SettingsModule settingsModule = new SettingsModule(
                settings,
                additionalSettings,
                additionalSettingsFilter,
                settingsUpgraders
            );
            scriptModule.registerClusterSettingsListeners(scriptService, settingsModule.getClusterSettings());
            final NetworkService networkService = new NetworkService(
                getCustomNameResolvers(pluginsService.filterPlugins(DiscoveryPlugin.class))
            );

            TracerFactory tracerFactory;
            MetricsRegistryFactory metricsRegistryFactory;
            if (FeatureFlags.isEnabled(TELEMETRY)) {
                final TelemetrySettings telemetrySettings = new TelemetrySettings(settings, settingsModule.getClusterSettings());
                if (telemetrySettings.isTracingFeatureEnabled() || telemetrySettings.isMetricsFeatureEnabled()) {
                    List<TelemetryPlugin> telemetryPlugins = pluginsService.filterPlugins(TelemetryPlugin.class);
                    List<TelemetryPlugin> telemetryPluginsImplementingTelemetryAware = telemetryPlugins.stream()
                        .filter(a -> TelemetryAwarePlugin.class.isAssignableFrom(a.getClass()))
                        .collect(toList());
                    if (telemetryPluginsImplementingTelemetryAware.isEmpty() == false) {
                        throw new IllegalStateException(
                            String.format(
                                Locale.ROOT,
                                "Telemetry plugins %s should not implement TelemetryAwarePlugin interface",
                                telemetryPluginsImplementingTelemetryAware
                            )
                        );
                    }
                    TelemetryModule telemetryModule = new TelemetryModule(telemetryPlugins, telemetrySettings);
                    if (telemetrySettings.isTracingFeatureEnabled()) {
                        tracerFactory = new TracerFactory(telemetrySettings, telemetryModule.getTelemetry(), threadPool.getThreadContext());
                    } else {
                        tracerFactory = new NoopTracerFactory();
                    }
                    if (telemetrySettings.isMetricsFeatureEnabled()) {
                        metricsRegistryFactory = new MetricsRegistryFactory(telemetrySettings, telemetryModule.getTelemetry());
                    } else {
                        metricsRegistryFactory = new NoopMetricsRegistryFactory();
                    }
                } else {
                    tracerFactory = new NoopTracerFactory();
                    metricsRegistryFactory = new NoopMetricsRegistryFactory();
                }
            } else {
                tracerFactory = new NoopTracerFactory();
                metricsRegistryFactory = new NoopMetricsRegistryFactory();
            }

            tracer = tracerFactory.getTracer();
            metricsRegistry = metricsRegistryFactory.getMetricsRegistry();
            resourcesToClose.add(tracer::close);
            resourcesToClose.add(metricsRegistry::close);

            final ClusterManagerMetrics clusterManagerMetrics = new ClusterManagerMetrics(metricsRegistry);

            List<ClusterPlugin> clusterPlugins = pluginsService.filterPlugins(ClusterPlugin.class);
            final ClusterService clusterService = new ClusterService(
                settings,
                settingsModule.getClusterSettings(),
                threadPool,
                clusterManagerMetrics
            );
            clusterService.addStateApplier(scriptService);
            resourcesToClose.add(clusterService);
            final Set<Setting<?>> consistentSettings = settingsModule.getConsistentSettings();
            if (consistentSettings.isEmpty() == false) {
                clusterService.addLocalNodeClusterManagerListener(
                    new ConsistentSettingsService(settings, clusterService, consistentSettings).newHashPublisher()
                );
            }

            SystemTemplatesService systemTemplatesService = new SystemTemplatesService(
                pluginsService.filterPlugins(SystemTemplatesPlugin.class),
                threadPool,
                clusterService.getClusterSettings(),
                settings
            );
            systemTemplatesService.verifyRepositories();
            clusterService.addLocalNodeClusterManagerListener(systemTemplatesService);

            final ClusterInfoService clusterInfoService = newClusterInfoService(settings, clusterService, threadPool, client);
            final UsageService usageService = new UsageService();

            ModulesBuilder modules = new ModulesBuilder();
            // plugin modules must be added here, before others or we can get crazy injection errors...
            for (Module pluginModule : pluginsService.createGuiceModules()) {
                modules.add(pluginModule);
            }
            final FsHealthService fsHealthService = new FsHealthService(
                settings,
                clusterService.getClusterSettings(),
                threadPool,
                nodeEnvironment
            );
            final SetOnce<RerouteService> rerouteServiceReference = new SetOnce<>();
            final InternalSnapshotsInfoService snapshotsInfoService = new InternalSnapshotsInfoService(
                settings,
                clusterService,
                repositoriesServiceReference::get,
                rerouteServiceReference::get
            );
            final Map<String, Collection<SystemIndexDescriptor>> systemIndexDescriptorMap = Collections.unmodifiableMap(
                pluginsService.filterPlugins(SystemIndexPlugin.class)
                    .stream()
                    .collect(
                        Collectors.toMap(
                            plugin -> plugin.getClass().getCanonicalName(),
                            plugin -> plugin.getSystemIndexDescriptors(settings)
                        )
                    )
            );
            final SystemIndices systemIndices = new SystemIndices(systemIndexDescriptorMap);
            final ClusterModule clusterModule = new ClusterModule(
                settings,
                clusterService,
                clusterPlugins,
                clusterInfoService,
                snapshotsInfoService,
                threadPool.getThreadContext(),
                clusterManagerMetrics
            );
            modules.add(clusterModule);
            IndicesModule indicesModule = new IndicesModule(pluginsService.filterPlugins(MapperPlugin.class));
            modules.add(indicesModule);

            SearchModule searchModule = new SearchModule(settings, pluginsService.filterPlugins(SearchPlugin.class));
            List<BreakerSettings> pluginCircuitBreakers = pluginsService.filterPlugins(CircuitBreakerPlugin.class)
                .stream()
                .map(plugin -> plugin.getCircuitBreaker(settings))
                .collect(Collectors.toList());
            final CircuitBreakerService circuitBreakerService = createCircuitBreakerService(
                settingsModule.getSettings(),
                pluginCircuitBreakers,
                settingsModule.getClusterSettings()
            );
            // File cache will be initialized by the node once circuit breakers are in place.
            initializeFileCache(settings, circuitBreakerService.getBreaker(CircuitBreaker.REQUEST));
            final MonitorService monitorService = new MonitorService(settings, nodeEnvironment, threadPool, fileCache);

            pluginsService.filterPlugins(CircuitBreakerPlugin.class).forEach(plugin -> {
                CircuitBreaker breaker = circuitBreakerService.getBreaker(plugin.getCircuitBreaker(settings).getName());
                plugin.setCircuitBreaker(breaker);
            });
            resourcesToClose.add(circuitBreakerService);
            modules.add(new GatewayModule());

            PageCacheRecycler pageCacheRecycler = createPageCacheRecycler(settings);
            BigArrays bigArrays = createBigArrays(pageCacheRecycler, circuitBreakerService);
            modules.add(settingsModule);
            List<NamedWriteableRegistry.Entry> namedWriteables = Stream.of(
                NetworkModule.getNamedWriteables().stream(),
                indicesModule.getNamedWriteables().stream(),
                searchModule.getNamedWriteables().stream(),
                pluginsService.filterPlugins(Plugin.class).stream().flatMap(p -> p.getNamedWriteables().stream()),
                ClusterModule.getNamedWriteables().stream()
            ).flatMap(Function.identity()).collect(Collectors.toList());
            final NamedWriteableRegistry namedWriteableRegistry = new NamedWriteableRegistry(namedWriteables);
            NamedXContentRegistry xContentRegistry = new NamedXContentRegistry(
                Stream.of(
                    NetworkModule.getNamedXContents().stream(),
                    IndicesModule.getNamedXContents().stream(),
                    searchModule.getNamedXContents().stream(),
                    pluginsService.filterPlugins(Plugin.class).stream().flatMap(p -> p.getNamedXContent().stream()),
                    ClusterModule.getNamedXWriteables().stream()
                ).flatMap(Function.identity()).collect(toList())
            );
            final MetaStateService metaStateService = new MetaStateService(nodeEnvironment, xContentRegistry);
            final PersistedClusterStateService lucenePersistedStateFactory = new PersistedClusterStateService(
                nodeEnvironment,
                xContentRegistry,
                bigArrays,
                clusterService.getClusterSettings(),
                threadPool::relativeTimeInMillis
            );
            final RemoteStoreSettings remoteStoreSettings = new RemoteStoreSettings(settings, settingsModule.getClusterSettings());
            final RemoteClusterStateService remoteClusterStateService;
            final RemoteClusterStateCleanupManager remoteClusterStateCleanupManager;
            final RemoteIndexPathUploader remoteIndexPathUploader;
            if (isRemoteStoreClusterStateEnabled(settings)) {
                remoteIndexPathUploader = new RemoteIndexPathUploader(
                    threadPool,
                    settings,
                    repositoriesServiceReference::get,
                    clusterService.getClusterSettings(),
                    remoteStoreSettings
                );
                remoteClusterStateService = new RemoteClusterStateService(
                    nodeEnvironment.nodeId(),
                    repositoriesServiceReference::get,
                    settings,
                    clusterService,
                    threadPool::preciseRelativeTimeInNanos,
                    threadPool,
                    List.of(remoteIndexPathUploader),
                    namedWriteableRegistry
                );
                remoteClusterStateCleanupManager = remoteClusterStateService.getCleanupManager();
            } else {
                remoteClusterStateService = null;
                remoteIndexPathUploader = null;
                remoteClusterStateCleanupManager = null;
            }
            final RemoteStorePinnedTimestampService remoteStorePinnedTimestampService;
<<<<<<< HEAD
            if (isRemoteDataAttributePresent(settings)) {
=======
            if (isRemoteDataAttributePresent(settings) && CLUSTER_REMOTE_STORE_PINNED_TIMESTAMP_ENABLED.get(settings)) {
>>>>>>> 19356506
                remoteStorePinnedTimestampService = new RemoteStorePinnedTimestampService(
                    repositoriesServiceReference::get,
                    settings,
                    threadPool,
                    clusterService
                );
                resourcesToClose.add(remoteStorePinnedTimestampService);
            } else {
                remoteStorePinnedTimestampService = null;
            }

            // collect engine factory providers from plugins
            final Collection<EnginePlugin> enginePlugins = pluginsService.filterPlugins(EnginePlugin.class);
            final Collection<Function<IndexSettings, Optional<EngineFactory>>> engineFactoryProviders = enginePlugins.stream()
                .map(plugin -> (Function<IndexSettings, Optional<EngineFactory>>) plugin::getEngineFactory)
                .collect(Collectors.toList());

            final Map<String, IndexStorePlugin.DirectoryFactory> builtInDirectoryFactories = IndexModule.createBuiltInDirectoryFactories(
                repositoriesServiceReference::get,
                threadPool,
                fileCache
            );

            final Map<String, IndexStorePlugin.DirectoryFactory> directoryFactories = new HashMap<>();
            pluginsService.filterPlugins(IndexStorePlugin.class)
                .stream()
                .map(IndexStorePlugin::getDirectoryFactories)
                .flatMap(m -> m.entrySet().stream())
                .collect(Collectors.toMap(Map.Entry::getKey, Map.Entry::getValue))
                .forEach((k, v) -> {
                    // do not allow any plugin-provided index store type to conflict with a built-in type
                    if (builtInDirectoryFactories.containsKey(k)) {
                        throw new IllegalStateException("registered index store type [" + k + "] conflicts with a built-in type");
                    }
                    directoryFactories.put(k, v);
                });
            directoryFactories.putAll(builtInDirectoryFactories);

            final Map<String, IndexStorePlugin.RecoveryStateFactory> recoveryStateFactories = pluginsService.filterPlugins(
                IndexStorePlugin.class
            )
                .stream()
                .map(IndexStorePlugin::getRecoveryStateFactories)
                .flatMap(m -> m.entrySet().stream())
                .collect(Collectors.toMap(Map.Entry::getKey, Map.Entry::getValue));

            final RerouteService rerouteService = new BatchedRerouteService(clusterService, clusterModule.getAllocationService()::reroute);
            rerouteServiceReference.set(rerouteService);
            clusterService.setRerouteService(rerouteService);
            clusterModule.setRerouteServiceForAllocator(rerouteService);

            final RecoverySettings recoverySettings = new RecoverySettings(settings, settingsModule.getClusterSettings());

            final CompositeIndexSettings compositeIndexSettings = new CompositeIndexSettings(settings, settingsModule.getClusterSettings());

            final IndexStorePlugin.DirectoryFactory remoteDirectoryFactory = new RemoteSegmentStoreDirectoryFactory(
                repositoriesServiceReference::get,
                threadPool,
                remoteStoreSettings.getSegmentsPathFixedPrefix()
            );

            final TaskResourceTrackingService taskResourceTrackingService = new TaskResourceTrackingService(
                settings,
                clusterService.getClusterSettings(),
                threadPool
            );

            final SearchRequestStats searchRequestStats = new SearchRequestStats(clusterService.getClusterSettings());
            final SearchRequestSlowLog searchRequestSlowLog = new SearchRequestSlowLog(clusterService);
            final SearchTaskRequestOperationsListener searchTaskRequestOperationsListener = new SearchTaskRequestOperationsListener(
                taskResourceTrackingService
            );

            remoteStoreStatsTrackerFactory = new RemoteStoreStatsTrackerFactory(clusterService, settings);
            CacheModule cacheModule = new CacheModule(pluginsService.filterPlugins(CachePlugin.class), settings);
            CacheService cacheService = cacheModule.getCacheService();
            final SegmentReplicator segmentReplicator = new SegmentReplicator(threadPool);
            final IndicesService indicesService = new IndicesService(
                settings,
                pluginsService,
                nodeEnvironment,
                xContentRegistry,
                analysisModule.getAnalysisRegistry(),
                clusterModule.getIndexNameExpressionResolver(),
                indicesModule.getMapperRegistry(),
                namedWriteableRegistry,
                threadPool,
                settingsModule.getIndexScopedSettings(),
                circuitBreakerService,
                bigArrays,
                scriptService,
                clusterService,
                client,
                metaStateService,
                engineFactoryProviders,
                Map.copyOf(directoryFactories),
                searchModule.getValuesSourceRegistry(),
                recoveryStateFactories,
                remoteDirectoryFactory,
                repositoriesServiceReference::get,
                searchRequestStats,
                remoteStoreStatsTrackerFactory,
                recoverySettings,
                cacheService,
                remoteStoreSettings,
                fileCache,
                compositeIndexSettings,
                segmentReplicator::startReplication
            );

            final IngestService ingestService = new IngestService(
                clusterService,
                threadPool,
                this.environment,
                scriptService,
                analysisModule.getAnalysisRegistry(),
                pluginsService.filterPlugins(IngestPlugin.class),
                client,
                indicesService
            );

            final AliasValidator aliasValidator = new AliasValidator();

            final ShardLimitValidator shardLimitValidator = new ShardLimitValidator(settings, clusterService, systemIndices);
            final AwarenessReplicaBalance awarenessReplicaBalance = new AwarenessReplicaBalance(
                settings,
                clusterService.getClusterSettings()
            );
            final MetadataCreateIndexService metadataCreateIndexService = new MetadataCreateIndexService(
                settings,
                clusterService,
                indicesService,
                clusterModule.getAllocationService(),
                aliasValidator,
                shardLimitValidator,
                environment,
                settingsModule.getIndexScopedSettings(),
                threadPool,
                xContentRegistry,
                systemIndices,
                forbidPrivateIndexSettings,
                awarenessReplicaBalance,
                remoteStoreSettings,
                repositoriesServiceReference::get
            );
            pluginsService.filterPlugins(Plugin.class)
                .forEach(
                    p -> p.getAdditionalIndexSettingProviders().forEach(metadataCreateIndexService::addAdditionalIndexSettingProvider)
                );

            final MetadataCreateDataStreamService metadataCreateDataStreamService = new MetadataCreateDataStreamService(
                threadPool,
                clusterService,
                metadataCreateIndexService
            );

            final ViewService viewService = new ViewService(clusterService, client, null);

            Collection<Object> pluginComponents = pluginsService.filterPlugins(Plugin.class)
                .stream()
                .flatMap(
                    p -> p.createComponents(
                        client,
                        clusterService,
                        threadPool,
                        resourceWatcherService,
                        scriptService,
                        xContentRegistry,
                        environment,
                        nodeEnvironment,
                        namedWriteableRegistry,
                        clusterModule.getIndexNameExpressionResolver(),
                        repositoriesServiceReference::get
                    ).stream()
                )
                .collect(Collectors.toList());

            Collection<Object> telemetryAwarePluginComponents = pluginsService.filterPlugins(TelemetryAwarePlugin.class)
                .stream()
                .flatMap(
                    p -> p.createComponents(
                        client,
                        clusterService,
                        threadPool,
                        resourceWatcherService,
                        scriptService,
                        xContentRegistry,
                        environment,
                        nodeEnvironment,
                        namedWriteableRegistry,
                        clusterModule.getIndexNameExpressionResolver(),
                        repositoriesServiceReference::get,
                        tracer,
                        metricsRegistry
                    ).stream()
                )
                .collect(Collectors.toList());

            // Add the telemetryAwarePlugin components to the existing pluginComponents collection.
            pluginComponents.addAll(telemetryAwarePluginComponents);

            List<IdentityAwarePlugin> identityAwarePlugins = pluginsService.filterPlugins(IdentityAwarePlugin.class);
            identityService.initializeIdentityAwarePlugins(identityAwarePlugins);

            final QueryGroupService queryGroupService = new QueryGroupService(); // We will need to replace this with actual instance of the
                                                                                 // queryGroupService
            final QueryGroupRequestOperationListener queryGroupRequestOperationListener = new QueryGroupRequestOperationListener(
                queryGroupService,
                threadPool
            );

            // register all standard SearchRequestOperationsCompositeListenerFactory to the SearchRequestOperationsCompositeListenerFactory
            final SearchRequestOperationsCompositeListenerFactory searchRequestOperationsCompositeListenerFactory =
                new SearchRequestOperationsCompositeListenerFactory(
                    Stream.concat(
                        Stream.of(
                            searchRequestStats,
                            searchRequestSlowLog,
                            searchTaskRequestOperationsListener,
                            queryGroupRequestOperationListener
                        ),
                        pluginComponents.stream()
                            .filter(p -> p instanceof SearchRequestOperationsListener)
                            .map(p -> (SearchRequestOperationsListener) p)
                    ).toArray(SearchRequestOperationsListener[]::new)
                );

            ActionModule actionModule = new ActionModule(
                settings,
                clusterModule.getIndexNameExpressionResolver(),
                settingsModule.getIndexScopedSettings(),
                settingsModule.getClusterSettings(),
                settingsModule.getSettingsFilter(),
                threadPool,
                pluginsService.filterPlugins(ActionPlugin.class),
                client,
                circuitBreakerService,
                usageService,
                systemIndices,
                identityService,
                extensionsManager
            );
            modules.add(actionModule);

            final RestController restController = actionModule.getRestController();

            final NodeResourceUsageTracker nodeResourceUsageTracker = new NodeResourceUsageTracker(
                monitorService.fsService(),
                threadPool,
                settings,
                clusterService.getClusterSettings()
            );
            final ResourceUsageCollectorService resourceUsageCollectorService = new ResourceUsageCollectorService(
                nodeResourceUsageTracker,
                clusterService,
                threadPool
            );

            final AdmissionControlService admissionControlService = new AdmissionControlService(
                settings,
                clusterService,
                threadPool,
                resourceUsageCollectorService
            );

            AdmissionControlTransportInterceptor admissionControlTransportInterceptor = new AdmissionControlTransportInterceptor(
                admissionControlService
            );

            WorkloadManagementTransportInterceptor workloadManagementTransportInterceptor = new WorkloadManagementTransportInterceptor(
                threadPool,
                new QueryGroupService() // We will need to replace this with actual implementation
            );

            final Collection<SecureSettingsFactory> secureSettingsFactories = pluginsService.filterPlugins(Plugin.class)
                .stream()
                .map(p -> p.getSecureSettingFactory(settings))
                .filter(Optional::isPresent)
                .map(Optional::get)
                .collect(Collectors.toList());

            List<TransportInterceptor> transportInterceptors = List.of(
                admissionControlTransportInterceptor,
                workloadManagementTransportInterceptor
            );
            final NetworkModule networkModule = new NetworkModule(
                settings,
                pluginsService.filterPlugins(NetworkPlugin.class),
                threadPool,
                bigArrays,
                pageCacheRecycler,
                circuitBreakerService,
                namedWriteableRegistry,
                xContentRegistry,
                networkService,
                restController,
                clusterService.getClusterSettings(),
                tracer,
                transportInterceptors,
                secureSettingsFactories
            );

            Collection<UnaryOperator<Map<String, IndexTemplateMetadata>>> indexTemplateMetadataUpgraders = pluginsService.filterPlugins(
                Plugin.class
            ).stream().map(Plugin::getIndexTemplateMetadataUpgrader).collect(Collectors.toList());
            final MetadataUpgrader metadataUpgrader = new MetadataUpgrader(indexTemplateMetadataUpgraders);
            final MetadataIndexUpgradeService metadataIndexUpgradeService = new MetadataIndexUpgradeService(
                settings,
                xContentRegistry,
                indicesModule.getMapperRegistry(),
                settingsModule.getIndexScopedSettings(),
                systemIndices,
                scriptService
            );
            if (DiscoveryNode.isClusterManagerNode(settings)) {
                clusterService.addListener(new SystemIndexMetadataUpgradeService(systemIndices, clusterService));
            }
            new TemplateUpgradeService(client, clusterService, threadPool, indexTemplateMetadataUpgraders);
            final Transport transport = networkModule.getTransportSupplier().get();
            Set<String> taskHeaders = Stream.concat(
                pluginsService.filterPlugins(ActionPlugin.class).stream().flatMap(p -> p.getTaskHeaders().stream()),
                Stream.of(Task.X_OPAQUE_ID)
            ).collect(Collectors.toSet());
            final TransportService transportService = newTransportService(
                settings,
                transport,
                threadPool,
                networkModule.getTransportInterceptor(),
                localNodeFactory,
                settingsModule.getClusterSettings(),
                taskHeaders,
                tracer
            );
            TopNSearchTasksLogger taskConsumer = new TopNSearchTasksLogger(settings, settingsModule.getClusterSettings());
            transportService.getTaskManager().registerTaskResourceConsumer(taskConsumer);
            this.extensionsManager.initializeServicesAndRestHandler(
                actionModule,
                settingsModule,
                transportService,
                clusterService,
                environment.settings(),
                client,
                identityService
            );
            final PersistedStateRegistry persistedStateRegistry = new PersistedStateRegistry();
            final GatewayMetaState gatewayMetaState = new GatewayMetaState();
            final ResponseCollectorService responseCollectorService = new ResponseCollectorService(clusterService);
            final SearchTransportService searchTransportService = new SearchTransportService(
                transportService,
                SearchExecutionStatsCollector.makeWrapper(responseCollectorService)
            );
            final HttpServerTransport httpServerTransport = newHttpTransport(networkModule);
            final IndexingPressureService indexingPressureService = new IndexingPressureService(settings, clusterService);
            // Going forward, IndexingPressureService will have required constructs for exposing listeners/interfaces for plugin
            // development. Then we can deprecate Getter and Setter for IndexingPressureService in ClusterService (#478).
            clusterService.setIndexingPressureService(indexingPressureService);

            final SearchBackpressureSettings searchBackpressureSettings = new SearchBackpressureSettings(
                settings,
                clusterService.getClusterSettings()
            );

            final SearchBackpressureService searchBackpressureService = new SearchBackpressureService(
                searchBackpressureSettings,
                taskResourceTrackingService,
                threadPool,
                transportService.getTaskManager()
            );

            final SegmentReplicationStatsTracker segmentReplicationStatsTracker = new SegmentReplicationStatsTracker(indicesService);
            RepositoriesModule repositoriesModule = new RepositoriesModule(
                this.environment,
                pluginsService.filterPlugins(RepositoryPlugin.class),
                transportService,
                clusterService,
                threadPool,
                xContentRegistry,
                recoverySettings
            );
            CryptoHandlerRegistry.initRegistry(
                pluginsService.filterPlugins(CryptoPlugin.class),
                pluginsService.filterPlugins(CryptoKeyProviderPlugin.class),
                settings
            );
            RepositoriesService repositoryService = repositoriesModule.getRepositoryService();
            repositoriesServiceReference.set(repositoryService);
            SnapshotsService snapshotsService = new SnapshotsService(
                settings,
                clusterService,
                clusterModule.getIndexNameExpressionResolver(),
                repositoryService,
                transportService,
                actionModule.getActionFilters(),
                remoteStorePinnedTimestampService,
                remoteStoreSettings
            );
            SnapshotShardsService snapshotShardsService = new SnapshotShardsService(
                settings,
                clusterService,
                repositoryService,
                transportService,
                indicesService
            );
            TransportNodesSnapshotsStatus nodesSnapshotsStatus = new TransportNodesSnapshotsStatus(
                threadPool,
                clusterService,
                transportService,
                snapshotShardsService,
                actionModule.getActionFilters()
            );
            RestoreService restoreService = new RestoreService(
                clusterService,
                repositoryService,
                clusterModule.getAllocationService(),
                metadataCreateIndexService,
                metadataIndexUpgradeService,
                shardLimitValidator,
                indicesService,
                clusterInfoService::getClusterInfo,
                new FileCacheSettings(settings, clusterService.getClusterSettings())::getRemoteDataRatio
            );

            RemoteStoreRestoreService remoteStoreRestoreService = new RemoteStoreRestoreService(
                clusterService,
                clusterModule.getAllocationService(),
                metadataCreateIndexService,
                metadataIndexUpgradeService,
                shardLimitValidator,
                remoteClusterStateService
            );

            final DiskThresholdMonitor diskThresholdMonitor = new DiskThresholdMonitor(
                settings,
                clusterService::state,
                clusterService.getClusterSettings(),
                client,
                threadPool::relativeTimeInMillis,
                rerouteService
            );
            clusterInfoService.addListener(diskThresholdMonitor::onNewInfo);

            final DiscoveryModule discoveryModule = new DiscoveryModule(
                settings,
                threadPool,
                transportService,
                namedWriteableRegistry,
                networkService,
                clusterService.getClusterManagerService(),
                clusterService.getClusterApplierService(),
                clusterService.getClusterSettings(),
                pluginsService.filterPlugins(DiscoveryPlugin.class),
                clusterModule.getAllocationService(),
                environment.configDir(),
                gatewayMetaState,
                rerouteService,
                fsHealthService,
                persistedStateRegistry,
                remoteStoreNodeService,
                clusterManagerMetrics,
                remoteClusterStateService
            );
            final SearchPipelineService searchPipelineService = new SearchPipelineService(
                clusterService,
                threadPool,
                this.environment,
                scriptService,
                analysisModule.getAnalysisRegistry(),
                xContentRegistry,
                namedWriteableRegistry,
                pluginsService.filterPlugins(SearchPipelinePlugin.class),
                client
            );
            final TaskCancellationMonitoringSettings taskCancellationMonitoringSettings = new TaskCancellationMonitoringSettings(
                settings,
                clusterService.getClusterSettings()
            );
            final TaskCancellationMonitoringService taskCancellationMonitoringService = new TaskCancellationMonitoringService(
                threadPool,
                transportService.getTaskManager(),
                taskCancellationMonitoringSettings
            );
            this.nodeService = new NodeService(
                settings,
                threadPool,
                monitorService,
                discoveryModule.getDiscovery(),
                transportService,
                indicesService,
                pluginsService,
                circuitBreakerService,
                scriptService,
                httpServerTransport,
                ingestService,
                clusterService,
                settingsModule.getSettingsFilter(),
                responseCollectorService,
                searchTransportService,
                indexingPressureService,
                searchModule.getValuesSourceRegistry().getUsageService(),
                searchBackpressureService,
                searchPipelineService,
                fileCache,
                taskCancellationMonitoringService,
                resourceUsageCollectorService,
                segmentReplicationStatsTracker,
                repositoryService,
                admissionControlService,
                cacheService
            );

            final SearchService searchService = newSearchService(
                clusterService,
                indicesService,
                threadPool,
                scriptService,
                bigArrays,
                searchModule.getQueryPhase(),
                searchModule.getFetchPhase(),
                responseCollectorService,
                circuitBreakerService,
                searchModule.getIndexSearcherExecutor(threadPool),
                taskResourceTrackingService,
                searchModule.getConcurrentSearchDeciders()
            );

            final List<PersistentTasksExecutor<?>> tasksExecutors = pluginsService.filterPlugins(PersistentTaskPlugin.class)
                .stream()
                .map(
                    p -> p.getPersistentTasksExecutor(
                        clusterService,
                        threadPool,
                        client,
                        settingsModule,
                        clusterModule.getIndexNameExpressionResolver()
                    )
                )
                .flatMap(List::stream)
                .collect(toList());

            final Optional<TaskManagerClient> taskManagerClientOptional = FeatureFlags.isEnabled(BACKGROUND_TASK_EXECUTION_EXPERIMENTAL)
                ? pluginsService.filterPlugins(TaskManagerClientPlugin.class)
                    .stream()
                    .map(plugin -> plugin.getTaskManagerClient(client, clusterService, threadPool))
                    .findFirst()
                : Optional.empty();

            final PersistentTasksExecutorRegistry registry = new PersistentTasksExecutorRegistry(tasksExecutors);
            final PersistentTasksClusterService persistentTasksClusterService = new PersistentTasksClusterService(
                settings,
                registry,
                clusterService,
                threadPool
            );
            resourcesToClose.add(persistentTasksClusterService);
            final PersistentTasksService persistentTasksService = new PersistentTasksService(clusterService, threadPool, client);

            modules.add(b -> {
                b.bind(Node.class).toInstance(this);
                b.bind(NodeService.class).toInstance(nodeService);
                b.bind(NamedXContentRegistry.class).toInstance(xContentRegistry);
                b.bind(PluginsService.class).toInstance(pluginsService);
                b.bind(Client.class).toInstance(client);
                b.bind(NodeClient.class).toInstance(client);
                b.bind(Environment.class).toInstance(this.environment);
                b.bind(ExtensionsManager.class).toInstance(this.extensionsManager);
                b.bind(ThreadPool.class).toInstance(threadPool);
                b.bind(NodeEnvironment.class).toInstance(nodeEnvironment);
                b.bind(ResourceWatcherService.class).toInstance(resourceWatcherService);
                b.bind(CircuitBreakerService.class).toInstance(circuitBreakerService);
                b.bind(BigArrays.class).toInstance(bigArrays);
                b.bind(PageCacheRecycler.class).toInstance(pageCacheRecycler);
                b.bind(ScriptService.class).toInstance(scriptService);
                b.bind(AnalysisRegistry.class).toInstance(analysisModule.getAnalysisRegistry());
                b.bind(IngestService.class).toInstance(ingestService);
                b.bind(SearchPipelineService.class).toInstance(searchPipelineService);
                b.bind(IndexingPressureService.class).toInstance(indexingPressureService);
                b.bind(TaskResourceTrackingService.class).toInstance(taskResourceTrackingService);
                b.bind(SearchBackpressureService.class).toInstance(searchBackpressureService);
                b.bind(AdmissionControlService.class).toInstance(admissionControlService);
                b.bind(UsageService.class).toInstance(usageService);
                b.bind(AggregationUsageService.class).toInstance(searchModule.getValuesSourceRegistry().getUsageService());
                b.bind(NamedWriteableRegistry.class).toInstance(namedWriteableRegistry);
                b.bind(MetadataUpgrader.class).toInstance(metadataUpgrader);
                b.bind(MetaStateService.class).toInstance(metaStateService);
                b.bind(PersistedClusterStateService.class).toInstance(lucenePersistedStateFactory);
                b.bind(IndicesService.class).toInstance(indicesService);
                b.bind(RemoteStoreStatsTrackerFactory.class).toInstance(remoteStoreStatsTrackerFactory);
                b.bind(AliasValidator.class).toInstance(aliasValidator);
                b.bind(MetadataCreateIndexService.class).toInstance(metadataCreateIndexService);
                b.bind(AwarenessReplicaBalance.class).toInstance(awarenessReplicaBalance);
                b.bind(MetadataCreateDataStreamService.class).toInstance(metadataCreateDataStreamService);
                b.bind(ViewService.class).toInstance(viewService);
                b.bind(SearchService.class).toInstance(searchService);
                b.bind(SearchTransportService.class).toInstance(searchTransportService);
                b.bind(SearchPhaseController.class)
                    .toInstance(new SearchPhaseController(namedWriteableRegistry, searchService::aggReduceContextBuilder));
                b.bind(Transport.class).toInstance(transport);
                b.bind(TransportService.class).toInstance(transportService);
                b.bind(NetworkService.class).toInstance(networkService);
                b.bind(UpdateHelper.class).toInstance(new UpdateHelper(scriptService));
                b.bind(MetadataIndexUpgradeService.class).toInstance(metadataIndexUpgradeService);
                b.bind(ClusterInfoService.class).toInstance(clusterInfoService);
                b.bind(SnapshotsInfoService.class).toInstance(snapshotsInfoService);
                b.bind(GatewayMetaState.class).toInstance(gatewayMetaState);
                b.bind(Discovery.class).toInstance(discoveryModule.getDiscovery());
                b.bind(RemoteStoreSettings.class).toInstance(remoteStoreSettings);
                {
                    b.bind(PeerRecoverySourceService.class)
                        .toInstance(new PeerRecoverySourceService(transportService, indicesService, recoverySettings));
                    b.bind(PeerRecoveryTargetService.class)
                        .toInstance(new PeerRecoveryTargetService(threadPool, transportService, recoverySettings, clusterService));
                    b.bind(SegmentReplicationTargetService.class)
                        .toInstance(
                            new SegmentReplicationTargetService(
                                threadPool,
                                recoverySettings,
                                transportService,
                                new SegmentReplicationSourceFactory(transportService, recoverySettings, clusterService),
                                indicesService,
                                clusterService,
                                segmentReplicator
                            )
                        );
                    b.bind(SegmentReplicationSourceService.class)
                        .toInstance(new SegmentReplicationSourceService(indicesService, transportService, recoverySettings));
                }
                b.bind(HttpServerTransport.class).toInstance(httpServerTransport);
                pluginComponents.stream().forEach(p -> b.bind((Class) p.getClass()).toInstance(p));
                b.bind(PersistentTasksService.class).toInstance(persistentTasksService);
                b.bind(PersistentTasksClusterService.class).toInstance(persistentTasksClusterService);
                b.bind(PersistentTasksExecutorRegistry.class).toInstance(registry);
                b.bind(RepositoriesService.class).toInstance(repositoryService);
                b.bind(SnapshotsService.class).toInstance(snapshotsService);
                b.bind(SnapshotShardsService.class).toInstance(snapshotShardsService);
                b.bind(TransportNodesSnapshotsStatus.class).toInstance(nodesSnapshotsStatus);
                b.bind(RestoreService.class).toInstance(restoreService);
                b.bind(RemoteStoreRestoreService.class).toInstance(remoteStoreRestoreService);
                b.bind(RerouteService.class).toInstance(rerouteService);
                b.bind(ShardLimitValidator.class).toInstance(shardLimitValidator);
                b.bind(FsHealthService.class).toInstance(fsHealthService);
                b.bind(NodeResourceUsageTracker.class).toInstance(nodeResourceUsageTracker);
                b.bind(ResourceUsageCollectorService.class).toInstance(resourceUsageCollectorService);
                b.bind(SystemIndices.class).toInstance(systemIndices);
                b.bind(IdentityService.class).toInstance(identityService);
                b.bind(Tracer.class).toInstance(tracer);
                b.bind(SearchRequestStats.class).toInstance(searchRequestStats);
                b.bind(SearchRequestSlowLog.class).toInstance(searchRequestSlowLog);
                b.bind(MetricsRegistry.class).toInstance(metricsRegistry);
                b.bind(RemoteClusterStateService.class).toProvider(() -> remoteClusterStateService);
                b.bind(RemoteIndexPathUploader.class).toProvider(() -> remoteIndexPathUploader);
                b.bind(RemoteStorePinnedTimestampService.class).toProvider(() -> remoteStorePinnedTimestampService);
                b.bind(RemoteClusterStateCleanupManager.class).toProvider(() -> remoteClusterStateCleanupManager);
                b.bind(PersistedStateRegistry.class).toInstance(persistedStateRegistry);
                b.bind(SegmentReplicationStatsTracker.class).toInstance(segmentReplicationStatsTracker);
                b.bind(SearchRequestOperationsCompositeListenerFactory.class).toInstance(searchRequestOperationsCompositeListenerFactory);
                b.bind(SegmentReplicator.class).toInstance(segmentReplicator);

                taskManagerClientOptional.ifPresent(value -> b.bind(TaskManagerClient.class).toInstance(value));
            });
            injector = modules.createInjector();

            // We allocate copies of existing shards by looking for a viable copy of the shard in the cluster and assigning the shard there.
            // The search for viable copies is triggered by an allocation attempt (i.e. a reroute) and is performed asynchronously. When it
            // completes we trigger another reroute to try the allocation again. This means there is a circular dependency: the allocation
            // service needs access to the existing shards allocators (e.g. the GatewayAllocator, ShardsBatchGatewayAllocator) which
            // need to be able to trigger a reroute, which needs to call into the allocation service. We close the loop here:
            clusterModule.setExistingShardsAllocators(
                injector.getInstance(GatewayAllocator.class),
                injector.getInstance(ShardsBatchGatewayAllocator.class)
            );

            List<LifecycleComponent> pluginLifecycleComponents = pluginComponents.stream()
                .filter(p -> p instanceof LifecycleComponent)
                .map(p -> (LifecycleComponent) p)
                .collect(Collectors.toList());
            pluginLifecycleComponents.addAll(
                pluginsService.getGuiceServiceClasses().stream().map(injector::getInstance).collect(Collectors.toList())
            );
            resourcesToClose.addAll(pluginLifecycleComponents);
            resourcesToClose.add(injector.getInstance(PeerRecoverySourceService.class));
            this.pluginLifecycleComponents = Collections.unmodifiableList(pluginLifecycleComponents);
            DynamicActionRegistry dynamicActionRegistry = actionModule.getDynamicActionRegistry();
            dynamicActionRegistry.registerUnmodifiableActionMap(injector.getInstance(new Key<Map<ActionType, TransportAction>>() {
            }));
            client.initialize(
                dynamicActionRegistry,
                () -> clusterService.localNode().getId(),
                transportService.getRemoteClusterService(),
                namedWriteableRegistry
            );
            this.namedWriteableRegistry = namedWriteableRegistry;

            logger.debug("initializing HTTP handlers ...");
            actionModule.initRestHandlers(() -> clusterService.state().nodes());
            logger.info("initialized");

            success = true;
        } catch (IOException ex) {
            throw new OpenSearchException("failed to bind service", ex);
        } finally {
            if (!success) {
                IOUtils.closeWhileHandlingException(resourcesToClose);
            }
        }
    }

    protected TransportService newTransportService(
        Settings settings,
        Transport transport,
        ThreadPool threadPool,
        TransportInterceptor interceptor,
        Function<BoundTransportAddress, DiscoveryNode> localNodeFactory,
        ClusterSettings clusterSettings,
        Set<String> taskHeaders,
        Tracer tracer
    ) {
        return new TransportService(settings, transport, threadPool, interceptor, localNodeFactory, clusterSettings, taskHeaders, tracer);
    }

    /**
     * The settings that are used by this node. Contains original settings as well as additional settings provided by plugins.
     */
    public Settings settings() {
        return this.environment.settings();
    }

    /**
     * A client that can be used to execute actions (operations) against the cluster.
     */
    public Client client() {
        return client;
    }

    /**
     * Returns the environment of the node
     */
    public Environment getEnvironment() {
        return environment;
    }

    /**
     * Returns the {@link NodeEnvironment} instance of this node
     */
    public NodeEnvironment getNodeEnvironment() {
        return nodeEnvironment;
    }

    /**
     * Start the node. If the node is already started, this method is no-op.
     */
    public Node start() throws NodeValidationException {
        if (!lifecycle.moveToStarted()) {
            return this;
        }

        logger.info("starting ...");
        pluginLifecycleComponents.forEach(LifecycleComponent::start);

        injector.getInstance(MappingUpdatedAction.class).setClient(client);
        injector.getInstance(IndicesService.class).start();
        injector.getInstance(IndicesClusterStateService.class).start();
        injector.getInstance(SnapshotsService.class).start();
        injector.getInstance(SnapshotShardsService.class).start();
        injector.getInstance(RepositoriesService.class).start();
        injector.getInstance(SearchService.class).start();
        injector.getInstance(FsHealthService.class).start();
        injector.getInstance(NodeResourceUsageTracker.class).start();
        injector.getInstance(ResourceUsageCollectorService.class).start();
        nodeService.getMonitorService().start();
        nodeService.getSearchBackpressureService().start();
        nodeService.getTaskCancellationMonitoringService().start();

        final ClusterService clusterService = injector.getInstance(ClusterService.class);

        final NodeConnectionsService nodeConnectionsService = injector.getInstance(NodeConnectionsService.class);
        nodeConnectionsService.start();
        clusterService.setNodeConnectionsService(nodeConnectionsService);

        injector.getInstance(GatewayService.class).start();
        Discovery discovery = injector.getInstance(Discovery.class);
        clusterService.getClusterManagerService().setClusterStatePublisher(discovery::publish);

        // Start the transport service now so the publish address will be added to the local disco node in ClusterService
        TransportService transportService = injector.getInstance(TransportService.class);
        transportService.getTaskManager().setTaskResultsService(injector.getInstance(TaskResultsService.class));
        transportService.getTaskManager().setTaskCancellationService(new TaskCancellationService(transportService));

        TaskResourceTrackingService taskResourceTrackingService = injector.getInstance(TaskResourceTrackingService.class);
        transportService.getTaskManager().setTaskResourceTrackingService(taskResourceTrackingService);
        runnableTaskListener.set(taskResourceTrackingService);

        transportService.start();
        assert localNodeFactory.getNode() != null;
        assert transportService.getLocalNode().equals(localNodeFactory.getNode())
            : "transportService has a different local node than the factory provided";
        injector.getInstance(PeerRecoverySourceService.class).start();
        injector.getInstance(SegmentReplicationTargetService.class).start();
        injector.getInstance(SegmentReplicationSourceService.class).start();

        final RemoteClusterStateService remoteClusterStateService = injector.getInstance(RemoteClusterStateService.class);
        if (remoteClusterStateService != null) {
            remoteClusterStateService.start();
        }
        final RemoteIndexPathUploader remoteIndexPathUploader = injector.getInstance(RemoteIndexPathUploader.class);
        if (remoteIndexPathUploader != null) {
            remoteIndexPathUploader.start();
        }
        final RemoteStorePinnedTimestampService remoteStorePinnedTimestampService = injector.getInstance(
            RemoteStorePinnedTimestampService.class
        );
        if (remoteStorePinnedTimestampService != null) {
            remoteStorePinnedTimestampService.start();
        }
        // Load (and maybe upgrade) the metadata stored on disk
        final GatewayMetaState gatewayMetaState = injector.getInstance(GatewayMetaState.class);
        gatewayMetaState.start(
            settings(),
            transportService,
            clusterService,
            injector.getInstance(MetaStateService.class),
            injector.getInstance(MetadataIndexUpgradeService.class),
            injector.getInstance(MetadataUpgrader.class),
            injector.getInstance(PersistedClusterStateService.class),
            injector.getInstance(RemoteClusterStateService.class),
            injector.getInstance(PersistedStateRegistry.class),
            injector.getInstance(RemoteStoreRestoreService.class)
        );
        if (Assertions.ENABLED) {
            try {
                assert injector.getInstance(MetaStateService.class).loadFullState().v1().isEmpty();
                final NodeMetadata nodeMetadata = NodeMetadata.FORMAT.loadLatestState(
                    logger,
                    NamedXContentRegistry.EMPTY,
                    nodeEnvironment.nodeDataPaths()
                );
                assert nodeMetadata != null;
                assert nodeMetadata.nodeVersion().equals(Version.CURRENT);
                assert nodeMetadata.nodeId().equals(localNodeFactory.getNode().getId());
            } catch (IOException e) {
                assert false : e;
            }
        }
        // we load the global state here (the persistent part of the cluster state stored on disk) to
        // pass it to the bootstrap checks to allow plugins to enforce certain preconditions based on the recovered state.
        final Metadata onDiskMetadata = gatewayMetaState.getPersistedState().getLastAcceptedState().metadata();
        assert onDiskMetadata != null : "metadata is null but shouldn't"; // this is never null
        validateNodeBeforeAcceptingRequests(
            new BootstrapContext(environment, onDiskMetadata),
            transportService.boundAddress(),
            pluginsService.filterPlugins(Plugin.class).stream().flatMap(p -> p.getBootstrapChecks().stream()).collect(Collectors.toList())
        );

        clusterService.addStateApplier(transportService.getTaskManager());
        // start after transport service so the local disco is known
        discovery.start(); // start before cluster service so that it can set initial state on ClusterApplierService
        clusterService.start();
        assert clusterService.localNode().equals(localNodeFactory.getNode())
            : "clusterService has a different local node than the factory provided";
        transportService.acceptIncomingRequests();
        discovery.startInitialJoin();
        final TimeValue initialStateTimeout = DiscoverySettings.INITIAL_STATE_TIMEOUT_SETTING.get(settings());
        configureNodeAndClusterIdStateListener(clusterService);

        if (initialStateTimeout.millis() > 0) {
            final ThreadPool thread = injector.getInstance(ThreadPool.class);
            ClusterState clusterState = clusterService.state();
            ClusterStateObserver observer = new ClusterStateObserver(clusterState, clusterService, null, logger, thread.getThreadContext());

            if (clusterState.nodes().getClusterManagerNodeId() == null) {
                logger.debug("waiting to join the cluster. timeout [{}]", initialStateTimeout);
                final CountDownLatch latch = new CountDownLatch(1);
                observer.waitForNextChange(new ClusterStateObserver.Listener() {
                    @Override
                    public void onNewClusterState(ClusterState state) {
                        latch.countDown();
                    }

                    @Override
                    public void onClusterServiceClose() {
                        latch.countDown();
                    }

                    @Override
                    public void onTimeout(TimeValue timeout) {
                        logger.warn("timed out while waiting for initial discovery state - timeout: {}", initialStateTimeout);
                        latch.countDown();
                    }
                }, state -> state.nodes().getClusterManagerNodeId() != null, initialStateTimeout);

                try {
                    latch.await();
                } catch (InterruptedException e) {
                    throw new OpenSearchTimeoutException("Interrupted while waiting for initial discovery state");
                }
            }
        }

        injector.getInstance(HttpServerTransport.class).start();

        if (WRITE_PORTS_FILE_SETTING.get(settings())) {
            TransportService transport = injector.getInstance(TransportService.class);
            writePortsFile("transport", transport.boundAddress());
            HttpServerTransport http = injector.getInstance(HttpServerTransport.class);
            writePortsFile("http", http.boundAddress());
        }

        logger.info("started");

        pluginsService.filterPlugins(ClusterPlugin.class).forEach(plugin -> plugin.onNodeStarted(clusterService.localNode()));

        return this;
    }

    protected void configureNodeAndClusterIdStateListener(ClusterService clusterService) {
        NodeAndClusterIdStateListener.getAndSetNodeIdAndClusterId(
            clusterService,
            injector.getInstance(ThreadPool.class).getThreadContext()
        );
    }

    private Node stop() {
        if (!lifecycle.moveToStopped()) {
            return this;
        }
        logger.info("stopping ...");

        injector.getInstance(ResourceWatcherService.class).close();
        injector.getInstance(HttpServerTransport.class).stop();

        injector.getInstance(SnapshotsService.class).stop();
        injector.getInstance(SnapshotShardsService.class).stop();
        injector.getInstance(RepositoriesService.class).stop();
        // stop any changes happening as a result of cluster state changes
        injector.getInstance(IndicesClusterStateService.class).stop();
        // close discovery early to not react to pings anymore.
        // This can confuse other nodes and delay things - mostly if we're the cluster manager and we're running tests.
        injector.getInstance(Discovery.class).stop();
        // we close indices first, so operations won't be allowed on it
        injector.getInstance(ClusterService.class).stop();
        injector.getInstance(NodeConnectionsService.class).stop();
        injector.getInstance(FsHealthService.class).stop();
        injector.getInstance(NodeResourceUsageTracker.class).stop();
        injector.getInstance(ResourceUsageCollectorService.class).stop();
        nodeService.getMonitorService().stop();
        nodeService.getSearchBackpressureService().stop();
        injector.getInstance(GatewayService.class).stop();
        injector.getInstance(SearchService.class).stop();
        injector.getInstance(TransportService.class).stop();
        nodeService.getTaskCancellationMonitoringService().stop();

        pluginLifecycleComponents.forEach(LifecycleComponent::stop);
        // we should stop this last since it waits for resources to get released
        // if we had scroll searchers etc or recovery going on we wait for to finish.
        injector.getInstance(IndicesService.class).stop();
        logger.info("stopped");

        return this;
    }

    // During concurrent close() calls we want to make sure that all of them return after the node has completed it's shutdown cycle.
    // If not, the hook that is added in Bootstrap#setup() will be useless:
    // close() might not be executed, in case another (for example api) call to close() has already set some lifecycles to stopped.
    // In this case the process will be terminated even if the first call to close() has not finished yet.
    @Override
    public synchronized void close() throws IOException {
        synchronized (lifecycle) {
            if (lifecycle.started()) {
                stop();
            }
            if (!lifecycle.moveToClosed()) {
                return;
            }
        }

        logger.info("closing ...");
        List<Closeable> toClose = new ArrayList<>();
        StopWatch stopWatch = new StopWatch("node_close");
        toClose.add(() -> stopWatch.start("node_service"));
        toClose.add(nodeService);
        toClose.add(() -> stopWatch.stop().start("http"));
        toClose.add(injector.getInstance(HttpServerTransport.class));
        toClose.add(() -> stopWatch.stop().start("snapshot_service"));
        toClose.add(injector.getInstance(SnapshotsService.class));
        toClose.add(injector.getInstance(SnapshotShardsService.class));
        toClose.add(injector.getInstance(RepositoriesService.class));
        toClose.add(() -> stopWatch.stop().start("client"));
        Releasables.close(injector.getInstance(Client.class));
        toClose.add(() -> stopWatch.stop().start("indices_cluster"));
        toClose.add(injector.getInstance(IndicesClusterStateService.class));
        toClose.add(() -> stopWatch.stop().start("indices"));
        toClose.add(injector.getInstance(IndicesService.class));
        // close filter/fielddata caches after indices
        toClose.add(injector.getInstance(IndicesStore.class));
        toClose.add(injector.getInstance(PeerRecoverySourceService.class));
        toClose.add(injector.getInstance(SegmentReplicationSourceService.class));
        toClose.add(injector.getInstance(SegmentReplicationTargetService.class));
        toClose.add(() -> stopWatch.stop().start("cluster"));
        toClose.add(injector.getInstance(ClusterService.class));
        toClose.add(() -> stopWatch.stop().start("node_connections_service"));
        toClose.add(injector.getInstance(NodeConnectionsService.class));
        toClose.add(() -> stopWatch.stop().start("discovery"));
        toClose.add(injector.getInstance(Discovery.class));
        toClose.add(() -> stopWatch.stop().start("monitor"));
        toClose.add(nodeService.getMonitorService());
        toClose.add(nodeService.getSearchBackpressureService());
        toClose.add(() -> stopWatch.stop().start("fsHealth"));
        toClose.add(injector.getInstance(FsHealthService.class));
        toClose.add(() -> stopWatch.stop().start("resource_usage_tracker"));
        toClose.add(injector.getInstance(NodeResourceUsageTracker.class));
        toClose.add(() -> stopWatch.stop().start("resource_usage_collector"));
        toClose.add(injector.getInstance(ResourceUsageCollectorService.class));
        toClose.add(() -> stopWatch.stop().start("gateway"));
        toClose.add(injector.getInstance(GatewayService.class));
        toClose.add(() -> stopWatch.stop().start("search"));
        toClose.add(injector.getInstance(SearchService.class));
        toClose.add(() -> stopWatch.stop().start("transport"));
        toClose.add(injector.getInstance(TransportService.class));
        toClose.add(nodeService.getTaskCancellationMonitoringService());

        for (LifecycleComponent plugin : pluginLifecycleComponents) {
            toClose.add(() -> stopWatch.stop().start("plugin(" + plugin.getClass().getName() + ")"));
            toClose.add(plugin);
        }
        toClose.addAll(pluginsService.filterPlugins(Plugin.class));

        toClose.add(() -> stopWatch.stop().start("script"));
        toClose.add(injector.getInstance(ScriptService.class));

        toClose.add(() -> stopWatch.stop().start("thread_pool"));
        toClose.add(() -> injector.getInstance(ThreadPool.class).shutdown());
        // Don't call shutdownNow here, it might break ongoing operations on Lucene indices.
        // See https://issues.apache.org/jira/browse/LUCENE-7248. We call shutdownNow in
        // awaitClose if the node doesn't finish closing within the specified time.

        toClose.add(() -> stopWatch.stop().start("gateway_meta_state"));
        toClose.add(injector.getInstance(GatewayMetaState.class));

        toClose.add(() -> stopWatch.stop().start("node_environment"));
        toClose.add(injector.getInstance(NodeEnvironment.class));
        toClose.add(stopWatch::stop);
        if (FeatureFlags.isEnabled(TELEMETRY)) {
            toClose.add(injector.getInstance(Tracer.class));
            toClose.add(injector.getInstance(MetricsRegistry.class));
        }

        if (logger.isTraceEnabled()) {
            toClose.add(() -> logger.trace("Close times for each service:\n{}", stopWatch.prettyPrint()));
        }
        IOUtils.close(toClose);
        logger.info("closed");
    }

    /**
     * Wait for this node to be effectively closed.
     */
    // synchronized to prevent running concurrently with close()
    public synchronized boolean awaitClose(long timeout, TimeUnit timeUnit) throws InterruptedException {
        if (lifecycle.closed() == false) {
            // We don't want to shutdown the threadpool or interrupt threads on a node that is not
            // closed yet.
            throw new IllegalStateException("Call close() first");
        }

        ThreadPool threadPool = injector.getInstance(ThreadPool.class);
        final boolean terminated = ThreadPool.terminate(threadPool, timeout, timeUnit);
        if (terminated) {
            // All threads terminated successfully. Because search, recovery and all other operations
            // that run on shards run in the threadpool, indices should be effectively closed by now.
            if (nodeService.awaitClose(0, TimeUnit.MILLISECONDS) == false) {
                throw new IllegalStateException(
                    "Some shards are still open after the threadpool terminated. "
                        + "Something is leaking index readers or store references."
                );
            }
        }
        return terminated;
    }

    /**
     * Returns {@code true} if the node is closed.
     */
    public boolean isClosed() {
        return lifecycle.closed();
    }

    public Injector injector() {
        return this.injector;
    }

    /**
     * Hook for validating the node after network
     * services are started but before the cluster service is started
     * and before the network service starts accepting incoming network
     * requests.
     *
     * @param context               the bootstrap context for this node
     * @param boundTransportAddress the network addresses the node is
     *                              bound and publishing to
     */
    @SuppressWarnings("unused")
    protected void validateNodeBeforeAcceptingRequests(
        final BootstrapContext context,
        final BoundTransportAddress boundTransportAddress,
        List<BootstrapCheck> bootstrapChecks
    ) throws NodeValidationException {}

    /** Writes a file to the logs dir containing the ports for the given transport type */
    private void writePortsFile(String type, BoundTransportAddress boundAddress) {
        Path tmpPortsFile = environment.logsDir().resolve(type + ".ports.tmp");
        try (BufferedWriter writer = Files.newBufferedWriter(tmpPortsFile, StandardCharsets.UTF_8)) {
            for (TransportAddress address : boundAddress.boundAddresses()) {
                InetAddress inetAddress = InetAddress.getByName(address.getAddress());
                writer.write(NetworkAddress.format(new InetSocketAddress(inetAddress, address.getPort())) + "\n");
            }
        } catch (IOException e) {
            throw new RuntimeException("Failed to write ports file", e);
        }
        Path portsFile = environment.logsDir().resolve(type + ".ports");
        try {
            Files.move(tmpPortsFile, portsFile, StandardCopyOption.ATOMIC_MOVE);
        } catch (IOException e) {
            throw new RuntimeException("Failed to rename ports file", e);
        }
    }

    /**
     * The {@link PluginsService} used to build this node's components.
     */
    protected PluginsService getPluginsService() {
        return pluginsService;
    }

    /**
     * Creates a new {@link CircuitBreakerService} based on the settings provided.
     * @see #BREAKER_TYPE_KEY
     */
    public static CircuitBreakerService createCircuitBreakerService(
        Settings settings,
        List<BreakerSettings> breakerSettings,
        ClusterSettings clusterSettings
    ) {
        String type = BREAKER_TYPE_KEY.get(settings);
        if (type.equals("hierarchy")) {
            return new HierarchyCircuitBreakerService(settings, breakerSettings, clusterSettings);
        } else if (type.equals("none")) {
            return new NoneCircuitBreakerService();
        } else {
            throw new IllegalArgumentException("Unknown circuit breaker type [" + type + "]");
        }
    }

    /**
     * Creates a new {@link BigArrays} instance used for this node.
     * This method can be overwritten by subclasses to change their {@link BigArrays} implementation for instance for testing
     */
    BigArrays createBigArrays(PageCacheRecycler pageCacheRecycler, CircuitBreakerService circuitBreakerService) {
        return new BigArrays(pageCacheRecycler, circuitBreakerService, CircuitBreaker.REQUEST);
    }

    /**
     * Creates a new {@link BigArrays} instance used for this node.
     * This method can be overwritten by subclasses to change their {@link BigArrays} implementation for instance for testing
     */
    PageCacheRecycler createPageCacheRecycler(Settings settings) {
        return new PageCacheRecycler(settings);
    }

    /**
     * Creates a new the SearchService. This method can be overwritten by tests to inject mock implementations.
     */
    protected SearchService newSearchService(
        ClusterService clusterService,
        IndicesService indicesService,
        ThreadPool threadPool,
        ScriptService scriptService,
        BigArrays bigArrays,
        QueryPhase queryPhase,
        FetchPhase fetchPhase,
        ResponseCollectorService responseCollectorService,
        CircuitBreakerService circuitBreakerService,
        Executor indexSearcherExecutor,
        TaskResourceTrackingService taskResourceTrackingService,
        Collection<ConcurrentSearchDecider> concurrentSearchDecidersList
    ) {
        return new SearchService(
            clusterService,
            indicesService,
            threadPool,
            scriptService,
            bigArrays,
            queryPhase,
            fetchPhase,
            responseCollectorService,
            circuitBreakerService,
            indexSearcherExecutor,
            taskResourceTrackingService,
            concurrentSearchDecidersList
        );
    }

    /**
     * Creates a new the ScriptService. This method can be overwritten by tests to inject mock implementations.
     */
    protected ScriptService newScriptService(Settings settings, Map<String, ScriptEngine> engines, Map<String, ScriptContext<?>> contexts) {
        return new ScriptService(settings, engines, contexts);
    }

    /**
     * Get Custom Name Resolvers list based on a Discovery Plugins list
     * @param discoveryPlugins Discovery plugins list
     */
    private List<NetworkService.CustomNameResolver> getCustomNameResolvers(List<DiscoveryPlugin> discoveryPlugins) {
        List<NetworkService.CustomNameResolver> customNameResolvers = new ArrayList<>();
        for (DiscoveryPlugin discoveryPlugin : discoveryPlugins) {
            NetworkService.CustomNameResolver customNameResolver = discoveryPlugin.getCustomNameResolver(settings());
            if (customNameResolver != null) {
                customNameResolvers.add(customNameResolver);
            }
        }
        return customNameResolvers;
    }

    /** Constructs a ClusterInfoService which may be mocked for tests. */
    protected ClusterInfoService newClusterInfoService(
        Settings settings,
        ClusterService clusterService,
        ThreadPool threadPool,
        NodeClient client
    ) {
        final InternalClusterInfoService service = new InternalClusterInfoService(settings, clusterService, threadPool, client);
        if (DiscoveryNode.isClusterManagerNode(settings)) {
            // listen for state changes (this node starts/stops being the elected cluster manager, or new nodes are added)
            clusterService.addListener(service);
        }
        return service;
    }

    /** Constructs a {@link org.opensearch.http.HttpServerTransport} which may be mocked for tests. */
    protected HttpServerTransport newHttpTransport(NetworkModule networkModule) {
        return networkModule.getHttpServerTransportSupplier().get();
    }

    private static class LocalNodeFactory implements Function<BoundTransportAddress, DiscoveryNode> {
        private final SetOnce<DiscoveryNode> localNode = new SetOnce<>();
        private final String persistentNodeId;
        private final Settings settings;
        private final RemoteStoreNodeService remoteStoreNodeService;

        private LocalNodeFactory(Settings settings, String persistentNodeId, RemoteStoreNodeService remoteStoreNodeService) {
            this.persistentNodeId = persistentNodeId;
            this.settings = settings;
            this.remoteStoreNodeService = remoteStoreNodeService;
        }

        @Override
        public DiscoveryNode apply(BoundTransportAddress boundTransportAddress) {
            final DiscoveryNode discoveryNode = DiscoveryNode.createLocal(
                settings,
                boundTransportAddress.publishAddress(),
                persistentNodeId
            );

            if (isRemoteStoreAttributePresent(settings)) {
                remoteStoreNodeService.createAndVerifyRepositories(discoveryNode);
            }

            localNode.set(discoveryNode);
            return localNode.get();
        }

        DiscoveryNode getNode() {
            assert localNode.get() != null;
            return localNode.get();
        }
    }

    /**
     * Initializes the search cache with a defined capacity.
     * The capacity of the cache is based on user configuration for {@link Node#NODE_SEARCH_CACHE_SIZE_SETTING}.
     * If the user doesn't configure the cache size, it fails if the node is a data + search node.
     * Else it configures the size to 80% of total capacity for a dedicated search node, if not explicitly defined.
     */
    private void initializeFileCache(Settings settings, CircuitBreaker circuitBreaker) throws IOException {
        if (DiscoveryNode.isSearchNode(settings) == false) {
            return;
        }

        String capacityRaw = NODE_SEARCH_CACHE_SIZE_SETTING.get(settings);
        logger.info("cache size [{}]", capacityRaw);
        if (capacityRaw.equals(ZERO)) {
            throw new SettingsException(
                "Unable to initialize the "
                    + DiscoveryNodeRole.SEARCH_ROLE.roleName()
                    + "-"
                    + DiscoveryNodeRole.DATA_ROLE.roleName()
                    + " node: Missing value for configuration "
                    + NODE_SEARCH_CACHE_SIZE_SETTING.getKey()
            );
        }

        NodeEnvironment.NodePath fileCacheNodePath = nodeEnvironment.fileCacheNodePath();
        long totalSpace = ExceptionsHelper.catchAsRuntimeException(() -> FsProbe.getTotalSize(fileCacheNodePath));
        long capacity = calculateFileCacheSize(capacityRaw, totalSpace);
        if (capacity <= 0 || totalSpace <= capacity) {
            throw new SettingsException("Cache size must be larger than zero and less than total capacity");
        }

        this.fileCache = FileCacheFactory.createConcurrentLRUFileCache(capacity, circuitBreaker);
        fileCacheNodePath.fileCacheReservedSize = new ByteSizeValue(this.fileCache.capacity(), ByteSizeUnit.BYTES);
        List<Path> fileCacheDataPaths = collectFileCacheDataPath(fileCacheNodePath);
        this.fileCache.restoreFromDirectory(fileCacheDataPaths);
    }

    private static long calculateFileCacheSize(String capacityRaw, long totalSpace) {
        try {
            RatioValue ratioValue = RatioValue.parseRatioValue(capacityRaw);
            return Math.round(totalSpace * ratioValue.getAsRatio());
        } catch (OpenSearchParseException e) {
            try {
                return ByteSizeValue.parseBytesSizeValue(capacityRaw, NODE_SEARCH_CACHE_SIZE_SETTING.getKey()).getBytes();
            } catch (OpenSearchParseException ex) {
                ex.addSuppressed(e);
                throw ex;
            }
        }
    }

    private static String validateFileCacheSize(String capacityRaw) {
        calculateFileCacheSize(capacityRaw, 0L);
        return capacityRaw;
    }

    /**
     * Returns the {@link FileCache} instance for remote search node
     * Note: Visible for testing
     */
    public FileCache fileCache() {
        return this.fileCache;
    }
}<|MERGE_RESOLUTION|>--- conflicted
+++ resolved
@@ -310,10 +310,7 @@
 import static org.opensearch.common.util.FeatureFlags.TELEMETRY;
 import static org.opensearch.env.NodeEnvironment.collectFileCacheDataPath;
 import static org.opensearch.index.ShardIndexingPressureSettings.SHARD_INDEXING_PRESSURE_ENABLED_ATTRIBUTE_KEY;
-<<<<<<< HEAD
-=======
 import static org.opensearch.indices.RemoteStoreSettings.CLUSTER_REMOTE_STORE_PINNED_TIMESTAMP_ENABLED;
->>>>>>> 19356506
 import static org.opensearch.node.remotestore.RemoteStoreNodeAttribute.isRemoteDataAttributePresent;
 import static org.opensearch.node.remotestore.RemoteStoreNodeAttribute.isRemoteStoreAttributePresent;
 import static org.opensearch.node.remotestore.RemoteStoreNodeAttribute.isRemoteStoreClusterStateEnabled;
@@ -824,11 +821,7 @@
                 remoteClusterStateCleanupManager = null;
             }
             final RemoteStorePinnedTimestampService remoteStorePinnedTimestampService;
-<<<<<<< HEAD
-            if (isRemoteDataAttributePresent(settings)) {
-=======
             if (isRemoteDataAttributePresent(settings) && CLUSTER_REMOTE_STORE_PINNED_TIMESTAMP_ENABLED.get(settings)) {
->>>>>>> 19356506
                 remoteStorePinnedTimestampService = new RemoteStorePinnedTimestampService(
                     repositoriesServiceReference::get,
                     settings,
