/*
 * SPDX-License-Identifier: Apache-2.0
 *
 * The OpenSearch Contributors require contributions made to
 * this file be licensed under the Apache-2.0 license or a
 * compatible open source license.
 */

/*
 * Licensed to Elasticsearch under one or more contributor
 * license agreements. See the NOTICE file distributed with
 * this work for additional information regarding copyright
 * ownership. Elasticsearch licenses this file to you under
 * the Apache License, Version 2.0 (the "License"); you may
 * not use this file except in compliance with the License.
 * You may obtain a copy of the License at
 *
 *    http://www.apache.org/licenses/LICENSE-2.0
 *
 * Unless required by applicable law or agreed to in writing,
 * software distributed under the License is distributed on an
 * "AS IS" BASIS, WITHOUT WARRANTIES OR CONDITIONS OF ANY
 * KIND, either express or implied.  See the License for the
 * specific language governing permissions and limitations
 * under the License.
 */

/*
 * Modifications Copyright OpenSearch Contributors. See
 * GitHub history for details.
 */

package org.opensearch.node;

import org.apache.logging.log4j.LogManager;
import org.apache.logging.log4j.Logger;
import org.apache.lucene.util.Constants;
import org.opensearch.Build;
import org.opensearch.ExceptionsHelper;
import org.opensearch.OpenSearchException;
import org.opensearch.OpenSearchTimeoutException;
import org.opensearch.Version;
import org.opensearch.action.ActionModule;
import org.opensearch.action.ActionModule.DynamicActionRegistry;
import org.opensearch.action.ActionType;
import org.opensearch.action.RequestStats;
import org.opensearch.action.admin.cluster.snapshots.status.TransportNodesSnapshotsStatus;
import org.opensearch.action.search.SearchExecutionStatsCollector;
import org.opensearch.action.search.SearchPhaseController;
import org.opensearch.action.search.SearchRequestStats;
import org.opensearch.action.search.SearchTransportService;
import org.opensearch.action.support.TransportAction;
import org.opensearch.action.update.UpdateHelper;
import org.opensearch.bootstrap.BootstrapCheck;
import org.opensearch.bootstrap.BootstrapContext;
import org.opensearch.client.Client;
import org.opensearch.client.node.NodeClient;
import org.opensearch.cluster.ClusterInfoService;
import org.opensearch.cluster.ClusterModule;
import org.opensearch.cluster.ClusterName;
import org.opensearch.cluster.ClusterState;
import org.opensearch.cluster.ClusterStateObserver;
import org.opensearch.cluster.InternalClusterInfoService;
import org.opensearch.cluster.NodeConnectionsService;
import org.opensearch.cluster.action.index.MappingUpdatedAction;
import org.opensearch.cluster.coordination.PersistedStateRegistry;
import org.opensearch.cluster.metadata.AliasValidator;
import org.opensearch.cluster.metadata.IndexTemplateMetadata;
import org.opensearch.cluster.metadata.Metadata;
import org.opensearch.cluster.metadata.MetadataCreateDataStreamService;
import org.opensearch.cluster.metadata.MetadataCreateIndexService;
import org.opensearch.cluster.metadata.MetadataIndexUpgradeService;
import org.opensearch.cluster.metadata.SystemIndexMetadataUpgradeService;
import org.opensearch.cluster.metadata.TemplateUpgradeService;
import org.opensearch.cluster.node.DiscoveryNode;
import org.opensearch.cluster.node.DiscoveryNodeRole;
import org.opensearch.cluster.routing.BatchedRerouteService;
import org.opensearch.cluster.routing.RerouteService;
import org.opensearch.cluster.routing.allocation.AwarenessReplicaBalance;
import org.opensearch.cluster.routing.allocation.DiskThresholdMonitor;
import org.opensearch.cluster.service.ClusterService;
import org.opensearch.common.SetOnce;
import org.opensearch.common.StopWatch;
import org.opensearch.common.inject.Injector;
import org.opensearch.common.inject.Key;
import org.opensearch.common.inject.Module;
import org.opensearch.common.inject.ModulesBuilder;
import org.opensearch.common.lease.Releasables;
import org.opensearch.common.lifecycle.Lifecycle;
import org.opensearch.common.lifecycle.LifecycleComponent;
import org.opensearch.common.logging.DeprecationLogger;
import org.opensearch.common.logging.HeaderWarning;
import org.opensearch.common.logging.NodeAndClusterIdStateListener;
import org.opensearch.common.network.NetworkAddress;
import org.opensearch.common.network.NetworkModule;
import org.opensearch.common.network.NetworkService;
import org.opensearch.common.settings.ClusterSettings;
import org.opensearch.common.settings.ConsistentSettingsService;
import org.opensearch.common.settings.Setting;
import org.opensearch.common.settings.Setting.Property;
import org.opensearch.common.settings.SettingUpgrader;
import org.opensearch.common.settings.Settings;
import org.opensearch.common.settings.SettingsException;
import org.opensearch.common.settings.SettingsModule;
import org.opensearch.common.unit.TimeValue;
import org.opensearch.common.util.BigArrays;
import org.opensearch.common.util.FeatureFlags;
import org.opensearch.common.util.PageCacheRecycler;
import org.opensearch.common.util.io.IOUtils;
import org.opensearch.core.Assertions;
import org.opensearch.core.common.breaker.CircuitBreaker;
import org.opensearch.core.common.io.stream.NamedWriteableRegistry;
import org.opensearch.core.common.transport.BoundTransportAddress;
import org.opensearch.core.common.transport.TransportAddress;
import org.opensearch.core.common.unit.ByteSizeUnit;
import org.opensearch.core.common.unit.ByteSizeValue;
import org.opensearch.core.indices.breaker.CircuitBreakerService;
import org.opensearch.core.indices.breaker.NoneCircuitBreakerService;
import org.opensearch.core.xcontent.NamedXContentRegistry;
import org.opensearch.crypto.CryptoHandlerRegistry;
import org.opensearch.discovery.Discovery;
import org.opensearch.discovery.DiscoveryModule;
import org.opensearch.env.Environment;
import org.opensearch.env.NodeEnvironment;
import org.opensearch.env.NodeMetadata;
import org.opensearch.extensions.ExtensionsManager;
import org.opensearch.extensions.NoopExtensionsManager;
import org.opensearch.gateway.GatewayAllocator;
import org.opensearch.gateway.GatewayMetaState;
import org.opensearch.gateway.GatewayModule;
import org.opensearch.gateway.GatewayService;
import org.opensearch.gateway.MetaStateService;
import org.opensearch.gateway.PersistedClusterStateService;
import org.opensearch.gateway.remote.RemoteClusterStateService;
import org.opensearch.http.HttpServerTransport;
import org.opensearch.identity.IdentityService;
import org.opensearch.index.IndexModule;
import org.opensearch.index.IndexSettings;
import org.opensearch.index.IndexingPressureService;
import org.opensearch.index.analysis.AnalysisRegistry;
import org.opensearch.index.engine.EngineFactory;
import org.opensearch.index.recovery.RemoteStoreRestoreService;
import org.opensearch.index.remote.RemoteStoreStatsTrackerFactory;
import org.opensearch.index.store.RemoteSegmentStoreDirectoryFactory;
import org.opensearch.index.store.remote.filecache.FileCache;
import org.opensearch.index.store.remote.filecache.FileCacheCleaner;
import org.opensearch.index.store.remote.filecache.FileCacheFactory;
import org.opensearch.indices.IndicesModule;
import org.opensearch.indices.IndicesService;
import org.opensearch.indices.ShardLimitValidator;
import org.opensearch.indices.SystemIndexDescriptor;
import org.opensearch.indices.SystemIndices;
import org.opensearch.indices.analysis.AnalysisModule;
import org.opensearch.indices.breaker.BreakerSettings;
import org.opensearch.indices.breaker.HierarchyCircuitBreakerService;
import org.opensearch.indices.cluster.IndicesClusterStateService;
import org.opensearch.indices.recovery.PeerRecoverySourceService;
import org.opensearch.indices.recovery.PeerRecoveryTargetService;
import org.opensearch.indices.recovery.RecoverySettings;
import org.opensearch.indices.replication.SegmentReplicationSourceFactory;
import org.opensearch.indices.replication.SegmentReplicationSourceService;
import org.opensearch.indices.replication.SegmentReplicationTargetService;
import org.opensearch.indices.store.IndicesStore;
import org.opensearch.ingest.IngestService;
import org.opensearch.monitor.MonitorService;
import org.opensearch.monitor.fs.FsHealthService;
import org.opensearch.monitor.fs.FsInfo;
import org.opensearch.monitor.fs.FsProbe;
import org.opensearch.monitor.jvm.JvmInfo;
import org.opensearch.node.remotestore.RemoteStoreNodeService;
import org.opensearch.persistent.PersistentTasksClusterService;
import org.opensearch.persistent.PersistentTasksExecutor;
import org.opensearch.persistent.PersistentTasksExecutorRegistry;
import org.opensearch.persistent.PersistentTasksService;
import org.opensearch.plugins.ActionPlugin;
import org.opensearch.plugins.AnalysisPlugin;
import org.opensearch.plugins.CircuitBreakerPlugin;
import org.opensearch.plugins.ClusterPlugin;
import org.opensearch.plugins.CryptoKeyProviderPlugin;
import org.opensearch.plugins.CryptoPlugin;
import org.opensearch.plugins.DiscoveryPlugin;
import org.opensearch.plugins.EnginePlugin;
import org.opensearch.plugins.ExtensionAwarePlugin;
import org.opensearch.plugins.IdentityPlugin;
import org.opensearch.plugins.IndexStorePlugin;
import org.opensearch.plugins.IngestPlugin;
import org.opensearch.plugins.MapperPlugin;
import org.opensearch.plugins.MetadataUpgrader;
import org.opensearch.plugins.NetworkPlugin;
import org.opensearch.plugins.PersistentTaskPlugin;
import org.opensearch.plugins.Plugin;
import org.opensearch.plugins.PluginsService;
import org.opensearch.plugins.RepositoryPlugin;
import org.opensearch.plugins.ScriptPlugin;
import org.opensearch.plugins.SearchPipelinePlugin;
import org.opensearch.plugins.SearchPlugin;
import org.opensearch.plugins.SystemIndexPlugin;
import org.opensearch.plugins.TelemetryPlugin;
import org.opensearch.repositories.RepositoriesModule;
import org.opensearch.repositories.RepositoriesService;
import org.opensearch.rest.RestController;
import org.opensearch.script.ScriptContext;
import org.opensearch.script.ScriptEngine;
import org.opensearch.script.ScriptModule;
import org.opensearch.script.ScriptService;
import org.opensearch.search.SearchModule;
import org.opensearch.search.SearchService;
import org.opensearch.search.aggregations.support.AggregationUsageService;
import org.opensearch.search.backpressure.SearchBackpressureService;
import org.opensearch.search.backpressure.settings.SearchBackpressureSettings;
import org.opensearch.search.fetch.FetchPhase;
import org.opensearch.search.pipeline.SearchPipelineService;
import org.opensearch.search.query.QueryPhase;
import org.opensearch.snapshots.InternalSnapshotsInfoService;
import org.opensearch.snapshots.RestoreService;
import org.opensearch.snapshots.SnapshotShardsService;
import org.opensearch.snapshots.SnapshotsInfoService;
import org.opensearch.snapshots.SnapshotsService;
import org.opensearch.tasks.Task;
import org.opensearch.tasks.TaskCancellationMonitoringService;
import org.opensearch.tasks.TaskCancellationMonitoringSettings;
import org.opensearch.tasks.TaskCancellationService;
import org.opensearch.tasks.TaskResourceTrackingService;
import org.opensearch.tasks.TaskResultsService;
import org.opensearch.tasks.consumer.TopNSearchTasksLogger;
import org.opensearch.telemetry.TelemetryModule;
import org.opensearch.telemetry.TelemetrySettings;
import org.opensearch.telemetry.tracing.NoopTracerFactory;
import org.opensearch.telemetry.tracing.Tracer;
import org.opensearch.telemetry.tracing.TracerFactory;
import org.opensearch.threadpool.ExecutorBuilder;
import org.opensearch.threadpool.RunnableTaskExecutionListener;
import org.opensearch.threadpool.ThreadPool;
import org.opensearch.transport.RemoteClusterService;
import org.opensearch.transport.Transport;
import org.opensearch.transport.TransportInterceptor;
import org.opensearch.transport.TransportService;
import org.opensearch.usage.UsageService;
import org.opensearch.watcher.ResourceWatcherService;

import javax.net.ssl.SNIHostName;

import java.io.BufferedWriter;
import java.io.Closeable;
import java.io.IOException;
import java.net.InetAddress;
import java.net.InetSocketAddress;
import java.nio.charset.StandardCharsets;
import java.nio.file.Files;
import java.nio.file.Path;
import java.nio.file.StandardCopyOption;
import java.util.ArrayList;
import java.util.Arrays;
import java.util.Collection;
import java.util.Collections;
import java.util.HashMap;
import java.util.HashSet;
import java.util.LinkedHashSet;
import java.util.List;
import java.util.Map;
import java.util.Optional;
import java.util.Set;
import java.util.concurrent.CountDownLatch;
import java.util.concurrent.Executor;
import java.util.concurrent.TimeUnit;
import java.util.concurrent.atomic.AtomicReference;
import java.util.function.Function;
import java.util.function.UnaryOperator;
import java.util.stream.Collectors;
import java.util.stream.Stream;

import static java.util.stream.Collectors.toList;
import static org.opensearch.common.util.FeatureFlags.TELEMETRY;
import static org.opensearch.env.NodeEnvironment.collectFileCacheDataPath;
import static org.opensearch.index.ShardIndexingPressureSettings.SHARD_INDEXING_PRESSURE_ENABLED_ATTRIBUTE_KEY;
import static org.opensearch.node.remotestore.RemoteStoreNodeAttribute.isRemoteStoreAttributePresent;
import static org.opensearch.node.remotestore.RemoteStoreNodeAttribute.isRemoteStoreClusterStateEnabled;

/**
 * A node represent a node within a cluster ({@code cluster.name}). The {@link #client()} can be used
 * in order to use a {@link Client} to perform actions/operations against the cluster.
 *
 * @opensearch.internal
 */
public class Node implements Closeable {
    public static final Setting<Boolean> WRITE_PORTS_FILE_SETTING = Setting.boolSetting("node.portsfile", false, Property.NodeScope);
    private static final Setting<Boolean> NODE_DATA_SETTING = Setting.boolSetting(
        "node.data",
        true,
        Property.Deprecated,
        Property.NodeScope
    );
    private static final Setting<Boolean> NODE_MASTER_SETTING = Setting.boolSetting(
        "node.master",
        true,
        Property.Deprecated,
        Property.NodeScope
    );
    private static final Setting<Boolean> NODE_INGEST_SETTING = Setting.boolSetting(
        "node.ingest",
        true,
        Property.Deprecated,
        Property.NodeScope
    );
    private static final Setting<Boolean> NODE_REMOTE_CLUSTER_CLIENT = Setting.boolSetting(
        "node.remote_cluster_client",
        RemoteClusterService.ENABLE_REMOTE_CLUSTERS,
        Property.Deprecated,
        Property.NodeScope
    );

    /**
    * controls whether the node is allowed to persist things like metadata to disk
    * Note that this does not control whether the node stores actual indices (see
    * {@link #NODE_DATA_SETTING}). However, if this is false, {@link #NODE_DATA_SETTING}
    * and {@link #NODE_MASTER_SETTING} must also be false.
    *
    */
    public static final Setting<Boolean> NODE_LOCAL_STORAGE_SETTING = Setting.boolSetting(
        "node.local_storage",
        true,
        Property.Deprecated,
        Property.NodeScope
    );
    public static final Setting<String> NODE_NAME_SETTING = Setting.simpleString("node.name", Property.NodeScope);
    public static final Setting.AffixSetting<String> NODE_ATTRIBUTES = Setting.prefixKeySetting(
        "node.attr.",
        (key) -> new Setting<>(key, "", (value) -> {
            if (value.length() > 0
                && (Character.isWhitespace(value.charAt(0)) || Character.isWhitespace(value.charAt(value.length() - 1)))) {
                throw new IllegalArgumentException(key + " cannot have leading or trailing whitespace " + "[" + value + "]");
            }
            if (value.length() > 0 && "node.attr.server_name".equals(key)) {
                try {
                    new SNIHostName(value);
                } catch (IllegalArgumentException e) {
                    throw new IllegalArgumentException("invalid node.attr.server_name [" + value + "]", e);
                }
            }
            return value;
        }, Property.NodeScope)
    );
    public static final Setting<String> BREAKER_TYPE_KEY = new Setting<>("indices.breaker.type", "hierarchy", (s) -> {
        switch (s) {
            case "hierarchy":
            case "none":
                return s;
            default:
                throw new IllegalArgumentException("indices.breaker.type must be one of [hierarchy, none] but was: " + s);
        }
    }, Setting.Property.NodeScope);

    public static final Setting<ByteSizeValue> NODE_SEARCH_CACHE_SIZE_SETTING = Setting.byteSizeSetting(
        "node.search.cache.size",
        ByteSizeValue.ZERO,
        Property.NodeScope
    );

    private static final String CLIENT_TYPE = "node";

    /**
     * The discovery settings for the node.
     *
     * @opensearch.internal
     */
    public static class DiscoverySettings {
        public static final Setting<TimeValue> INITIAL_STATE_TIMEOUT_SETTING = Setting.positiveTimeSetting(
            "discovery.initial_state_timeout",
            TimeValue.timeValueSeconds(30),
            Property.NodeScope
        );
    }

    private final Lifecycle lifecycle = new Lifecycle();

    /**
     * This logger instance is an instance field as opposed to a static field. This ensures that the field is not
     * initialized until an instance of Node is constructed, which is sure to happen after the logging infrastructure
     * has been initialized to include the hostname. If this field were static, then it would be initialized when the
     * class initializer runs. Alas, this happens too early, before logging is initialized as this class is referred to
     * in InternalSettingsPreparer#finalizeSettings, which runs when creating the Environment, before logging is
     * initialized.
     */
    private final Logger logger = LogManager.getLogger(Node.class);
    private final DeprecationLogger deprecationLogger = DeprecationLogger.getLogger(Node.class);
    private final Injector injector;
    private final Environment environment;
    private final NodeEnvironment nodeEnvironment;
    private final PluginsService pluginsService;
    private final ExtensionsManager extensionsManager;
    private final NodeClient client;
    private final Collection<LifecycleComponent> pluginLifecycleComponents;
    private final LocalNodeFactory localNodeFactory;
    private final NodeService nodeService;
    private final Tracer tracer;
    final NamedWriteableRegistry namedWriteableRegistry;
    private final AtomicReference<RunnableTaskExecutionListener> runnableTaskListener;
    private FileCache fileCache;
    private final RemoteStoreStatsTrackerFactory remoteStoreStatsTrackerFactory;

    public Node(Environment environment) {
        this(environment, Collections.emptyList(), true);
    }

    /**
     * Constructs a node
     *
     * @param initialEnvironment         the initial environment for this node, which will be added to by plugins
     * @param classpathPlugins           the plugins to be loaded from the classpath
     * @param forbidPrivateIndexSettings whether or not private index settings are forbidden when creating an index; this is used in the
     *                                   test framework for tests that rely on being able to set private settings
     */
    protected Node(
        final Environment initialEnvironment,
        Collection<Class<? extends Plugin>> classpathPlugins,
        boolean forbidPrivateIndexSettings
    ) {
        final List<Closeable> resourcesToClose = new ArrayList<>(); // register everything we need to release in the case of an error
        boolean success = false;
        try {
            Settings tmpSettings = Settings.builder()
                .put(initialEnvironment.settings())
                .put(Client.CLIENT_TYPE_SETTING_S.getKey(), CLIENT_TYPE)
                // Enabling shard indexing backpressure node-attribute
                .put(NODE_ATTRIBUTES.getKey() + SHARD_INDEXING_PRESSURE_ENABLED_ATTRIBUTE_KEY, "true")
                .build();

            final JvmInfo jvmInfo = JvmInfo.jvmInfo();
            logger.info(
                "version[{}], pid[{}], build[{}/{}/{}], OS[{}/{}/{}], JVM[{}/{}/{}/{}]",
                Build.CURRENT.getQualifiedVersion(),
                jvmInfo.pid(),
                Build.CURRENT.type().displayName(),
                Build.CURRENT.hash(),
                Build.CURRENT.date(),
                Constants.OS_NAME,
                Constants.OS_VERSION,
                Constants.OS_ARCH,
                Constants.JVM_VENDOR,
                Constants.JVM_NAME,
                Constants.JAVA_VERSION,
                Constants.JVM_VERSION
            );
            if (jvmInfo.getBundledJdk()) {
                logger.info("JVM home [{}], using bundled JDK/JRE [{}]", System.getProperty("java.home"), jvmInfo.getUsingBundledJdk());
            } else {
                logger.info("JVM home [{}]", System.getProperty("java.home"));
                deprecationLogger.deprecate(
                    "no-jdk",
                    "no-jdk distributions that do not bundle a JDK are deprecated and will be removed in a future release"
                );
            }
            logger.info("JVM arguments {}", Arrays.toString(jvmInfo.getInputArguments()));
            if (Build.CURRENT.isProductionRelease() == false) {
                logger.warn(
                    "version [{}] is a pre-release version of OpenSearch and is not suitable for production",
                    Build.CURRENT.getQualifiedVersion()
                );
            }

            if (logger.isDebugEnabled()) {
                logger.debug(
                    "using config [{}], data [{}], logs [{}], plugins [{}]",
                    initialEnvironment.configDir(),
                    Arrays.toString(initialEnvironment.dataFiles()),
                    initialEnvironment.logsDir(),
                    initialEnvironment.pluginsDir()
                );
            }

            this.pluginsService = new PluginsService(
                tmpSettings,
                initialEnvironment.configDir(),
                initialEnvironment.modulesDir(),
                initialEnvironment.pluginsDir(),
                classpathPlugins
            );

            final Settings settings = pluginsService.updatedSettings();

            // Ensure to initialize Feature Flags via the settings from opensearch.yml
            FeatureFlags.initializeFeatureFlags(settings);

            final List<IdentityPlugin> identityPlugins = new ArrayList<>();
            if (FeatureFlags.isEnabled(FeatureFlags.IDENTITY)) {
                // If identity is enabled load plugins implementing the extension point
                logger.info("Identity on so found plugins implementing: " + pluginsService.filterPlugins(IdentityPlugin.class).toString());
                identityPlugins.addAll(pluginsService.filterPlugins(IdentityPlugin.class));
            }

            final IdentityService identityService = new IdentityService(settings, identityPlugins);

            if (FeatureFlags.isEnabled(FeatureFlags.EXTENSIONS)) {
                final List<ExtensionAwarePlugin> extensionAwarePlugins = pluginsService.filterPlugins(ExtensionAwarePlugin.class);
                Set<Setting<?>> additionalSettings = new HashSet<>();
                for (ExtensionAwarePlugin extAwarePlugin : extensionAwarePlugins) {
                    additionalSettings.addAll(extAwarePlugin.getExtensionSettings());
                }
                this.extensionsManager = new ExtensionsManager(additionalSettings);
            } else {
                this.extensionsManager = new NoopExtensionsManager();
            }

            final Set<DiscoveryNodeRole> additionalRoles = pluginsService.filterPlugins(Plugin.class)
                .stream()
                .map(Plugin::getRoles)
                .flatMap(Set::stream)
                .collect(Collectors.toSet());
            DiscoveryNode.setAdditionalRoles(additionalRoles);

            DiscoveryNode.setDeprecatedMasterRole();

            /*
             * Create the environment based on the finalized view of the settings. This is to ensure that components get the same setting
             * values, no matter they ask for them from.
             */
            this.environment = new Environment(settings, initialEnvironment.configDir(), Node.NODE_LOCAL_STORAGE_SETTING.get(settings));
            Environment.assertEquivalent(initialEnvironment, this.environment);
            nodeEnvironment = new NodeEnvironment(tmpSettings, environment);
            logger.info(
                "node name [{}], node ID [{}], cluster name [{}], roles {}",
                NODE_NAME_SETTING.get(tmpSettings),
                nodeEnvironment.nodeId(),
                ClusterName.CLUSTER_NAME_SETTING.get(tmpSettings).value(),
                DiscoveryNode.getRolesFromSettings(settings)
                    .stream()
                    .map(DiscoveryNodeRole::roleName)
                    .collect(Collectors.toCollection(LinkedHashSet::new))
            );
            resourcesToClose.add(nodeEnvironment);

            final List<ExecutorBuilder<?>> executorBuilders = pluginsService.getExecutorBuilders(settings);

            runnableTaskListener = new AtomicReference<>();
            final ThreadPool threadPool = new ThreadPool(settings, runnableTaskListener, executorBuilders.toArray(new ExecutorBuilder[0]));

            final SetOnce<RepositoriesService> repositoriesServiceReference = new SetOnce<>();
            final RemoteStoreNodeService remoteStoreNodeService = new RemoteStoreNodeService(repositoriesServiceReference::get, threadPool);
            localNodeFactory = new LocalNodeFactory(settings, nodeEnvironment.nodeId(), remoteStoreNodeService);
            resourcesToClose.add(() -> ThreadPool.terminate(threadPool, 10, TimeUnit.SECONDS));
            final ResourceWatcherService resourceWatcherService = new ResourceWatcherService(settings, threadPool);
            resourcesToClose.add(resourceWatcherService);
            // adds the context to the DeprecationLogger so that it does not need to be injected everywhere
            HeaderWarning.setThreadContext(threadPool.getThreadContext());
            resourcesToClose.add(() -> HeaderWarning.removeThreadContext(threadPool.getThreadContext()));

            final List<Setting<?>> additionalSettings = new ArrayList<>();
            // register the node.data, node.ingest, node.master, node.remote_cluster_client settings here so we can mark them private
            additionalSettings.add(NODE_DATA_SETTING);
            additionalSettings.add(NODE_INGEST_SETTING);
            additionalSettings.add(NODE_MASTER_SETTING);
            additionalSettings.add(NODE_REMOTE_CLUSTER_CLIENT);
            additionalSettings.addAll(pluginsService.getPluginSettings());
            final List<String> additionalSettingsFilter = new ArrayList<>(pluginsService.getPluginSettingsFilter());
            for (final ExecutorBuilder<?> builder : threadPool.builders()) {
                additionalSettings.addAll(builder.getRegisteredSettings());
            }
            client = new NodeClient(settings, threadPool);

            final ScriptModule scriptModule = new ScriptModule(settings, pluginsService.filterPlugins(ScriptPlugin.class));
            final ScriptService scriptService = newScriptService(settings, scriptModule.engines, scriptModule.contexts);
            AnalysisModule analysisModule = new AnalysisModule(this.environment, pluginsService.filterPlugins(AnalysisPlugin.class));
            // this is as early as we can validate settings at this point. we already pass them to ScriptModule as well as ThreadPool
            // so we might be late here already

            final Set<SettingUpgrader<?>> settingsUpgraders = pluginsService.filterPlugins(Plugin.class)
                .stream()
                .map(Plugin::getSettingUpgraders)
                .flatMap(List::stream)
                .collect(Collectors.toSet());

            final SettingsModule settingsModule = new SettingsModule(
                settings,
                additionalSettings,
                additionalSettingsFilter,
                settingsUpgraders
            );
            scriptModule.registerClusterSettingsListeners(scriptService, settingsModule.getClusterSettings());
            final NetworkService networkService = new NetworkService(
                getCustomNameResolvers(pluginsService.filterPlugins(DiscoveryPlugin.class))
            );

            List<ClusterPlugin> clusterPlugins = pluginsService.filterPlugins(ClusterPlugin.class);
            final ClusterService clusterService = new ClusterService(settings, settingsModule.getClusterSettings(), threadPool);
            clusterService.addStateApplier(scriptService);
            resourcesToClose.add(clusterService);
            final Set<Setting<?>> consistentSettings = settingsModule.getConsistentSettings();
            if (consistentSettings.isEmpty() == false) {
                clusterService.addLocalNodeMasterListener(
                    new ConsistentSettingsService(settings, clusterService, consistentSettings).newHashPublisher()
                );
            }

            TracerFactory tracerFactory;
            if (FeatureFlags.isEnabled(TELEMETRY)) {
                final TelemetrySettings telemetrySettings = new TelemetrySettings(settings, clusterService.getClusterSettings());
                List<TelemetryPlugin> telemetryPlugins = pluginsService.filterPlugins(TelemetryPlugin.class);
                TelemetryModule telemetryModule = new TelemetryModule(telemetryPlugins, telemetrySettings);
                tracerFactory = new TracerFactory(telemetrySettings, telemetryModule.getTelemetry(), threadPool.getThreadContext());
            } else {
                tracerFactory = new NoopTracerFactory();
            }

            tracer = tracerFactory.getTracer();
            resourcesToClose.add(tracer::close);
            final IngestService ingestService = new IngestService(
                clusterService,
                threadPool,
                this.environment,
                scriptService,
                analysisModule.getAnalysisRegistry(),
                pluginsService.filterPlugins(IngestPlugin.class),
                client
            );

            final ClusterInfoService clusterInfoService = newClusterInfoService(settings, clusterService, threadPool, client);
            final UsageService usageService = new UsageService();

            ModulesBuilder modules = new ModulesBuilder();
            // plugin modules must be added here, before others or we can get crazy injection errors...
            for (Module pluginModule : pluginsService.createGuiceModules()) {
                modules.add(pluginModule);
            }
            final FsHealthService fsHealthService = new FsHealthService(
                settings,
                clusterService.getClusterSettings(),
                threadPool,
                nodeEnvironment
            );
            final SetOnce<RerouteService> rerouteServiceReference = new SetOnce<>();
            final InternalSnapshotsInfoService snapshotsInfoService = new InternalSnapshotsInfoService(
                settings,
                clusterService,
                repositoriesServiceReference::get,
                rerouteServiceReference::get
            );
            final ClusterModule clusterModule = new ClusterModule(
                settings,
                clusterService,
                clusterPlugins,
                clusterInfoService,
                snapshotsInfoService,
                threadPool.getThreadContext()
            );
            modules.add(clusterModule);
            IndicesModule indicesModule = new IndicesModule(pluginsService.filterPlugins(MapperPlugin.class));
            modules.add(indicesModule);

            SearchModule searchModule = new SearchModule(settings, pluginsService.filterPlugins(SearchPlugin.class));
            List<BreakerSettings> pluginCircuitBreakers = pluginsService.filterPlugins(CircuitBreakerPlugin.class)
                .stream()
                .map(plugin -> plugin.getCircuitBreaker(settings))
                .collect(Collectors.toList());
            final CircuitBreakerService circuitBreakerService = createCircuitBreakerService(
                settingsModule.getSettings(),
                pluginCircuitBreakers,
                settingsModule.getClusterSettings()
            );
            // File cache will be initialized by the node once circuit breakers are in place.
            initializeFileCache(settings, circuitBreakerService.getBreaker(CircuitBreaker.REQUEST));
            final FileCacheCleaner fileCacheCleaner = new FileCacheCleaner(nodeEnvironment, fileCache);
            final MonitorService monitorService = new MonitorService(settings, nodeEnvironment, threadPool, fileCache);

            pluginsService.filterPlugins(CircuitBreakerPlugin.class).forEach(plugin -> {
                CircuitBreaker breaker = circuitBreakerService.getBreaker(plugin.getCircuitBreaker(settings).getName());
                plugin.setCircuitBreaker(breaker);
            });
            resourcesToClose.add(circuitBreakerService);
            modules.add(new GatewayModule());

            PageCacheRecycler pageCacheRecycler = createPageCacheRecycler(settings);
            BigArrays bigArrays = createBigArrays(pageCacheRecycler, circuitBreakerService);
            modules.add(settingsModule);
            List<NamedWriteableRegistry.Entry> namedWriteables = Stream.of(
                NetworkModule.getNamedWriteables().stream(),
                indicesModule.getNamedWriteables().stream(),
                searchModule.getNamedWriteables().stream(),
                pluginsService.filterPlugins(Plugin.class).stream().flatMap(p -> p.getNamedWriteables().stream()),
                ClusterModule.getNamedWriteables().stream()
            ).flatMap(Function.identity()).collect(Collectors.toList());
            final NamedWriteableRegistry namedWriteableRegistry = new NamedWriteableRegistry(namedWriteables);
            NamedXContentRegistry xContentRegistry = new NamedXContentRegistry(
                Stream.of(
                    NetworkModule.getNamedXContents().stream(),
                    IndicesModule.getNamedXContents().stream(),
                    searchModule.getNamedXContents().stream(),
                    pluginsService.filterPlugins(Plugin.class).stream().flatMap(p -> p.getNamedXContent().stream()),
                    ClusterModule.getNamedXWriteables().stream()
                ).flatMap(Function.identity()).collect(toList())
            );
            final MetaStateService metaStateService = new MetaStateService(nodeEnvironment, xContentRegistry);
            final PersistedClusterStateService lucenePersistedStateFactory = new PersistedClusterStateService(
                nodeEnvironment,
                xContentRegistry,
                bigArrays,
                clusterService.getClusterSettings(),
                threadPool::relativeTimeInMillis
            );
            final RemoteClusterStateService remoteClusterStateService;
            if (isRemoteStoreClusterStateEnabled(settings)) {
                remoteClusterStateService = new RemoteClusterStateService(
                    nodeEnvironment.nodeId(),
                    repositoriesServiceReference::get,
                    settings,
                    clusterService.getClusterSettings(),
                    threadPool::preciseRelativeTimeInNanos,
                    threadPool
                );
            } else {
                remoteClusterStateService = null;
            }

            // collect engine factory providers from plugins
            final Collection<EnginePlugin> enginePlugins = pluginsService.filterPlugins(EnginePlugin.class);
            final Collection<Function<IndexSettings, Optional<EngineFactory>>> engineFactoryProviders = enginePlugins.stream()
                .map(plugin -> (Function<IndexSettings, Optional<EngineFactory>>) plugin::getEngineFactory)
                .collect(Collectors.toList());

            final Map<String, IndexStorePlugin.DirectoryFactory> builtInDirectoryFactories = IndexModule.createBuiltInDirectoryFactories(
                repositoriesServiceReference::get,
                threadPool,
                fileCache
            );

            final Map<String, IndexStorePlugin.DirectoryFactory> directoryFactories = new HashMap<>();
            pluginsService.filterPlugins(IndexStorePlugin.class)
                .stream()
                .map(IndexStorePlugin::getDirectoryFactories)
                .flatMap(m -> m.entrySet().stream())
                .collect(Collectors.toMap(Map.Entry::getKey, Map.Entry::getValue))
                .forEach((k, v) -> {
                    // do not allow any plugin-provided index store type to conflict with a built-in type
                    if (builtInDirectoryFactories.containsKey(k)) {
                        throw new IllegalStateException("registered index store type [" + k + "] conflicts with a built-in type");
                    }
                    directoryFactories.put(k, v);
                });
            directoryFactories.putAll(builtInDirectoryFactories);

            final Map<String, IndexStorePlugin.RecoveryStateFactory> recoveryStateFactories = pluginsService.filterPlugins(
                IndexStorePlugin.class
            )
                .stream()
                .map(IndexStorePlugin::getRecoveryStateFactories)
                .flatMap(m -> m.entrySet().stream())
                .collect(Collectors.toMap(Map.Entry::getKey, Map.Entry::getValue));

            final Map<String, Collection<SystemIndexDescriptor>> systemIndexDescriptorMap = Collections.unmodifiableMap(
                pluginsService.filterPlugins(SystemIndexPlugin.class)
                    .stream()
                    .collect(
                        Collectors.toMap(plugin -> plugin.getClass().getSimpleName(), plugin -> plugin.getSystemIndexDescriptors(settings))
                    )
            );
            final SystemIndices systemIndices = new SystemIndices(systemIndexDescriptorMap);

            final RerouteService rerouteService = new BatchedRerouteService(clusterService, clusterModule.getAllocationService()::reroute);
            rerouteServiceReference.set(rerouteService);
            clusterService.setRerouteService(rerouteService);

            final IndexStorePlugin.DirectoryFactory remoteDirectoryFactory = new RemoteSegmentStoreDirectoryFactory(
                repositoriesServiceReference::get,
                threadPool
            );

<<<<<<< HEAD
            final RequestStats requestStats = new RequestStats();

=======
            remoteStoreStatsTrackerFactory = new RemoteStoreStatsTrackerFactory(clusterService, settings);
>>>>>>> b7dbf46e
            final IndicesService indicesService = new IndicesService(
                settings,
                pluginsService,
                nodeEnvironment,
                xContentRegistry,
                analysisModule.getAnalysisRegistry(),
                clusterModule.getIndexNameExpressionResolver(),
                indicesModule.getMapperRegistry(),
                namedWriteableRegistry,
                threadPool,
                settingsModule.getIndexScopedSettings(),
                circuitBreakerService,
                bigArrays,
                scriptService,
                clusterService,
                client,
                metaStateService,
                engineFactoryProviders,
                Map.copyOf(directoryFactories),
                searchModule.getValuesSourceRegistry(),
                recoveryStateFactories,
                remoteDirectoryFactory,
                repositoriesServiceReference::get,
                fileCacheCleaner,
<<<<<<< HEAD
                requestStats
=======
                remoteStoreStatsTrackerFactory
>>>>>>> b7dbf46e
            );

            final AliasValidator aliasValidator = new AliasValidator();

            final ShardLimitValidator shardLimitValidator = new ShardLimitValidator(settings, clusterService, systemIndices);
            final AwarenessReplicaBalance awarenessReplicaBalance = new AwarenessReplicaBalance(
                settings,
                clusterService.getClusterSettings()
            );
            final MetadataCreateIndexService metadataCreateIndexService = new MetadataCreateIndexService(
                settings,
                clusterService,
                indicesService,
                clusterModule.getAllocationService(),
                aliasValidator,
                shardLimitValidator,
                environment,
                settingsModule.getIndexScopedSettings(),
                threadPool,
                xContentRegistry,
                systemIndices,
                forbidPrivateIndexSettings,
                awarenessReplicaBalance
            );
            pluginsService.filterPlugins(Plugin.class)
                .forEach(
                    p -> p.getAdditionalIndexSettingProviders().forEach(metadataCreateIndexService::addAdditionalIndexSettingProvider)
                );

            final MetadataCreateDataStreamService metadataCreateDataStreamService = new MetadataCreateDataStreamService(
                threadPool,
                clusterService,
                metadataCreateIndexService
            );

            Collection<Object> pluginComponents = pluginsService.filterPlugins(Plugin.class)
                .stream()
                .flatMap(
                    p -> p.createComponents(
                        client,
                        clusterService,
                        threadPool,
                        resourceWatcherService,
                        scriptService,
                        xContentRegistry,
                        environment,
                        nodeEnvironment,
                        namedWriteableRegistry,
                        clusterModule.getIndexNameExpressionResolver(),
                        repositoriesServiceReference::get
                    ).stream()
                )
                .collect(Collectors.toList());

            ActionModule actionModule = new ActionModule(
                settings,
                clusterModule.getIndexNameExpressionResolver(),
                settingsModule.getIndexScopedSettings(),
                settingsModule.getClusterSettings(),
                settingsModule.getSettingsFilter(),
                threadPool,
                pluginsService.filterPlugins(ActionPlugin.class),
                client,
                circuitBreakerService,
                usageService,
                systemIndices,
                identityService,
                extensionsManager
            );
            modules.add(actionModule);

            final RestController restController = actionModule.getRestController();

            final NetworkModule networkModule = new NetworkModule(
                settings,
                pluginsService.filterPlugins(NetworkPlugin.class),
                threadPool,
                bigArrays,
                pageCacheRecycler,
                circuitBreakerService,
                namedWriteableRegistry,
                xContentRegistry,
                networkService,
                restController,
                clusterService.getClusterSettings(),
                tracer
            );
            Collection<UnaryOperator<Map<String, IndexTemplateMetadata>>> indexTemplateMetadataUpgraders = pluginsService.filterPlugins(
                Plugin.class
            ).stream().map(Plugin::getIndexTemplateMetadataUpgrader).collect(Collectors.toList());
            final MetadataUpgrader metadataUpgrader = new MetadataUpgrader(indexTemplateMetadataUpgraders);
            final MetadataIndexUpgradeService metadataIndexUpgradeService = new MetadataIndexUpgradeService(
                settings,
                xContentRegistry,
                indicesModule.getMapperRegistry(),
                settingsModule.getIndexScopedSettings(),
                systemIndices,
                scriptService
            );
            if (DiscoveryNode.isClusterManagerNode(settings)) {
                clusterService.addListener(new SystemIndexMetadataUpgradeService(systemIndices, clusterService));
            }
            new TemplateUpgradeService(client, clusterService, threadPool, indexTemplateMetadataUpgraders);
            final Transport transport = networkModule.getTransportSupplier().get();
            Set<String> taskHeaders = Stream.concat(
                pluginsService.filterPlugins(ActionPlugin.class).stream().flatMap(p -> p.getTaskHeaders().stream()),
                Stream.of(Task.X_OPAQUE_ID)
            ).collect(Collectors.toSet());
            final TransportService transportService = newTransportService(
                settings,
                transport,
                threadPool,
                networkModule.getTransportInterceptor(),
                localNodeFactory,
                settingsModule.getClusterSettings(),
                taskHeaders,
                tracer
            );
            TopNSearchTasksLogger taskConsumer = new TopNSearchTasksLogger(settings, settingsModule.getClusterSettings());
            transportService.getTaskManager().registerTaskResourceConsumer(taskConsumer);
            this.extensionsManager.initializeServicesAndRestHandler(
                actionModule,
                settingsModule,
                transportService,
                clusterService,
                environment.settings(),
                client,
                identityService
            );
            final PersistedStateRegistry persistedStateRegistry = new PersistedStateRegistry();
            final GatewayMetaState gatewayMetaState = new GatewayMetaState();
            final ResponseCollectorService responseCollectorService = new ResponseCollectorService(clusterService);
            final SearchTransportService searchTransportService = new SearchTransportService(
                transportService,
                SearchExecutionStatsCollector.makeWrapper(responseCollectorService)
            );
            final HttpServerTransport httpServerTransport = newHttpTransport(networkModule);
            final IndexingPressureService indexingPressureService = new IndexingPressureService(settings, clusterService);
            // Going forward, IndexingPressureService will have required constructs for exposing listeners/interfaces for plugin
            // development. Then we can deprecate Getter and Setter for IndexingPressureService in ClusterService (#478).
            clusterService.setIndexingPressureService(indexingPressureService);

            final TaskResourceTrackingService taskResourceTrackingService = new TaskResourceTrackingService(
                settings,
                clusterService.getClusterSettings(),
                threadPool
            );

            final SearchBackpressureSettings searchBackpressureSettings = new SearchBackpressureSettings(
                settings,
                clusterService.getClusterSettings()
            );

            final SearchBackpressureService searchBackpressureService = new SearchBackpressureService(
                searchBackpressureSettings,
                taskResourceTrackingService,
                threadPool,
                transportService.getTaskManager()
            );

            final RecoverySettings recoverySettings = new RecoverySettings(settings, settingsModule.getClusterSettings());
            RepositoriesModule repositoriesModule = new RepositoriesModule(
                this.environment,
                pluginsService.filterPlugins(RepositoryPlugin.class),
                transportService,
                clusterService,
                threadPool,
                xContentRegistry,
                recoverySettings
            );
            CryptoHandlerRegistry.initRegistry(
                pluginsService.filterPlugins(CryptoPlugin.class),
                pluginsService.filterPlugins(CryptoKeyProviderPlugin.class),
                settings
            );
            RepositoriesService repositoryService = repositoriesModule.getRepositoryService();
            repositoriesServiceReference.set(repositoryService);
            SnapshotsService snapshotsService = new SnapshotsService(
                settings,
                clusterService,
                clusterModule.getIndexNameExpressionResolver(),
                repositoryService,
                transportService,
                actionModule.getActionFilters()
            );
            SnapshotShardsService snapshotShardsService = new SnapshotShardsService(
                settings,
                clusterService,
                repositoryService,
                transportService,
                indicesService
            );
            TransportNodesSnapshotsStatus nodesSnapshotsStatus = new TransportNodesSnapshotsStatus(
                threadPool,
                clusterService,
                transportService,
                snapshotShardsService,
                actionModule.getActionFilters()
            );
            RestoreService restoreService = new RestoreService(
                clusterService,
                repositoryService,
                clusterModule.getAllocationService(),
                metadataCreateIndexService,
                metadataIndexUpgradeService,
                shardLimitValidator,
                indicesService,
                clusterInfoService::getClusterInfo
            );

            RemoteStoreRestoreService remoteStoreRestoreService = new RemoteStoreRestoreService(
                clusterService,
                clusterModule.getAllocationService(),
                metadataCreateIndexService,
                metadataIndexUpgradeService,
                shardLimitValidator,
                remoteClusterStateService
            );

            final DiskThresholdMonitor diskThresholdMonitor = new DiskThresholdMonitor(
                settings,
                clusterService::state,
                clusterService.getClusterSettings(),
                client,
                threadPool::relativeTimeInMillis,
                rerouteService
            );
            clusterInfoService.addListener(diskThresholdMonitor::onNewInfo);

            final DiscoveryModule discoveryModule = new DiscoveryModule(
                settings,
                threadPool,
                transportService,
                namedWriteableRegistry,
                networkService,
                clusterService.getClusterManagerService(),
                clusterService.getClusterApplierService(),
                clusterService.getClusterSettings(),
                pluginsService.filterPlugins(DiscoveryPlugin.class),
                clusterModule.getAllocationService(),
                environment.configDir(),
                gatewayMetaState,
                rerouteService,
                fsHealthService,
                persistedStateRegistry,
                remoteStoreNodeService
            );
            final SearchPipelineService searchPipelineService = new SearchPipelineService(
                clusterService,
                threadPool,
                this.environment,
                scriptService,
                analysisModule.getAnalysisRegistry(),
                xContentRegistry,
                namedWriteableRegistry,
                pluginsService.filterPlugins(SearchPipelinePlugin.class),
                client
            );
            final TaskCancellationMonitoringSettings taskCancellationMonitoringSettings = new TaskCancellationMonitoringSettings(
                settings,
                clusterService.getClusterSettings()
            );
            final TaskCancellationMonitoringService taskCancellationMonitoringService = new TaskCancellationMonitoringService(
                threadPool,
                transportService.getTaskManager(),
                taskCancellationMonitoringSettings
            );
            this.nodeService = new NodeService(
                settings,
                threadPool,
                monitorService,
                discoveryModule.getDiscovery(),
                transportService,
                indicesService,
                pluginsService,
                circuitBreakerService,
                scriptService,
                httpServerTransport,
                ingestService,
                clusterService,
                settingsModule.getSettingsFilter(),
                responseCollectorService,
                searchTransportService,
                indexingPressureService,
                searchModule.getValuesSourceRegistry().getUsageService(),
                searchBackpressureService,
                searchPipelineService,
                fileCache,
                taskCancellationMonitoringService
            );

            final SearchService searchService = newSearchService(
                clusterService,
                indicesService,
                threadPool,
                scriptService,
                bigArrays,
                searchModule.getQueryPhase(),
                searchModule.getFetchPhase(),
                responseCollectorService,
                circuitBreakerService,
                searchModule.getIndexSearcherExecutor(threadPool)
            );

            final List<PersistentTasksExecutor<?>> tasksExecutors = pluginsService.filterPlugins(PersistentTaskPlugin.class)
                .stream()
                .map(
                    p -> p.getPersistentTasksExecutor(
                        clusterService,
                        threadPool,
                        client,
                        settingsModule,
                        clusterModule.getIndexNameExpressionResolver()
                    )
                )
                .flatMap(List::stream)
                .collect(toList());

            final PersistentTasksExecutorRegistry registry = new PersistentTasksExecutorRegistry(tasksExecutors);
            final PersistentTasksClusterService persistentTasksClusterService = new PersistentTasksClusterService(
                settings,
                registry,
                clusterService,
                threadPool
            );
            resourcesToClose.add(persistentTasksClusterService);
            final PersistentTasksService persistentTasksService = new PersistentTasksService(clusterService, threadPool, client);

            modules.add(b -> {
                b.bind(Node.class).toInstance(this);
                b.bind(NodeService.class).toInstance(nodeService);
                b.bind(NamedXContentRegistry.class).toInstance(xContentRegistry);
                b.bind(PluginsService.class).toInstance(pluginsService);
                b.bind(Client.class).toInstance(client);
                b.bind(NodeClient.class).toInstance(client);
                b.bind(Environment.class).toInstance(this.environment);
                b.bind(ExtensionsManager.class).toInstance(this.extensionsManager);
                b.bind(ThreadPool.class).toInstance(threadPool);
                b.bind(NodeEnvironment.class).toInstance(nodeEnvironment);
                b.bind(ResourceWatcherService.class).toInstance(resourceWatcherService);
                b.bind(CircuitBreakerService.class).toInstance(circuitBreakerService);
                b.bind(BigArrays.class).toInstance(bigArrays);
                b.bind(PageCacheRecycler.class).toInstance(pageCacheRecycler);
                b.bind(ScriptService.class).toInstance(scriptService);
                b.bind(AnalysisRegistry.class).toInstance(analysisModule.getAnalysisRegistry());
                b.bind(IngestService.class).toInstance(ingestService);
                b.bind(SearchPipelineService.class).toInstance(searchPipelineService);
                b.bind(IndexingPressureService.class).toInstance(indexingPressureService);
                b.bind(TaskResourceTrackingService.class).toInstance(taskResourceTrackingService);
                b.bind(SearchBackpressureService.class).toInstance(searchBackpressureService);
                b.bind(UsageService.class).toInstance(usageService);
                b.bind(AggregationUsageService.class).toInstance(searchModule.getValuesSourceRegistry().getUsageService());
                b.bind(NamedWriteableRegistry.class).toInstance(namedWriteableRegistry);
                b.bind(MetadataUpgrader.class).toInstance(metadataUpgrader);
                b.bind(MetaStateService.class).toInstance(metaStateService);
                b.bind(PersistedClusterStateService.class).toInstance(lucenePersistedStateFactory);
                b.bind(IndicesService.class).toInstance(indicesService);
                b.bind(RemoteStoreStatsTrackerFactory.class).toInstance(remoteStoreStatsTrackerFactory);
                b.bind(AliasValidator.class).toInstance(aliasValidator);
                b.bind(MetadataCreateIndexService.class).toInstance(metadataCreateIndexService);
                b.bind(AwarenessReplicaBalance.class).toInstance(awarenessReplicaBalance);
                b.bind(MetadataCreateDataStreamService.class).toInstance(metadataCreateDataStreamService);
                b.bind(SearchService.class).toInstance(searchService);
                b.bind(SearchTransportService.class).toInstance(searchTransportService);
                b.bind(SearchPhaseController.class)
                    .toInstance(new SearchPhaseController(namedWriteableRegistry, searchService::aggReduceContextBuilder));
                b.bind(Transport.class).toInstance(transport);
                b.bind(TransportService.class).toInstance(transportService);
                b.bind(NetworkService.class).toInstance(networkService);
                b.bind(UpdateHelper.class).toInstance(new UpdateHelper(scriptService));
                b.bind(MetadataIndexUpgradeService.class).toInstance(metadataIndexUpgradeService);
                b.bind(ClusterInfoService.class).toInstance(clusterInfoService);
                b.bind(SnapshotsInfoService.class).toInstance(snapshotsInfoService);
                b.bind(GatewayMetaState.class).toInstance(gatewayMetaState);
                b.bind(Discovery.class).toInstance(discoveryModule.getDiscovery());
                {
                    processRecoverySettings(settingsModule.getClusterSettings(), recoverySettings);
                    b.bind(PeerRecoverySourceService.class)
                        .toInstance(new PeerRecoverySourceService(transportService, indicesService, recoverySettings));
                    b.bind(PeerRecoveryTargetService.class)
                        .toInstance(new PeerRecoveryTargetService(threadPool, transportService, recoverySettings, clusterService));
                    b.bind(SegmentReplicationTargetService.class)
                        .toInstance(
                            new SegmentReplicationTargetService(
                                threadPool,
                                recoverySettings,
                                transportService,
                                new SegmentReplicationSourceFactory(transportService, recoverySettings, clusterService),
                                indicesService,
                                clusterService
                            )
                        );
                    b.bind(SegmentReplicationSourceService.class)
                        .toInstance(new SegmentReplicationSourceService(indicesService, transportService, recoverySettings));
                }
                b.bind(HttpServerTransport.class).toInstance(httpServerTransport);
                pluginComponents.stream().forEach(p -> b.bind((Class) p.getClass()).toInstance(p));
                b.bind(PersistentTasksService.class).toInstance(persistentTasksService);
                b.bind(PersistentTasksClusterService.class).toInstance(persistentTasksClusterService);
                b.bind(PersistentTasksExecutorRegistry.class).toInstance(registry);
                b.bind(RepositoriesService.class).toInstance(repositoryService);
                b.bind(SnapshotsService.class).toInstance(snapshotsService);
                b.bind(SnapshotShardsService.class).toInstance(snapshotShardsService);
                b.bind(TransportNodesSnapshotsStatus.class).toInstance(nodesSnapshotsStatus);
                b.bind(RestoreService.class).toInstance(restoreService);
                b.bind(RemoteStoreRestoreService.class).toInstance(remoteStoreRestoreService);
                b.bind(RerouteService.class).toInstance(rerouteService);
                b.bind(ShardLimitValidator.class).toInstance(shardLimitValidator);
                b.bind(FsHealthService.class).toInstance(fsHealthService);
                b.bind(SystemIndices.class).toInstance(systemIndices);
                b.bind(IdentityService.class).toInstance(identityService);
                b.bind(Tracer.class).toInstance(tracer);
<<<<<<< HEAD
                b.bind(SearchRequestStats.class).toInstance(requestStats.getSearchRequestStats());
=======
                b.bind(RemoteClusterStateService.class).toProvider(() -> remoteClusterStateService);
                b.bind(PersistedStateRegistry.class).toInstance(persistedStateRegistry);
>>>>>>> b7dbf46e
            });
            injector = modules.createInjector();

            // We allocate copies of existing shards by looking for a viable copy of the shard in the cluster and assigning the shard there.
            // The search for viable copies is triggered by an allocation attempt (i.e. a reroute) and is performed asynchronously. When it
            // completes we trigger another reroute to try the allocation again. This means there is a circular dependency: the allocation
            // service needs access to the existing shards allocators (e.g. the GatewayAllocator) which need to be able to trigger a
            // reroute, which needs to call into the allocation service. We close the loop here:
            clusterModule.setExistingShardsAllocators(injector.getInstance(GatewayAllocator.class));

            List<LifecycleComponent> pluginLifecycleComponents = pluginComponents.stream()
                .filter(p -> p instanceof LifecycleComponent)
                .map(p -> (LifecycleComponent) p)
                .collect(Collectors.toList());
            pluginLifecycleComponents.addAll(
                pluginsService.getGuiceServiceClasses().stream().map(injector::getInstance).collect(Collectors.toList())
            );
            resourcesToClose.addAll(pluginLifecycleComponents);
            resourcesToClose.add(injector.getInstance(PeerRecoverySourceService.class));
            this.pluginLifecycleComponents = Collections.unmodifiableList(pluginLifecycleComponents);
            DynamicActionRegistry dynamicActionRegistry = actionModule.getDynamicActionRegistry();
            dynamicActionRegistry.registerUnmodifiableActionMap(injector.getInstance(new Key<Map<ActionType, TransportAction>>() {
            }));
            client.initialize(
                dynamicActionRegistry,
                () -> clusterService.localNode().getId(),
                transportService.getRemoteClusterService(),
                namedWriteableRegistry
            );
            this.namedWriteableRegistry = namedWriteableRegistry;

            logger.debug("initializing HTTP handlers ...");
            actionModule.initRestHandlers(() -> clusterService.state().nodes());
            logger.info("initialized");

            success = true;
        } catch (IOException ex) {
            throw new OpenSearchException("failed to bind service", ex);
        } finally {
            if (!success) {
                IOUtils.closeWhileHandlingException(resourcesToClose);
            }
        }
    }

    protected TransportService newTransportService(
        Settings settings,
        Transport transport,
        ThreadPool threadPool,
        TransportInterceptor interceptor,
        Function<BoundTransportAddress, DiscoveryNode> localNodeFactory,
        ClusterSettings clusterSettings,
        Set<String> taskHeaders,
        Tracer tracer
    ) {
        return new TransportService(settings, transport, threadPool, interceptor, localNodeFactory, clusterSettings, taskHeaders, tracer);
    }

    protected void processRecoverySettings(ClusterSettings clusterSettings, RecoverySettings recoverySettings) {
        // Noop in production, overridden by tests
    }

    /**
     * The settings that are used by this node. Contains original settings as well as additional settings provided by plugins.
     */
    public Settings settings() {
        return this.environment.settings();
    }

    /**
     * A client that can be used to execute actions (operations) against the cluster.
     */
    public Client client() {
        return client;
    }

    /**
     * Returns the environment of the node
     */
    public Environment getEnvironment() {
        return environment;
    }

    /**
     * Returns the {@link NodeEnvironment} instance of this node
     */
    public NodeEnvironment getNodeEnvironment() {
        return nodeEnvironment;
    }

    /**
     * Start the node. If the node is already started, this method is no-op.
     */
    public Node start() throws NodeValidationException {
        if (!lifecycle.moveToStarted()) {
            return this;
        }

        logger.info("starting ...");
        pluginLifecycleComponents.forEach(LifecycleComponent::start);

        injector.getInstance(MappingUpdatedAction.class).setClient(client);
        injector.getInstance(IndicesService.class).start();
        injector.getInstance(IndicesClusterStateService.class).start();
        injector.getInstance(SnapshotsService.class).start();
        injector.getInstance(SnapshotShardsService.class).start();
        injector.getInstance(RepositoriesService.class).start();
        injector.getInstance(SearchService.class).start();
        injector.getInstance(FsHealthService.class).start();
        nodeService.getMonitorService().start();
        nodeService.getSearchBackpressureService().start();
        nodeService.getTaskCancellationMonitoringService().start();

        final ClusterService clusterService = injector.getInstance(ClusterService.class);

        final NodeConnectionsService nodeConnectionsService = injector.getInstance(NodeConnectionsService.class);
        nodeConnectionsService.start();
        clusterService.setNodeConnectionsService(nodeConnectionsService);

        injector.getInstance(GatewayService.class).start();
        Discovery discovery = injector.getInstance(Discovery.class);
        clusterService.getClusterManagerService().setClusterStatePublisher(discovery::publish);

        // Start the transport service now so the publish address will be added to the local disco node in ClusterService
        TransportService transportService = injector.getInstance(TransportService.class);
        transportService.getTaskManager().setTaskResultsService(injector.getInstance(TaskResultsService.class));
        transportService.getTaskManager().setTaskCancellationService(new TaskCancellationService(transportService));

        TaskResourceTrackingService taskResourceTrackingService = injector.getInstance(TaskResourceTrackingService.class);
        transportService.getTaskManager().setTaskResourceTrackingService(taskResourceTrackingService);
        runnableTaskListener.set(taskResourceTrackingService);

        transportService.start();
        assert localNodeFactory.getNode() != null;
        assert transportService.getLocalNode().equals(localNodeFactory.getNode())
            : "transportService has a different local node than the factory provided";
        injector.getInstance(PeerRecoverySourceService.class).start();
        injector.getInstance(SegmentReplicationSourceService.class).start();

        final RemoteClusterStateService remoteClusterStateService = injector.getInstance(RemoteClusterStateService.class);
        if (remoteClusterStateService != null) {
            remoteClusterStateService.start();
        }
        // Load (and maybe upgrade) the metadata stored on disk
        final GatewayMetaState gatewayMetaState = injector.getInstance(GatewayMetaState.class);
        gatewayMetaState.start(
            settings(),
            transportService,
            clusterService,
            injector.getInstance(MetaStateService.class),
            injector.getInstance(MetadataIndexUpgradeService.class),
            injector.getInstance(MetadataUpgrader.class),
            injector.getInstance(PersistedClusterStateService.class),
            injector.getInstance(RemoteClusterStateService.class),
            injector.getInstance(PersistedStateRegistry.class),
            injector.getInstance(RemoteStoreRestoreService.class)
        );
        if (Assertions.ENABLED) {
            try {
                assert injector.getInstance(MetaStateService.class).loadFullState().v1().isEmpty();
                final NodeMetadata nodeMetadata = NodeMetadata.FORMAT.loadLatestState(
                    logger,
                    NamedXContentRegistry.EMPTY,
                    nodeEnvironment.nodeDataPaths()
                );
                assert nodeMetadata != null;
                assert nodeMetadata.nodeVersion().equals(Version.CURRENT);
                assert nodeMetadata.nodeId().equals(localNodeFactory.getNode().getId());
            } catch (IOException e) {
                assert false : e;
            }
        }
        // we load the global state here (the persistent part of the cluster state stored on disk) to
        // pass it to the bootstrap checks to allow plugins to enforce certain preconditions based on the recovered state.
        final Metadata onDiskMetadata = gatewayMetaState.getPersistedState().getLastAcceptedState().metadata();
        assert onDiskMetadata != null : "metadata is null but shouldn't"; // this is never null
        validateNodeBeforeAcceptingRequests(
            new BootstrapContext(environment, onDiskMetadata),
            transportService.boundAddress(),
            pluginsService.filterPlugins(Plugin.class).stream().flatMap(p -> p.getBootstrapChecks().stream()).collect(Collectors.toList())
        );

        clusterService.addStateApplier(transportService.getTaskManager());
        // start after transport service so the local disco is known
        discovery.start(); // start before cluster service so that it can set initial state on ClusterApplierService
        clusterService.start();
        assert clusterService.localNode().equals(localNodeFactory.getNode())
            : "clusterService has a different local node than the factory provided";
        transportService.acceptIncomingRequests();
        discovery.startInitialJoin();
        final TimeValue initialStateTimeout = DiscoverySettings.INITIAL_STATE_TIMEOUT_SETTING.get(settings());
        configureNodeAndClusterIdStateListener(clusterService);

        if (initialStateTimeout.millis() > 0) {
            final ThreadPool thread = injector.getInstance(ThreadPool.class);
            ClusterState clusterState = clusterService.state();
            ClusterStateObserver observer = new ClusterStateObserver(clusterState, clusterService, null, logger, thread.getThreadContext());

            if (clusterState.nodes().getClusterManagerNodeId() == null) {
                logger.debug("waiting to join the cluster. timeout [{}]", initialStateTimeout);
                final CountDownLatch latch = new CountDownLatch(1);
                observer.waitForNextChange(new ClusterStateObserver.Listener() {
                    @Override
                    public void onNewClusterState(ClusterState state) {
                        latch.countDown();
                    }

                    @Override
                    public void onClusterServiceClose() {
                        latch.countDown();
                    }

                    @Override
                    public void onTimeout(TimeValue timeout) {
                        logger.warn("timed out while waiting for initial discovery state - timeout: {}", initialStateTimeout);
                        latch.countDown();
                    }
                }, state -> state.nodes().getClusterManagerNodeId() != null, initialStateTimeout);

                try {
                    latch.await();
                } catch (InterruptedException e) {
                    throw new OpenSearchTimeoutException("Interrupted while waiting for initial discovery state");
                }
            }
        }

        injector.getInstance(HttpServerTransport.class).start();

        if (WRITE_PORTS_FILE_SETTING.get(settings())) {
            TransportService transport = injector.getInstance(TransportService.class);
            writePortsFile("transport", transport.boundAddress());
            HttpServerTransport http = injector.getInstance(HttpServerTransport.class);
            writePortsFile("http", http.boundAddress());
        }

        logger.info("started");

        pluginsService.filterPlugins(ClusterPlugin.class).forEach(plugin -> plugin.onNodeStarted(clusterService.localNode()));

        return this;
    }

    protected void configureNodeAndClusterIdStateListener(ClusterService clusterService) {
        NodeAndClusterIdStateListener.getAndSetNodeIdAndClusterId(
            clusterService,
            injector.getInstance(ThreadPool.class).getThreadContext()
        );
    }

    private Node stop() {
        if (!lifecycle.moveToStopped()) {
            return this;
        }
        logger.info("stopping ...");

        injector.getInstance(ResourceWatcherService.class).close();
        injector.getInstance(HttpServerTransport.class).stop();

        injector.getInstance(SnapshotsService.class).stop();
        injector.getInstance(SnapshotShardsService.class).stop();
        injector.getInstance(RepositoriesService.class).stop();
        // stop any changes happening as a result of cluster state changes
        injector.getInstance(IndicesClusterStateService.class).stop();
        // close discovery early to not react to pings anymore.
        // This can confuse other nodes and delay things - mostly if we're the cluster manager and we're running tests.
        injector.getInstance(Discovery.class).stop();
        // we close indices first, so operations won't be allowed on it
        injector.getInstance(ClusterService.class).stop();
        injector.getInstance(NodeConnectionsService.class).stop();
        injector.getInstance(FsHealthService.class).stop();
        nodeService.getMonitorService().stop();
        nodeService.getSearchBackpressureService().stop();
        injector.getInstance(GatewayService.class).stop();
        injector.getInstance(SearchService.class).stop();
        injector.getInstance(TransportService.class).stop();
        nodeService.getTaskCancellationMonitoringService().stop();

        pluginLifecycleComponents.forEach(LifecycleComponent::stop);
        // we should stop this last since it waits for resources to get released
        // if we had scroll searchers etc or recovery going on we wait for to finish.
        injector.getInstance(IndicesService.class).stop();
        logger.info("stopped");

        return this;
    }

    // During concurrent close() calls we want to make sure that all of them return after the node has completed it's shutdown cycle.
    // If not, the hook that is added in Bootstrap#setup() will be useless:
    // close() might not be executed, in case another (for example api) call to close() has already set some lifecycles to stopped.
    // In this case the process will be terminated even if the first call to close() has not finished yet.
    @Override
    public synchronized void close() throws IOException {
        synchronized (lifecycle) {
            if (lifecycle.started()) {
                stop();
            }
            if (!lifecycle.moveToClosed()) {
                return;
            }
        }

        logger.info("closing ...");
        List<Closeable> toClose = new ArrayList<>();
        StopWatch stopWatch = new StopWatch("node_close");
        toClose.add(() -> stopWatch.start("node_service"));
        toClose.add(nodeService);
        toClose.add(() -> stopWatch.stop().start("http"));
        toClose.add(injector.getInstance(HttpServerTransport.class));
        toClose.add(() -> stopWatch.stop().start("snapshot_service"));
        toClose.add(injector.getInstance(SnapshotsService.class));
        toClose.add(injector.getInstance(SnapshotShardsService.class));
        toClose.add(injector.getInstance(RepositoriesService.class));
        toClose.add(() -> stopWatch.stop().start("client"));
        Releasables.close(injector.getInstance(Client.class));
        toClose.add(() -> stopWatch.stop().start("indices_cluster"));
        toClose.add(injector.getInstance(IndicesClusterStateService.class));
        toClose.add(() -> stopWatch.stop().start("indices"));
        toClose.add(injector.getInstance(IndicesService.class));
        // close filter/fielddata caches after indices
        toClose.add(injector.getInstance(IndicesStore.class));
        toClose.add(injector.getInstance(PeerRecoverySourceService.class));
        toClose.add(injector.getInstance(SegmentReplicationSourceService.class));
        toClose.add(() -> stopWatch.stop().start("cluster"));
        toClose.add(injector.getInstance(ClusterService.class));
        toClose.add(() -> stopWatch.stop().start("node_connections_service"));
        toClose.add(injector.getInstance(NodeConnectionsService.class));
        toClose.add(() -> stopWatch.stop().start("discovery"));
        toClose.add(injector.getInstance(Discovery.class));
        toClose.add(() -> stopWatch.stop().start("monitor"));
        toClose.add(nodeService.getMonitorService());
        toClose.add(nodeService.getSearchBackpressureService());
        toClose.add(() -> stopWatch.stop().start("fsHealth"));
        toClose.add(injector.getInstance(FsHealthService.class));
        toClose.add(() -> stopWatch.stop().start("gateway"));
        toClose.add(injector.getInstance(GatewayService.class));
        toClose.add(() -> stopWatch.stop().start("search"));
        toClose.add(injector.getInstance(SearchService.class));
        toClose.add(() -> stopWatch.stop().start("transport"));
        toClose.add(injector.getInstance(TransportService.class));
        toClose.add(nodeService.getTaskCancellationMonitoringService());

        for (LifecycleComponent plugin : pluginLifecycleComponents) {
            toClose.add(() -> stopWatch.stop().start("plugin(" + plugin.getClass().getName() + ")"));
            toClose.add(plugin);
        }
        toClose.addAll(pluginsService.filterPlugins(Plugin.class));

        toClose.add(() -> stopWatch.stop().start("script"));
        toClose.add(injector.getInstance(ScriptService.class));

        toClose.add(() -> stopWatch.stop().start("thread_pool"));
        toClose.add(() -> injector.getInstance(ThreadPool.class).shutdown());
        // Don't call shutdownNow here, it might break ongoing operations on Lucene indices.
        // See https://issues.apache.org/jira/browse/LUCENE-7248. We call shutdownNow in
        // awaitClose if the node doesn't finish closing within the specified time.

        toClose.add(() -> stopWatch.stop().start("gateway_meta_state"));
        toClose.add(injector.getInstance(GatewayMetaState.class));

        toClose.add(() -> stopWatch.stop().start("node_environment"));
        toClose.add(injector.getInstance(NodeEnvironment.class));
        toClose.add(stopWatch::stop);
        if (FeatureFlags.isEnabled(TELEMETRY)) {
            toClose.add(injector.getInstance(Tracer.class));
        }

        if (logger.isTraceEnabled()) {
            toClose.add(() -> logger.trace("Close times for each service:\n{}", stopWatch.prettyPrint()));
        }
        IOUtils.close(toClose);
        logger.info("closed");
    }

    /**
     * Wait for this node to be effectively closed.
     */
    // synchronized to prevent running concurrently with close()
    public synchronized boolean awaitClose(long timeout, TimeUnit timeUnit) throws InterruptedException {
        if (lifecycle.closed() == false) {
            // We don't want to shutdown the threadpool or interrupt threads on a node that is not
            // closed yet.
            throw new IllegalStateException("Call close() first");
        }

        ThreadPool threadPool = injector.getInstance(ThreadPool.class);
        final boolean terminated = ThreadPool.terminate(threadPool, timeout, timeUnit);
        if (terminated) {
            // All threads terminated successfully. Because search, recovery and all other operations
            // that run on shards run in the threadpool, indices should be effectively closed by now.
            if (nodeService.awaitClose(0, TimeUnit.MILLISECONDS) == false) {
                throw new IllegalStateException(
                    "Some shards are still open after the threadpool terminated. "
                        + "Something is leaking index readers or store references."
                );
            }
        }
        return terminated;
    }

    /**
     * Returns {@code true} if the node is closed.
     */
    public boolean isClosed() {
        return lifecycle.closed();
    }

    public Injector injector() {
        return this.injector;
    }

    /**
     * Hook for validating the node after network
     * services are started but before the cluster service is started
     * and before the network service starts accepting incoming network
     * requests.
     *
     * @param context               the bootstrap context for this node
     * @param boundTransportAddress the network addresses the node is
     *                              bound and publishing to
     */
    @SuppressWarnings("unused")
    protected void validateNodeBeforeAcceptingRequests(
        final BootstrapContext context,
        final BoundTransportAddress boundTransportAddress,
        List<BootstrapCheck> bootstrapChecks
    ) throws NodeValidationException {}

    /** Writes a file to the logs dir containing the ports for the given transport type */
    private void writePortsFile(String type, BoundTransportAddress boundAddress) {
        Path tmpPortsFile = environment.logsDir().resolve(type + ".ports.tmp");
        try (BufferedWriter writer = Files.newBufferedWriter(tmpPortsFile, StandardCharsets.UTF_8)) {
            for (TransportAddress address : boundAddress.boundAddresses()) {
                InetAddress inetAddress = InetAddress.getByName(address.getAddress());
                writer.write(NetworkAddress.format(new InetSocketAddress(inetAddress, address.getPort())) + "\n");
            }
        } catch (IOException e) {
            throw new RuntimeException("Failed to write ports file", e);
        }
        Path portsFile = environment.logsDir().resolve(type + ".ports");
        try {
            Files.move(tmpPortsFile, portsFile, StandardCopyOption.ATOMIC_MOVE);
        } catch (IOException e) {
            throw new RuntimeException("Failed to rename ports file", e);
        }
    }

    /**
     * The {@link PluginsService} used to build this node's components.
     */
    protected PluginsService getPluginsService() {
        return pluginsService;
    }

    /**
     * Creates a new {@link CircuitBreakerService} based on the settings provided.
     * @see #BREAKER_TYPE_KEY
     */
    public static CircuitBreakerService createCircuitBreakerService(
        Settings settings,
        List<BreakerSettings> breakerSettings,
        ClusterSettings clusterSettings
    ) {
        String type = BREAKER_TYPE_KEY.get(settings);
        if (type.equals("hierarchy")) {
            return new HierarchyCircuitBreakerService(settings, breakerSettings, clusterSettings);
        } else if (type.equals("none")) {
            return new NoneCircuitBreakerService();
        } else {
            throw new IllegalArgumentException("Unknown circuit breaker type [" + type + "]");
        }
    }

    /**
     * Creates a new {@link BigArrays} instance used for this node.
     * This method can be overwritten by subclasses to change their {@link BigArrays} implementation for instance for testing
     */
    BigArrays createBigArrays(PageCacheRecycler pageCacheRecycler, CircuitBreakerService circuitBreakerService) {
        return new BigArrays(pageCacheRecycler, circuitBreakerService, CircuitBreaker.REQUEST);
    }

    /**
     * Creates a new {@link BigArrays} instance used for this node.
     * This method can be overwritten by subclasses to change their {@link BigArrays} implementation for instance for testing
     */
    PageCacheRecycler createPageCacheRecycler(Settings settings) {
        return new PageCacheRecycler(settings);
    }

    /**
     * Creates a new the SearchService. This method can be overwritten by tests to inject mock implementations.
     */
    protected SearchService newSearchService(
        ClusterService clusterService,
        IndicesService indicesService,
        ThreadPool threadPool,
        ScriptService scriptService,
        BigArrays bigArrays,
        QueryPhase queryPhase,
        FetchPhase fetchPhase,
        ResponseCollectorService responseCollectorService,
        CircuitBreakerService circuitBreakerService,
        Executor indexSearcherExecutor
    ) {
        return new SearchService(
            clusterService,
            indicesService,
            threadPool,
            scriptService,
            bigArrays,
            queryPhase,
            fetchPhase,
            responseCollectorService,
            circuitBreakerService,
            indexSearcherExecutor
        );
    }

    /**
     * Creates a new the ScriptService. This method can be overwritten by tests to inject mock implementations.
     */
    protected ScriptService newScriptService(Settings settings, Map<String, ScriptEngine> engines, Map<String, ScriptContext<?>> contexts) {
        return new ScriptService(settings, engines, contexts);
    }

    /**
     * Get Custom Name Resolvers list based on a Discovery Plugins list
     * @param discoveryPlugins Discovery plugins list
     */
    private List<NetworkService.CustomNameResolver> getCustomNameResolvers(List<DiscoveryPlugin> discoveryPlugins) {
        List<NetworkService.CustomNameResolver> customNameResolvers = new ArrayList<>();
        for (DiscoveryPlugin discoveryPlugin : discoveryPlugins) {
            NetworkService.CustomNameResolver customNameResolver = discoveryPlugin.getCustomNameResolver(settings());
            if (customNameResolver != null) {
                customNameResolvers.add(customNameResolver);
            }
        }
        return customNameResolvers;
    }

    /** Constructs a ClusterInfoService which may be mocked for tests. */
    protected ClusterInfoService newClusterInfoService(
        Settings settings,
        ClusterService clusterService,
        ThreadPool threadPool,
        NodeClient client
    ) {
        final InternalClusterInfoService service = new InternalClusterInfoService(settings, clusterService, threadPool, client);
        if (DiscoveryNode.isClusterManagerNode(settings)) {
            // listen for state changes (this node starts/stops being the elected cluster manager, or new nodes are added)
            clusterService.addListener(service);
        }
        return service;
    }

    /** Constructs a {@link org.opensearch.http.HttpServerTransport} which may be mocked for tests. */
    protected HttpServerTransport newHttpTransport(NetworkModule networkModule) {
        return networkModule.getHttpServerTransportSupplier().get();
    }

    private static class LocalNodeFactory implements Function<BoundTransportAddress, DiscoveryNode> {
        private final SetOnce<DiscoveryNode> localNode = new SetOnce<>();
        private final String persistentNodeId;
        private final Settings settings;
        private final RemoteStoreNodeService remoteStoreNodeService;

        private LocalNodeFactory(Settings settings, String persistentNodeId, RemoteStoreNodeService remoteStoreNodeService) {
            this.persistentNodeId = persistentNodeId;
            this.settings = settings;
            this.remoteStoreNodeService = remoteStoreNodeService;
        }

        @Override
        public DiscoveryNode apply(BoundTransportAddress boundTransportAddress) {
            if (isRemoteStoreAttributePresent(settings)) {
                localNode.set(
                    DiscoveryNode.createRemoteNodeLocal(
                        settings,
                        boundTransportAddress.publishAddress(),
                        persistentNodeId,
                        remoteStoreNodeService
                    )
                );
            } else {
                localNode.set(DiscoveryNode.createLocal(settings, boundTransportAddress.publishAddress(), persistentNodeId));
            }
            return localNode.get();
        }

        DiscoveryNode getNode() {
            assert localNode.get() != null;
            return localNode.get();
        }
    }

    /**
     * Initializes the search cache with a defined capacity.
     * The capacity of the cache is based on user configuration for {@link Node#NODE_SEARCH_CACHE_SIZE_SETTING}.
     * If the user doesn't configure the cache size, it fails if the node is a data + search node.
     * Else it configures the size to 80% of available capacity for a dedicated search node, if not explicitly defined.
     */
    private void initializeFileCache(Settings settings, CircuitBreaker circuitBreaker) throws IOException {
        if (DiscoveryNode.isSearchNode(settings)) {
            NodeEnvironment.NodePath fileCacheNodePath = nodeEnvironment.fileCacheNodePath();
            long capacity = NODE_SEARCH_CACHE_SIZE_SETTING.get(settings).getBytes();
            FsInfo.Path info = ExceptionsHelper.catchAsRuntimeException(() -> FsProbe.getFSInfo(fileCacheNodePath));
            long availableCapacity = info.getAvailable().getBytes();

            // Initialize default values for cache if NODE_SEARCH_CACHE_SIZE_SETTING is not set.
            if (capacity == 0) {
                // If node is not a dedicated search node without configuration, prevent cache initialization
                if (DiscoveryNode.getRolesFromSettings(settings).stream().anyMatch(role -> !DiscoveryNodeRole.SEARCH_ROLE.equals(role))) {
                    throw new SettingsException(
                        "Unable to initialize the "
                            + DiscoveryNodeRole.SEARCH_ROLE.roleName()
                            + "-"
                            + DiscoveryNodeRole.DATA_ROLE.roleName()
                            + " node: Missing value for configuration "
                            + NODE_SEARCH_CACHE_SIZE_SETTING.getKey()
                    );
                } else {
                    capacity = 80 * availableCapacity / 100;
                }
            }
            capacity = Math.min(capacity, availableCapacity);
            fileCacheNodePath.fileCacheReservedSize = new ByteSizeValue(capacity, ByteSizeUnit.BYTES);
            this.fileCache = FileCacheFactory.createConcurrentLRUFileCache(capacity, circuitBreaker);
            List<Path> fileCacheDataPaths = collectFileCacheDataPath(fileCacheNodePath);
            this.fileCache.restoreFromDirectory(fileCacheDataPaths);
        }
    }

    /**
     * Returns the {@link FileCache} instance for remote search node
     * Note: Visible for testing
     */
    public FileCache fileCache() {
        return this.fileCache;
    }
}<|MERGE_RESOLUTION|>--- conflicted
+++ resolved
@@ -763,12 +763,9 @@
                 threadPool
             );
 
-<<<<<<< HEAD
             final RequestStats requestStats = new RequestStats();
 
-=======
             remoteStoreStatsTrackerFactory = new RemoteStoreStatsTrackerFactory(clusterService, settings);
->>>>>>> b7dbf46e
             final IndicesService indicesService = new IndicesService(
                 settings,
                 pluginsService,
@@ -793,11 +790,8 @@
                 remoteDirectoryFactory,
                 repositoriesServiceReference::get,
                 fileCacheCleaner,
-<<<<<<< HEAD
-                requestStats
-=======
+                requestStats,
                 remoteStoreStatsTrackerFactory
->>>>>>> b7dbf46e
             );
 
             final AliasValidator aliasValidator = new AliasValidator();
@@ -1210,12 +1204,9 @@
                 b.bind(SystemIndices.class).toInstance(systemIndices);
                 b.bind(IdentityService.class).toInstance(identityService);
                 b.bind(Tracer.class).toInstance(tracer);
-<<<<<<< HEAD
                 b.bind(SearchRequestStats.class).toInstance(requestStats.getSearchRequestStats());
-=======
                 b.bind(RemoteClusterStateService.class).toProvider(() -> remoteClusterStateService);
                 b.bind(PersistedStateRegistry.class).toInstance(persistedStateRegistry);
->>>>>>> b7dbf46e
             });
             injector = modules.createInjector();
 
