--- conflicted
+++ resolved
@@ -872,11 +872,8 @@
                 recoverySettings,
                 cacheService,
                 remoteStoreSettings,
-<<<<<<< HEAD
+                fileCache,
                 compositeIndexSettings
-=======
-                fileCache
->>>>>>> 47feca7b
             );
 
             final IngestService ingestService = new IngestService(
