--- conflicted
+++ resolved
@@ -802,7 +802,21 @@
     ActionFuture<AcknowledgedResponse> deleteDanglingIndex(DeleteDanglingIndexRequest request);
 
     /**
-<<<<<<< HEAD
+     * Updates weights for weighted round-robin search routing policy.
+     */
+    ActionFuture<ClusterPutWeightedRoutingResponse> putWeightedRouting(ClusterPutWeightedRoutingRequest request);
+
+    /**
+     * Updates weights for weighted round-robin search routing policy.
+     */
+    void putWeightedRouting(ClusterPutWeightedRoutingRequest request, ActionListener<ClusterPutWeightedRoutingResponse> listener);
+
+    /**
+     * Updates weights for weighted round-robin search routing policy.
+     */
+    ClusterPutWeightedRoutingRequestBuilder prepareWeightedRouting();
+
+    /**
      * Decommission awareness attribute
      */
     ActionFuture<DecommissionResponse> decommission(DecommissionRequest request);
@@ -831,20 +845,5 @@
      * Get Decommissioned attribute
      */
     GetDecommissionStateRequestBuilder prepareGetDecommission();
-=======
-     * Updates weights for weighted round-robin search routing policy.
-     */
-    ActionFuture<ClusterPutWeightedRoutingResponse> putWeightedRouting(ClusterPutWeightedRoutingRequest request);
-
-    /**
-     * Updates weights for weighted round-robin search routing policy.
-     */
-    void putWeightedRouting(ClusterPutWeightedRoutingRequest request, ActionListener<ClusterPutWeightedRoutingResponse> listener);
-
-    /**
-     * Updates weights for weighted round-robin search routing policy.
-     */
-    ClusterPutWeightedRoutingRequestBuilder prepareWeightedRouting();
-
->>>>>>> 9b2202ae
+
 }