--- conflicted
+++ resolved
@@ -142,21 +142,6 @@
  */
 public class SnapshotsService extends AbstractLifecycleComponent implements ClusterStateApplier {
 
-<<<<<<< HEAD
-    public static final Version FULL_CONCURRENCY_VERSION = LegacyESVersion.V_7_9_0;
-
-    public static final Version CLONE_SNAPSHOT_VERSION = LegacyESVersion.V_7_10_0;
-
-    public static final Version SHARD_GEN_IN_REPO_DATA_VERSION = LegacyESVersion.V_7_6_0;
-
-    public static final Version INDEX_GEN_IN_REPO_DATA_VERSION = LegacyESVersion.V_7_9_0;
-
-    public static final Version OLD_SNAPSHOT_FORMAT = LegacyESVersion.fromId(7050099);
-
-    public static final Version MULTI_DELETE_VERSION = LegacyESVersion.V_7_8_0;
-
-=======
->>>>>>> 28ba311a
     private static final Logger logger = LogManager.getLogger(SnapshotsService.class);
 
     public static final String UPDATE_SNAPSHOT_STATUS_ACTION_NAME = "internal:cluster/snapshot/update_snapshot_status";
@@ -241,15 +226,12 @@
                 .addSettingsUpdateConsumer(MAX_CONCURRENT_SNAPSHOT_OPERATIONS_SETTING, i -> maxConcurrentOperations = i);
         }
 
-<<<<<<< HEAD
         // Task is onboarded for throttling, it will get retried from associated TransportClusterManagerNodeAction.
         createSnapshotTaskKey = clusterService.registerClusterManagerTask(ClusterManagerTaskKeys.CREATE_SNAPSHOT_KEY, true);
         deleteSnapshotTaskKey = clusterService.registerClusterManagerTask(ClusterManagerTaskKeys.DELETE_SNAPSHOT_KEY, true);
         updateSnapshotStateTaskKey = clusterService.registerClusterManagerTask(ClusterManagerTaskKeys.UPDATE_SNAPSHOT_STATE_KEY, true);
     }
 
-=======
->>>>>>> 28ba311a
     /**
      * Same as {@link #createSnapshot(CreateSnapshotRequest, ActionListener)} but invokes its callback on completion of
      * the snapshot.
