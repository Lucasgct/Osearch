/*
 * SPDX-License-Identifier: Apache-2.0
 *
 * The OpenSearch Contributors require contributions made to
 * this file be licensed under the Apache-2.0 license or a
 * compatible open source license.
 */

/*
 * Licensed to Elasticsearch under one or more contributor
 * license agreements. See the NOTICE file distributed with
 * this work for additional information regarding copyright
 * ownership. Elasticsearch licenses this file to you under
 * the Apache License, Version 2.0 (the "License"); you may
 * not use this file except in compliance with the License.
 * You may obtain a copy of the License at
 *
 *    http://www.apache.org/licenses/LICENSE-2.0
 *
 * Unless required by applicable law or agreed to in writing,
 * software distributed under the License is distributed on an
 * "AS IS" BASIS, WITHOUT WARRANTIES OR CONDITIONS OF ANY
 * KIND, either express or implied.  See the License for the
 * specific language governing permissions and limitations
 * under the License.
 */

/*
 * Modifications Copyright OpenSearch Contributors. See
 * GitHub history for details.
 */

package org.opensearch.snapshots;

import org.opensearch.common.io.stream.StreamInput;
import org.opensearch.rest.RestStatus;

import java.io.IOException;

/**
 * Thrown when a user tries to multiple conflicting snapshot/restore operations at the same time.
 *
 * @opensearch.internal
 */
public class ConcurrentSnapshotExecutionException extends SnapshotException {

    public ConcurrentSnapshotExecutionException(final String repositoryName, final String snapshotName, final String msg) {
        super(repositoryName, snapshotName, msg);
    }

    public ConcurrentSnapshotExecutionException(final Snapshot snapshot, final String msg) {
        super(snapshot, msg);
    }

    public ConcurrentSnapshotExecutionException(StreamInput in) throws IOException {
        super(in);
    }

    @Override
    public RestStatus status() {
<<<<<<< HEAD
        return RestStatus.CONFLICT;
=======
        return RestStatus.TOO_MANY_REQUESTS;
>>>>>>> 023be3d8
    }
}<|MERGE_RESOLUTION|>--- conflicted
+++ resolved
@@ -42,7 +42,7 @@
  *
  * @opensearch.internal
  */
-public class ConcurrentSnapshotExecutionException extends SnapshotException {
+public class ConcurrentSnapshotExecutionException extends SnapshotException {x
 
     public ConcurrentSnapshotExecutionException(final String repositoryName, final String snapshotName, final String msg) {
         super(repositoryName, snapshotName, msg);
@@ -58,10 +58,6 @@
 
     @Override
     public RestStatus status() {
-<<<<<<< HEAD
         return RestStatus.CONFLICT;
-=======
-        return RestStatus.TOO_MANY_REQUESTS;
->>>>>>> 023be3d8
     }
 }