--- conflicted
+++ resolved
@@ -74,8 +74,6 @@
     static final String LOCAL_DEPRECATED_MESSAGE = "Deprecated parameter [local] used. This parameter does not cause this API to act " +
             "locally, and should not be used. It will be unsupported in version 8.0.";
 
-    private static final String OSS = "oss";
-
     @Override
     public List<Route> routes() {
         return singletonList(new Route(GET, "/_cat/nodes"));
@@ -300,12 +298,6 @@
             }
 
             table.addCell(node.getVersion().toString());
-<<<<<<< HEAD
-            // TODO - for bwc, we don't support build flavor and this needs to be removed
-            // when we don't support 6.x
-            table.addCell(info == null ? null : OSS);
-=======
->>>>>>> 75590e8c
             table.addCell(info == null ? null : info.getBuild().type().displayName());
             table.addCell(info == null ? null : info.getBuild().hash());
             table.addCell(jvmInfo == null ? null : jvmInfo.version());
