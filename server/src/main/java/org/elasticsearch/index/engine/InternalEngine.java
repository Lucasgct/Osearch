/*
 * Licensed to Elasticsearch under one or more contributor
 * license agreements. See the NOTICE file distributed with
 * this work for additional information regarding copyright
 * ownership. Elasticsearch licenses this file to you under
 * the Apache License, Version 2.0 (the "License"); you may
 * not use this file except in compliance with the License.
 * You may obtain a copy of the License at
 *
 *    http://www.apache.org/licenses/LICENSE-2.0
 *
 * Unless required by applicable law or agreed to in writing,
 * software distributed under the License is distributed on an
 * "AS IS" BASIS, WITHOUT WARRANTIES OR CONDITIONS OF ANY
 * KIND, either express or implied.  See the License for the
 * specific language governing permissions and limitations
 * under the License.
 */

package org.elasticsearch.index.engine;

import org.apache.logging.log4j.Logger;
import org.apache.logging.log4j.message.ParameterizedMessage;
import org.apache.lucene.document.LongPoint;
import org.apache.lucene.document.NumericDocValuesField;
import org.apache.lucene.index.DirectoryReader;
import org.apache.lucene.index.IndexCommit;
import org.apache.lucene.index.IndexReader;
import org.apache.lucene.index.IndexWriter;
import org.apache.lucene.index.IndexWriterConfig;
import org.apache.lucene.index.LeafReaderContext;
import org.apache.lucene.index.LiveIndexWriterConfig;
import org.apache.lucene.index.MergePolicy;
import org.apache.lucene.index.SegmentCommitInfo;
import org.apache.lucene.index.SegmentInfos;
import org.apache.lucene.index.ShuffleForcedMergePolicy;
import org.apache.lucene.index.SoftDeletesRetentionMergePolicy;
import org.apache.lucene.index.Term;
import org.apache.lucene.search.BooleanClause;
import org.apache.lucene.search.BooleanQuery;
import org.apache.lucene.search.DocIdSetIterator;
import org.apache.lucene.search.DocValuesFieldExistsQuery;
import org.apache.lucene.search.IndexSearcher;
import org.apache.lucene.search.Query;
import org.apache.lucene.search.ReferenceManager;
import org.apache.lucene.search.ScoreMode;
import org.apache.lucene.search.Scorer;
import org.apache.lucene.search.TermQuery;
import org.apache.lucene.search.Weight;
import org.apache.lucene.store.AlreadyClosedException;
import org.apache.lucene.store.Directory;
import org.apache.lucene.store.LockObtainFailedException;
import org.apache.lucene.util.BytesRef;
import org.apache.lucene.util.InfoStream;
import org.elasticsearch.Assertions;
import org.elasticsearch.ExceptionsHelper;
import org.elasticsearch.action.index.IndexRequest;
import org.elasticsearch.common.Booleans;
import org.elasticsearch.common.Nullable;
import org.elasticsearch.common.SuppressForbidden;
import org.elasticsearch.common.lease.Releasable;
import org.elasticsearch.common.lucene.LoggerInfoStream;
import org.elasticsearch.common.lucene.Lucene;
import org.elasticsearch.common.lucene.index.OpenSearchDirectoryReader;
import org.elasticsearch.common.lucene.uid.Versions;
import org.elasticsearch.common.lucene.uid.VersionsAndSeqNoResolver;
import org.elasticsearch.common.lucene.uid.VersionsAndSeqNoResolver.DocIdAndSeqNo;
import org.elasticsearch.common.metrics.CounterMetric;
import org.elasticsearch.common.unit.ByteSizeValue;
import org.elasticsearch.common.unit.TimeValue;
import org.elasticsearch.common.util.concurrent.AbstractRunnable;
import org.elasticsearch.common.util.concurrent.KeyedLock;
import org.elasticsearch.common.util.concurrent.ReleasableLock;
import org.elasticsearch.core.internal.io.IOUtils;
import org.elasticsearch.index.IndexSettings;
import org.elasticsearch.index.VersionType;
import org.elasticsearch.index.fieldvisitor.IdOnlyFieldVisitor;
import org.elasticsearch.index.mapper.IdFieldMapper;
import org.elasticsearch.index.mapper.MapperService;
import org.elasticsearch.index.mapper.ParseContext;
import org.elasticsearch.index.mapper.ParsedDocument;
import org.elasticsearch.index.mapper.SeqNoFieldMapper;
import org.elasticsearch.index.mapper.SourceFieldMapper;
import org.elasticsearch.index.mapper.Uid;
import org.elasticsearch.index.merge.MergeStats;
import org.elasticsearch.index.merge.OnGoingMerge;
import org.elasticsearch.index.seqno.LocalCheckpointTracker;
import org.elasticsearch.index.seqno.SeqNoStats;
import org.elasticsearch.index.seqno.SequenceNumbers;
import org.elasticsearch.index.shard.ElasticsearchMergePolicy;
import org.elasticsearch.index.shard.ShardId;
import org.elasticsearch.index.store.Store;
import org.elasticsearch.index.translog.Translog;
import org.elasticsearch.index.translog.TranslogConfig;
import org.elasticsearch.index.translog.TranslogCorruptedException;
import org.elasticsearch.index.translog.TranslogDeletionPolicy;
import org.elasticsearch.index.translog.TranslogStats;
import org.elasticsearch.search.suggest.completion.CompletionStats;
import org.elasticsearch.threadpool.ThreadPool;

import java.io.Closeable;
import java.io.IOException;
import java.nio.file.Path;
import java.util.Arrays;
import java.util.HashMap;
import java.util.List;
import java.util.Locale;
import java.util.Map;
import java.util.Objects;
import java.util.Optional;
import java.util.Set;
import java.util.concurrent.CountDownLatch;
import java.util.concurrent.atomic.AtomicBoolean;
import java.util.concurrent.atomic.AtomicInteger;
import java.util.concurrent.atomic.AtomicLong;
import java.util.concurrent.locks.Lock;
import java.util.concurrent.locks.ReentrantLock;
import java.util.function.BiConsumer;
import java.util.function.BiFunction;
import java.util.function.LongConsumer;
import java.util.function.LongSupplier;
import java.util.stream.Collectors;
import java.util.stream.Stream;

public class InternalEngine extends Engine {

    /**
     * When we last pruned expired tombstones from versionMap.deletes:
     */
    private volatile long lastDeleteVersionPruneTimeMSec;

    private final Translog translog;
    private final ElasticsearchConcurrentMergeScheduler mergeScheduler;

    private final IndexWriter indexWriter;

    private final ExternalReaderManager externalReaderManager;
    private final OpenSearchReaderManager internalReaderManager;

    private final Lock flushLock = new ReentrantLock();
    private final ReentrantLock optimizeLock = new ReentrantLock();

    // A uid (in the form of BytesRef) to the version map
    // we use the hashed variant since we iterate over it and check removal and additions on existing keys
    private final LiveVersionMap versionMap = new LiveVersionMap();

    private volatile SegmentInfos lastCommittedSegmentInfos;

    private final IndexThrottle throttle;

    private final LocalCheckpointTracker localCheckpointTracker;

    private final CombinedDeletionPolicy combinedDeletionPolicy;

    // How many callers are currently requesting index throttling.  Currently there are only two situations where we do this: when merges
    // are falling behind and when writing indexing buffer to disk is too slow.  When this is 0, there is no throttling, else we throttling
    // incoming indexing ops to a single thread:
    private final AtomicInteger throttleRequestCount = new AtomicInteger();
    private final AtomicBoolean pendingTranslogRecovery = new AtomicBoolean(false);
    private final AtomicLong maxUnsafeAutoIdTimestamp = new AtomicLong(-1);
    private final AtomicLong maxSeenAutoIdTimestamp = new AtomicLong(-1);
    // max_seq_no_of_updates_or_deletes tracks the max seq_no of update or delete operations that have been processed in this engine.
    // An index request is considered as an update if it overwrites existing documents with the same docId in the Lucene index.
    // The value of this marker never goes backwards, and is tracked/updated differently on primary and replica.
    private final AtomicLong maxSeqNoOfUpdatesOrDeletes;
    private final CounterMetric numVersionLookups = new CounterMetric();
    private final CounterMetric numIndexVersionsLookups = new CounterMetric();
    // Lucene operations since this engine was opened - not include operations from existing segments.
    private final CounterMetric numDocDeletes = new CounterMetric();
    private final CounterMetric numDocAppends = new CounterMetric();
    private final CounterMetric numDocUpdates = new CounterMetric();
    private final NumericDocValuesField softDeletesField = Lucene.newSoftDeletesField();
    private final boolean softDeleteEnabled;
    private final SoftDeletesPolicy softDeletesPolicy;
    private final LastRefreshedCheckpointListener lastRefreshedCheckpointListener;

    private final CompletionStatsCache completionStatsCache;

    private final AtomicBoolean trackTranslogLocation = new AtomicBoolean(false);
    private final KeyedLock<Long> noOpKeyedLock = new KeyedLock<>();
    private final AtomicBoolean shouldPeriodicallyFlushAfterBigMerge = new AtomicBoolean(false);

    /**
     * If multiple writes passed {@link InternalEngine#tryAcquireInFlightDocs(Operation, int)} but they haven't adjusted
     * {@link IndexWriter#getPendingNumDocs()} yet, then IndexWriter can fail with too many documents. In this case, we have to fail
     * the engine because we already generated sequence numbers for write operations; otherwise we will have gaps in sequence numbers.
     * To avoid this, we keep track the number of documents that are being added to IndexWriter, and account it in
     * {@link InternalEngine#tryAcquireInFlightDocs(Operation, int)}. Although we can double count some inFlight documents in IW and Engine,
     * this shouldn't be an issue because it happens for a short window and we adjust the inFlightDocCount once an indexing is completed.
     */
    private final AtomicLong inFlightDocCount = new AtomicLong();

    private final int maxDocs;

    @Nullable
    private final String historyUUID;

    /**
     * UUID value that is updated every time the engine is force merged.
     */
    @Nullable
    private volatile String forceMergeUUID;

    public InternalEngine(EngineConfig engineConfig) {
        this(engineConfig, IndexWriter.MAX_DOCS, LocalCheckpointTracker::new);
    }

    InternalEngine(EngineConfig engineConfig, int maxDocs, BiFunction<Long, Long, LocalCheckpointTracker> localCheckpointTrackerSupplier) {
        super(engineConfig);
        this.maxDocs = maxDocs;
        if (engineConfig.isAutoGeneratedIDsOptimizationEnabled() == false) {
            updateAutoIdTimestamp(Long.MAX_VALUE, true);
        }
        final TranslogDeletionPolicy translogDeletionPolicy = new TranslogDeletionPolicy(
            engineConfig.getIndexSettings().getTranslogRetentionSize().getBytes(),
            engineConfig.getIndexSettings().getTranslogRetentionAge().getMillis(),
            engineConfig.getIndexSettings().getTranslogRetentionTotalFiles()
        );
        store.incRef();
        IndexWriter writer = null;
        Translog translog = null;
        ExternalReaderManager externalReaderManager = null;
        OpenSearchReaderManager internalReaderManager = null;
        EngineMergeScheduler scheduler = null;
        boolean success = false;
        try {
            this.lastDeleteVersionPruneTimeMSec = engineConfig.getThreadPool().relativeTimeInMillis();
            mergeScheduler = scheduler = new EngineMergeScheduler(engineConfig.getShardId(), engineConfig.getIndexSettings());
            throttle = new IndexThrottle();
            try {
                trimUnsafeCommits(engineConfig);
                translog = openTranslog(engineConfig, translogDeletionPolicy, engineConfig.getGlobalCheckpointSupplier(),
                    seqNo -> {
                        final LocalCheckpointTracker tracker = getLocalCheckpointTracker();
                        assert tracker != null || getTranslog().isOpen() == false;
                        if (tracker != null) {
                            tracker.markSeqNoAsPersisted(seqNo);
                        }
                    });
                assert translog.getGeneration() != null;
                this.translog = translog;
                this.softDeleteEnabled = engineConfig.getIndexSettings().isSoftDeleteEnabled();
                this.softDeletesPolicy = newSoftDeletesPolicy();
                this.combinedDeletionPolicy =
                    new CombinedDeletionPolicy(logger, translogDeletionPolicy, softDeletesPolicy, translog::getLastSyncedGlobalCheckpoint);
                this.localCheckpointTracker = createLocalCheckpointTracker(localCheckpointTrackerSupplier);
                writer = createWriter();
                bootstrapAppendOnlyInfoFromWriter(writer);
                final Map<String, String> commitData = commitDataAsMap(writer);
                historyUUID = loadHistoryUUID(commitData);
                forceMergeUUID = commitData.get(FORCE_MERGE_UUID_KEY);
                indexWriter = writer;
            } catch (IOException | TranslogCorruptedException e) {
                throw new EngineCreationFailureException(shardId, "failed to create engine", e);
            } catch (AssertionError e) {
                // IndexWriter throws AssertionError on init, if asserts are enabled, if any files don't exist, but tests that
                // randomly throw FNFE/NSFE can also hit this:
                if (ExceptionsHelper.stackTrace(e).contains("org.apache.lucene.index.IndexWriter.filesExist")) {
                    throw new EngineCreationFailureException(shardId, "failed to create engine", e);
                } else {
                    throw e;
                }
            }
            externalReaderManager = createReaderManager(new RefreshWarmerListener(logger, isClosed, engineConfig));
            internalReaderManager = externalReaderManager.internalReaderManager;
            this.internalReaderManager = internalReaderManager;
            this.externalReaderManager = externalReaderManager;
            internalReaderManager.addListener(versionMap);
            assert pendingTranslogRecovery.get() == false : "translog recovery can't be pending before we set it";
            // don't allow commits until we are done with recovering
            pendingTranslogRecovery.set(true);
            for (ReferenceManager.RefreshListener listener: engineConfig.getExternalRefreshListener()) {
                this.externalReaderManager.addListener(listener);
            }
            for (ReferenceManager.RefreshListener listener: engineConfig.getInternalRefreshListener()) {
                this.internalReaderManager.addListener(listener);
            }
            this.lastRefreshedCheckpointListener = new LastRefreshedCheckpointListener(localCheckpointTracker.getProcessedCheckpoint());
            this.internalReaderManager.addListener(lastRefreshedCheckpointListener);
            maxSeqNoOfUpdatesOrDeletes = new AtomicLong(SequenceNumbers.max(localCheckpointTracker.getMaxSeqNo(), translog.getMaxSeqNo()));
            if (softDeleteEnabled && localCheckpointTracker.getPersistedCheckpoint() < localCheckpointTracker.getMaxSeqNo()) {
                try (Searcher searcher =
                         acquireSearcher("restore_version_map_and_checkpoint_tracker", SearcherScope.INTERNAL)) {
                    restoreVersionMapAndCheckpointTracker(Lucene.wrapAllDocsLive(searcher.getDirectoryReader()));
                } catch (IOException e) {
                    throw new EngineCreationFailureException(config().getShardId(),
                        "failed to restore version map and local checkpoint tracker", e);
                }
            }
            completionStatsCache = new CompletionStatsCache(() -> acquireSearcher("completion_stats"));
            this.externalReaderManager.addListener(completionStatsCache);
            success = true;
        } finally {
            if (success == false) {
                IOUtils.closeWhileHandlingException(writer, translog, internalReaderManager, externalReaderManager, scheduler);
                if (isClosed.get() == false) {
                    // failure we need to dec the store reference
                    store.decRef();
                }
            }
        }
        logger.trace("created new InternalEngine");
    }

    private LocalCheckpointTracker createLocalCheckpointTracker(
        BiFunction<Long, Long, LocalCheckpointTracker> localCheckpointTrackerSupplier) throws IOException {
        final long maxSeqNo;
        final long localCheckpoint;
        final SequenceNumbers.CommitInfo seqNoStats =
            SequenceNumbers.loadSeqNoInfoFromLuceneCommit(store.readLastCommittedSegmentsInfo().userData.entrySet());
        maxSeqNo = seqNoStats.maxSeqNo;
        localCheckpoint = seqNoStats.localCheckpoint;
        logger.trace("recovered maximum sequence number [{}] and local checkpoint [{}]", maxSeqNo, localCheckpoint);
        return localCheckpointTrackerSupplier.apply(maxSeqNo, localCheckpoint);
    }

    private SoftDeletesPolicy newSoftDeletesPolicy() throws IOException {
        final Map<String, String> commitUserData = store.readLastCommittedSegmentsInfo().userData;
        final long lastMinRetainedSeqNo;
        if (commitUserData.containsKey(Engine.MIN_RETAINED_SEQNO)) {
            lastMinRetainedSeqNo = Long.parseLong(commitUserData.get(Engine.MIN_RETAINED_SEQNO));
        } else {
            lastMinRetainedSeqNo = Long.parseLong(commitUserData.get(SequenceNumbers.MAX_SEQ_NO)) + 1;
        }
        return new SoftDeletesPolicy(
            translog::getLastSyncedGlobalCheckpoint,
            lastMinRetainedSeqNo,
            engineConfig.getIndexSettings().getSoftDeleteRetentionOperations(),
            engineConfig.retentionLeasesSupplier());
    }

    @Override
    public CompletionStats completionStats(String... fieldNamePatterns) {
        return completionStatsCache.get(fieldNamePatterns);
    }

    /**
     * This reference manager delegates all it's refresh calls to another (internal) ReaderManager
     * The main purpose for this is that if we have external refreshes happening we don't issue extra
     * refreshes to clear version map memory etc. this can cause excessive segment creation if heavy indexing
     * is happening and the refresh interval is low (ie. 1 sec)
     *
     * This also prevents segment starvation where an internal reader holds on to old segments literally forever
     * since no indexing is happening and refreshes are only happening to the external reader manager, while with
     * this specialized implementation an external refresh will immediately be reflected on the internal reader
     * and old segments can be released in the same way previous version did this (as a side-effect of _refresh)
     */
    @SuppressForbidden(reason = "reference counting is required here")
<<<<<<< HEAD
    private static final class ExternalReaderManager extends ReferenceManager<ElasticsearchDirectoryReader> {
        private final BiConsumer<ElasticsearchDirectoryReader, ElasticsearchDirectoryReader> refreshListener;
        private final OpenSearchReaderManager internalReaderManager;
        private boolean isWarmedUp; //guarded by refreshLock

        ExternalReaderManager(OpenSearchReaderManager internalReaderManager,
                              BiConsumer<ElasticsearchDirectoryReader, ElasticsearchDirectoryReader> refreshListener) throws IOException {
=======
    private static final class ExternalReaderManager extends ReferenceManager<OpenSearchDirectoryReader> {
        private final BiConsumer<OpenSearchDirectoryReader, OpenSearchDirectoryReader> refreshListener;
        private final ElasticsearchReaderManager internalReaderManager;
        private boolean isWarmedUp; //guarded by refreshLock

        ExternalReaderManager(ElasticsearchReaderManager internalReaderManager,
                              BiConsumer<OpenSearchDirectoryReader, OpenSearchDirectoryReader> refreshListener) throws IOException {
>>>>>>> 8a6ed26c
            this.refreshListener = refreshListener;
            this.internalReaderManager = internalReaderManager;
            this.current = internalReaderManager.acquire(); // steal the reference without warming up
        }

        @Override
        protected OpenSearchDirectoryReader refreshIfNeeded(OpenSearchDirectoryReader referenceToRefresh) throws IOException {
            // we simply run a blocking refresh on the internal reference manager and then steal it's reader
            // it's a save operation since we acquire the reader which incs it's reference but then down the road
            // steal it by calling incRef on the "stolen" reader
            internalReaderManager.maybeRefreshBlocking();
            final OpenSearchDirectoryReader newReader = internalReaderManager.acquire();
            if (isWarmedUp == false || newReader != referenceToRefresh) {
                boolean success = false;
                try {
                    refreshListener.accept(newReader, isWarmedUp ? referenceToRefresh : null);
                    isWarmedUp = true;
                    success = true;
                } finally {
                    if (success == false) {
                        internalReaderManager.release(newReader);
                    }
                }
            }
            // nothing has changed - both ref managers share the same instance so we can use reference equality
            if (referenceToRefresh == newReader) {
                internalReaderManager.release(newReader);
                return null;
            } else {
                return newReader; // steal the reference
            }
        }

        @Override
        protected boolean tryIncRef(OpenSearchDirectoryReader reference) {
            return reference.tryIncRef();
        }

        @Override
        protected int getRefCount(OpenSearchDirectoryReader reference) {
            return reference.getRefCount();
        }

        @Override
        protected void decRef(OpenSearchDirectoryReader reference) throws IOException {
            reference.decRef();
        }
    }

    @Override
    final boolean assertSearcherIsWarmedUp(String source, SearcherScope scope) {
        if (scope == SearcherScope.EXTERNAL) {
            switch (source) {
                // we can access segment_stats while a shard is still in the recovering state.
                case "segments":
                case "segments_stats":
                    break;
                default:
                    assert externalReaderManager.isWarmedUp : "searcher was not warmed up yet for source[" + source + "]";
            }
        }
        return true;
    }

    @Override
    public int restoreLocalHistoryFromTranslog(TranslogRecoveryRunner translogRecoveryRunner) throws IOException {
        try (ReleasableLock ignored = readLock.acquire()) {
            ensureOpen();
            final long localCheckpoint = localCheckpointTracker.getProcessedCheckpoint();
            try (Translog.Snapshot snapshot = getTranslog().newSnapshot(localCheckpoint + 1, Long.MAX_VALUE)) {
                return translogRecoveryRunner.run(this, snapshot);
            }
        }
    }

    @Override
    public int fillSeqNoGaps(long primaryTerm) throws IOException {
        try (ReleasableLock ignored = writeLock.acquire()) {
            ensureOpen();
            final long localCheckpoint = localCheckpointTracker.getProcessedCheckpoint();
            final long maxSeqNo = localCheckpointTracker.getMaxSeqNo();
            int numNoOpsAdded = 0;
            for (
                long seqNo = localCheckpoint + 1;
                seqNo <= maxSeqNo;
                seqNo = localCheckpointTracker.getProcessedCheckpoint() + 1 /* leap-frog the local checkpoint */) {
                innerNoOp(new NoOp(seqNo, primaryTerm, Operation.Origin.PRIMARY, System.nanoTime(), "filling gaps"));
                numNoOpsAdded++;
                assert seqNo <= localCheckpointTracker.getProcessedCheckpoint() :
                    "local checkpoint did not advance; was [" + seqNo + "], now [" + localCheckpointTracker.getProcessedCheckpoint() + "]";

            }
            syncTranslog(); // to persist noops associated with the advancement of the local checkpoint
            assert localCheckpointTracker.getPersistedCheckpoint() == maxSeqNo
                : "persisted local checkpoint did not advance to max seq no; is [" + localCheckpointTracker.getPersistedCheckpoint() +
                "], max seq no [" + maxSeqNo + "]";
            return numNoOpsAdded;
        }
    }

    private void bootstrapAppendOnlyInfoFromWriter(IndexWriter writer) {
        for (Map.Entry<String, String> entry : writer.getLiveCommitData()) {
            if (MAX_UNSAFE_AUTO_ID_TIMESTAMP_COMMIT_ID.equals(entry.getKey())) {
                assert maxUnsafeAutoIdTimestamp.get() == -1 :
                    "max unsafe timestamp was assigned already [" + maxUnsafeAutoIdTimestamp.get() + "]";
                updateAutoIdTimestamp(Long.parseLong(entry.getValue()), true);
            }
        }
    }

    @Override
    public InternalEngine recoverFromTranslog(TranslogRecoveryRunner translogRecoveryRunner, long recoverUpToSeqNo) throws IOException {
        try (ReleasableLock lock = readLock.acquire()) {
            ensureOpen();
            if (pendingTranslogRecovery.get() == false) {
                throw new IllegalStateException("Engine has already been recovered");
            }
            try {
                recoverFromTranslogInternal(translogRecoveryRunner, recoverUpToSeqNo);
            } catch (Exception e) {
                try {
                    pendingTranslogRecovery.set(true); // just play safe and never allow commits on this see #ensureCanFlush
                    failEngine("failed to recover from translog", e);
                } catch (Exception inner) {
                    e.addSuppressed(inner);
                }
                throw e;
            }
        }
        return this;
    }

    @Override
    public void skipTranslogRecovery() {
        assert pendingTranslogRecovery.get() : "translogRecovery is not pending but should be";
        pendingTranslogRecovery.set(false); // we are good - now we can commit
    }

    private void recoverFromTranslogInternal(TranslogRecoveryRunner translogRecoveryRunner, long recoverUpToSeqNo) throws IOException {
        final int opsRecovered;
        final long localCheckpoint = getProcessedLocalCheckpoint();
        if (localCheckpoint < recoverUpToSeqNo) {
            try (Translog.Snapshot snapshot = translog.newSnapshot(localCheckpoint + 1, recoverUpToSeqNo)) {
                opsRecovered = translogRecoveryRunner.run(this, snapshot);
            } catch (Exception e) {
                throw new EngineException(shardId, "failed to recover from translog", e);
            }
        } else {
            opsRecovered = 0;
        }
        // flush if we recovered something or if we have references to older translogs
        // note: if opsRecovered == 0 and we have older translogs it means they are corrupted or 0 length.
        assert pendingTranslogRecovery.get() : "translogRecovery is not pending but should be";
        pendingTranslogRecovery.set(false); // we are good - now we can commit
        logger.trace(() -> new ParameterizedMessage(
                "flushing post recovery from translog: ops recovered [{}], current translog generation [{}]",
                opsRecovered, translog.currentFileGeneration()));
        flush(false, true);
        translog.trimUnreferencedReaders();
    }

    private Translog openTranslog(EngineConfig engineConfig, TranslogDeletionPolicy translogDeletionPolicy,
                                  LongSupplier globalCheckpointSupplier, LongConsumer persistedSequenceNumberConsumer) throws IOException {

        final TranslogConfig translogConfig = engineConfig.getTranslogConfig();
        final Map<String, String> userData = store.readLastCommittedSegmentsInfo().getUserData();
        final String translogUUID = Objects.requireNonNull(userData.get(Translog.TRANSLOG_UUID_KEY));
        // We expect that this shard already exists, so it must already have an existing translog else something is badly wrong!
        return new Translog(translogConfig, translogUUID, translogDeletionPolicy, globalCheckpointSupplier,
            engineConfig.getPrimaryTermSupplier(), persistedSequenceNumberConsumer);
    }

    // Package private for testing purposes only
    Translog getTranslog() {
        ensureOpen();
        return translog;
    }

    // Package private for testing purposes only
    boolean hasSnapshottedCommits() {
        return combinedDeletionPolicy.hasSnapshottedCommits();
    }

    @Override
    public boolean isTranslogSyncNeeded() {
        return getTranslog().syncNeeded();
    }

    @Override
    public boolean ensureTranslogSynced(Stream<Translog.Location> locations) throws IOException {
        final boolean synced = translog.ensureSynced(locations);
        if (synced) {
            revisitIndexDeletionPolicyOnTranslogSynced();
        }
        return synced;
    }

    @Override
    public void syncTranslog() throws IOException {
        translog.sync();
        revisitIndexDeletionPolicyOnTranslogSynced();
    }

    /**
     * Creates a new history snapshot for reading operations since the provided seqno.
     * The returned snapshot can be retrieved from either Lucene index or translog files.
     */
    @Override
    public Translog.Snapshot readHistoryOperations(String reason, HistorySource historySource,
                                                   MapperService mapperService, long startingSeqNo) throws IOException {
        if (historySource == HistorySource.INDEX) {
            ensureSoftDeletesEnabled();
            return newChangesSnapshot(reason, mapperService, Math.max(0, startingSeqNo), Long.MAX_VALUE, false);
        } else {
            return getTranslog().newSnapshot(startingSeqNo, Long.MAX_VALUE);
        }
    }

    /**
     * Returns the estimated number of history operations whose seq# at least the provided seq# in this engine.
     */
    @Override
    public int estimateNumberOfHistoryOperations(String reason, HistorySource historySource,
                                                 MapperService mapperService, long startingSeqNo) throws IOException {
        if (historySource == HistorySource.INDEX) {
            ensureSoftDeletesEnabled();
            try (Translog.Snapshot snapshot = newChangesSnapshot(reason, mapperService, Math.max(0, startingSeqNo),
                Long.MAX_VALUE, false)) {
                return snapshot.totalOperations();
            }
        } else {
            return getTranslog().estimateTotalOperationsFromMinSeq(startingSeqNo);
        }
    }

    @Override
    public TranslogStats getTranslogStats() {
        return getTranslog().stats();
    }

    @Override
    public Translog.Location getTranslogLastWriteLocation() {
        return getTranslog().getLastWriteLocation();
    }

    private void revisitIndexDeletionPolicyOnTranslogSynced() throws IOException {
        if (combinedDeletionPolicy.hasUnreferencedCommits()) {
            indexWriter.deleteUnusedFiles();
        }
        translog.trimUnreferencedReaders();
    }

    @Override
    public String getHistoryUUID() {
        return historyUUID;
    }

    /** returns the force merge uuid for the engine */
    @Nullable
    public String getForceMergeUUID() {
        return forceMergeUUID;
    }

    /** Returns how many bytes we are currently moving from indexing buffer to segments on disk */
    @Override
    public long getWritingBytes() {
        return indexWriter.getFlushingBytes() + versionMap.getRefreshingBytes();
    }

    /**
     * Reads the current stored history ID from the IW commit data.
     */
    private String loadHistoryUUID(Map<String, String> commitData) {
        final String uuid = commitData.get(HISTORY_UUID_KEY);
        if (uuid == null) {
            throw new IllegalStateException("commit doesn't contain history uuid");
        }
        return uuid;
    }

    private ExternalReaderManager createReaderManager(RefreshWarmerListener externalRefreshListener) throws EngineException {
        boolean success = false;
        OpenSearchReaderManager internalReaderManager = null;
        try {
            try {
<<<<<<< HEAD
                final ElasticsearchDirectoryReader directoryReader =
                    ElasticsearchDirectoryReader.wrap(DirectoryReader.open(indexWriter), shardId);
                internalReaderManager = new OpenSearchReaderManager(directoryReader,
=======
                final OpenSearchDirectoryReader directoryReader =
                    OpenSearchDirectoryReader.wrap(DirectoryReader.open(indexWriter), shardId);
                internalReaderManager = new ElasticsearchReaderManager(directoryReader,
>>>>>>> 8a6ed26c
                    new RamAccountingRefreshListener(engineConfig.getCircuitBreakerService()));
                lastCommittedSegmentInfos = store.readLastCommittedSegmentsInfo();
                ExternalReaderManager externalReaderManager = new ExternalReaderManager(internalReaderManager, externalRefreshListener);
                success = true;
                return externalReaderManager;
            } catch (IOException e) {
                maybeFailEngine("start", e);
                try {
                    indexWriter.rollback();
                } catch (IOException inner) { // iw is closed below
                    e.addSuppressed(inner);
                }
                throw new EngineCreationFailureException(shardId, "failed to open reader on writer", e);
            }
        } finally {
            if (success == false) { // release everything we created on a failure
                IOUtils.closeWhileHandlingException(internalReaderManager, indexWriter);
            }
        }
    }

    @Override
    public GetResult get(Get get, BiFunction<String, SearcherScope, Engine.Searcher> searcherFactory) throws EngineException {
        assert Objects.equals(get.uid().field(), IdFieldMapper.NAME) : get.uid().field();
        try (ReleasableLock ignored = readLock.acquire()) {
            ensureOpen();
            SearcherScope scope;
            if (get.realtime()) {
                VersionValue versionValue = null;
                try (Releasable ignore = versionMap.acquireLock(get.uid().bytes())) {
                    // we need to lock here to access the version map to do this truly in RT
                    versionValue = getVersionFromMap(get.uid().bytes());
                }
                if (versionValue != null) {
                    if (versionValue.isDelete()) {
                        return GetResult.NOT_EXISTS;
                    }
                    if (get.versionType().isVersionConflictForReads(versionValue.version, get.version())) {
                        throw new VersionConflictEngineException(shardId, get.id(),
                            get.versionType().explainConflictForReads(versionValue.version, get.version()));
                    }
                    if (get.getIfSeqNo() != SequenceNumbers.UNASSIGNED_SEQ_NO && (
                        get.getIfSeqNo() != versionValue.seqNo || get.getIfPrimaryTerm() != versionValue.term
                    )) {
                        throw new VersionConflictEngineException(shardId, get.id(),
                            get.getIfSeqNo(), get.getIfPrimaryTerm(), versionValue.seqNo, versionValue.term);
                    }
                    if (get.isReadFromTranslog()) {
                        // this is only used for updates - API _GET calls will always read form a reader for consistency
                        // the update call doesn't need the consistency since it's source only + _parent but parent can go away in 7.0
                        if (versionValue.getLocation() != null) {
                            try {
                                Translog.Operation operation = translog.readOperation(versionValue.getLocation());
                                if (operation != null) {
                                    // in the case of a already pruned translog generation we might get null here - yet very unlikely
                                    final Translog.Index index = (Translog.Index) operation;
                                    TranslogLeafReader reader = new TranslogLeafReader(index);
                                    return new GetResult(new Engine.Searcher("realtime_get", reader,
                                        IndexSearcher.getDefaultSimilarity(), null, IndexSearcher.getDefaultQueryCachingPolicy(), reader),
                                        new VersionsAndSeqNoResolver.DocIdAndVersion(0, index.version(), index.seqNo(), index.primaryTerm(),
                                            reader, 0), true);
                                }
                            } catch (IOException e) {
                                maybeFailEngine("realtime_get", e); // lets check if the translog has failed with a tragic event
                                throw new EngineException(shardId, "failed to read operation from translog", e);
                            }
                        } else {
                            trackTranslogLocation.set(true);
                        }
                    }
                    assert versionValue.seqNo >= 0 : versionValue;
                    refreshIfNeeded("realtime_get", versionValue.seqNo);
                }
                scope = SearcherScope.INTERNAL;
            } else {
                // we expose what has been externally expose in a point in time snapshot via an explicit refresh
                scope = SearcherScope.EXTERNAL;
            }

            // no version, get the version from the index, we know that we refresh on flush
            return getFromSearcher(get, searcherFactory, scope);
        }
    }

    /**
     * the status of the current doc version in lucene, compared to the version in an incoming
     * operation
     */
    enum OpVsLuceneDocStatus {
        /** the op is more recent than the one that last modified the doc found in lucene*/
        OP_NEWER,
        /** the op is older or the same as the one that last modified the doc found in lucene*/
        OP_STALE_OR_EQUAL,
        /** no doc was found in lucene */
        LUCENE_DOC_NOT_FOUND
    }

    private static OpVsLuceneDocStatus compareOpToVersionMapOnSeqNo(String id, long seqNo, long primaryTerm, VersionValue versionValue) {
        Objects.requireNonNull(versionValue);
        if (seqNo > versionValue.seqNo) {
            return OpVsLuceneDocStatus.OP_NEWER;
        } else if (seqNo == versionValue.seqNo) {
            assert versionValue.term == primaryTerm : "primary term not matched; id=" + id + " seq_no=" + seqNo
                + " op_term=" + primaryTerm + " existing_term=" + versionValue.term;
            return OpVsLuceneDocStatus.OP_STALE_OR_EQUAL;
        } else {
            return OpVsLuceneDocStatus.OP_STALE_OR_EQUAL;
        }
    }

    private OpVsLuceneDocStatus compareOpToLuceneDocBasedOnSeqNo(final Operation op) throws IOException {
        assert op.seqNo() != SequenceNumbers.UNASSIGNED_SEQ_NO : "resolving ops based on seq# but no seqNo is found";
        final OpVsLuceneDocStatus status;
        VersionValue versionValue = getVersionFromMap(op.uid().bytes());
        assert incrementVersionLookup();
        if (versionValue != null) {
            status = compareOpToVersionMapOnSeqNo(op.id(), op.seqNo(), op.primaryTerm(), versionValue);
        } else {
            // load from index
            assert incrementIndexVersionLookup();
            try (Searcher searcher = acquireSearcher("load_seq_no", SearcherScope.INTERNAL)) {
                final DocIdAndSeqNo docAndSeqNo = VersionsAndSeqNoResolver.loadDocIdAndSeqNo(searcher.getIndexReader(), op.uid());
                if (docAndSeqNo == null) {
                    status = OpVsLuceneDocStatus.LUCENE_DOC_NOT_FOUND;
                } else if (op.seqNo() > docAndSeqNo.seqNo) {
                    status = OpVsLuceneDocStatus.OP_NEWER;
                } else if (op.seqNo() == docAndSeqNo.seqNo) {
                    assert localCheckpointTracker.hasProcessed(op.seqNo()) || softDeleteEnabled == false :
                        "local checkpoint tracker is not updated seq_no=" + op.seqNo() + " id=" + op.id();
                    status = OpVsLuceneDocStatus.OP_STALE_OR_EQUAL;
                } else {
                    status = OpVsLuceneDocStatus.OP_STALE_OR_EQUAL;
                }
            }
        }
        return status;
    }

    /** resolves the current version of the document, returning null if not found */
    private VersionValue resolveDocVersion(final Operation op, boolean loadSeqNo) throws IOException {
        assert incrementVersionLookup(); // used for asserting in tests
        VersionValue versionValue = getVersionFromMap(op.uid().bytes());
        if (versionValue == null) {
            assert incrementIndexVersionLookup(); // used for asserting in tests
            final VersionsAndSeqNoResolver.DocIdAndVersion docIdAndVersion;
            try (Searcher searcher = acquireSearcher("load_version", SearcherScope.INTERNAL)) {
                docIdAndVersion = VersionsAndSeqNoResolver.loadDocIdAndVersion(searcher.getIndexReader(), op.uid(), loadSeqNo);
            }
            if (docIdAndVersion != null) {
                versionValue = new IndexVersionValue(null, docIdAndVersion.version, docIdAndVersion.seqNo, docIdAndVersion.primaryTerm);
            }
        } else if (engineConfig.isEnableGcDeletes() && versionValue.isDelete() &&
            (engineConfig.getThreadPool().relativeTimeInMillis() - ((DeleteVersionValue)versionValue).time) > getGcDeletesInMillis()) {
            versionValue = null;
        }
        return versionValue;
    }

    private VersionValue getVersionFromMap(BytesRef id) {
        if (versionMap.isUnsafe()) {
            synchronized (versionMap) {
                // we are switching from an unsafe map to a safe map. This might happen concurrently
                // but we only need to do this once since the last operation per ID is to add to the version
                // map so once we pass this point we can safely lookup from the version map.
                if (versionMap.isUnsafe()) {
                    refresh("unsafe_version_map", SearcherScope.INTERNAL, true);
                }
                versionMap.enforceSafeAccess();
            }
        }
        return versionMap.getUnderLock(id);
    }

    private boolean canOptimizeAddDocument(Index index) {
        if (index.getAutoGeneratedIdTimestamp() != IndexRequest.UNSET_AUTO_GENERATED_TIMESTAMP) {
            assert index.getAutoGeneratedIdTimestamp() >= 0 : "autoGeneratedIdTimestamp must be positive but was: "
                + index.getAutoGeneratedIdTimestamp();
            switch (index.origin()) {
                case PRIMARY:
                    assert assertPrimaryCanOptimizeAddDocument(index);
                    return true;
                case PEER_RECOVERY:
                case REPLICA:
                    assert index.version() == 1 && index.versionType() == null
                        : "version: " + index.version() + " type: " + index.versionType();
                    return true;
                case LOCAL_TRANSLOG_RECOVERY:
                case LOCAL_RESET:
                    assert index.isRetry();
                    return true; // allow to optimize in order to update the max safe time stamp
                default:
                    throw new IllegalArgumentException("unknown origin " + index.origin());
            }
        }
        return false;
    }

    protected boolean assertPrimaryCanOptimizeAddDocument(final Index index) {
        assert (index.version() == Versions.MATCH_DELETED || index.version() == Versions.MATCH_ANY) &&
            index.versionType() == VersionType.INTERNAL
            : "version: " + index.version() + " type: " + index.versionType();
        return true;
    }

    private boolean assertIncomingSequenceNumber(final Engine.Operation.Origin origin, final long seqNo) {
        if (origin == Operation.Origin.PRIMARY) {
            assert assertPrimaryIncomingSequenceNumber(origin, seqNo);
        } else {
            // sequence number should be set when operation origin is not primary
            assert seqNo >= 0 : "recovery or replica ops should have an assigned seq no.; origin: " + origin;
        }
        return true;
    }

    protected boolean assertPrimaryIncomingSequenceNumber(final Engine.Operation.Origin origin, final long seqNo) {
        // sequence number should not be set when operation origin is primary
        assert seqNo == SequenceNumbers.UNASSIGNED_SEQ_NO
            : "primary operations must never have an assigned sequence number but was [" + seqNo + "]";
        return true;
    }

    protected long generateSeqNoForOperationOnPrimary(final Operation operation) {
        assert operation.origin() == Operation.Origin.PRIMARY;
        assert operation.seqNo() == SequenceNumbers.UNASSIGNED_SEQ_NO :
            "ops should not have an assigned seq no. but was: " + operation.seqNo();
        return doGenerateSeqNoForOperation(operation);
    }

    protected void advanceMaxSeqNoOfUpdatesOrDeletesOnPrimary(long seqNo) {
        advanceMaxSeqNoOfUpdatesOrDeletes(seqNo);
    }

    /**
     * Generate the sequence number for the specified operation.
     *
     * @param operation the operation
     * @return the sequence number
     */
    long doGenerateSeqNoForOperation(final Operation operation) {
        return localCheckpointTracker.generateSeqNo();
    }

    @Override
    public IndexResult index(Index index) throws IOException {
        assert Objects.equals(index.uid().field(), IdFieldMapper.NAME) : index.uid().field();
        final boolean doThrottle = index.origin().isRecovery() == false;
        try (ReleasableLock releasableLock = readLock.acquire()) {
            ensureOpen();
            assert assertIncomingSequenceNumber(index.origin(), index.seqNo());
            int reservedDocs = 0;
            try (Releasable ignored = versionMap.acquireLock(index.uid().bytes());
                Releasable indexThrottle = doThrottle ? throttle.acquireThrottle() : () -> {}) {
                lastWriteNanos = index.startTime();
                /* A NOTE ABOUT APPEND ONLY OPTIMIZATIONS:
                 * if we have an autoGeneratedID that comes into the engine we can potentially optimize
                 * and just use addDocument instead of updateDocument and skip the entire version and index lookupVersion across the board.
                 * Yet, we have to deal with multiple document delivery, for this we use a property of the document that is added
                 * to detect if it has potentially been added before. We use the documents timestamp for this since it's something
                 * that:
                 *  - doesn't change per document
                 *  - is preserved in the transaction log
                 *  - and is assigned before we start to index / replicate
                 * NOTE: it's not important for this timestamp to be consistent across nodes etc. it's just a number that is in the common
                 * case increasing and can be used in the failure case when we retry and resent documents to establish a happens before
                 * relationship. For instance:
                 *  - doc A has autoGeneratedIdTimestamp = 10, isRetry = false
                 *  - doc B has autoGeneratedIdTimestamp = 9, isRetry = false
                 *
                 *  while both docs are in in flight, we disconnect on one node, reconnect and send doc A again
                 *  - now doc A' has autoGeneratedIdTimestamp = 10, isRetry = true
                 *
                 *  if A' arrives on the shard first we update maxUnsafeAutoIdTimestamp to 10 and use update document. All subsequent
                 *  documents that arrive (A and B) will also use updateDocument since their timestamps are less than
                 *  maxUnsafeAutoIdTimestamp. While this is not strictly needed for doc B it is just much simpler to implement since it
                 *  will just de-optimize some doc in the worst case.
                 *
                 *  if A arrives on the shard first we use addDocument since maxUnsafeAutoIdTimestamp is < 10. A` will then just be skipped
                 *  or calls updateDocument.
                 */
                final IndexingStrategy plan = indexingStrategyForOperation(index);
                reservedDocs = plan.reservedDocs;

                final IndexResult indexResult;
                if (plan.earlyResultOnPreFlightError.isPresent()) {
                    assert index.origin() == Operation.Origin.PRIMARY : index.origin();
                    indexResult = plan.earlyResultOnPreFlightError.get();
                    assert indexResult.getResultType() == Result.Type.FAILURE : indexResult.getResultType();
                } else {
                    // generate or register sequence number
                    if (index.origin() == Operation.Origin.PRIMARY) {
                        index = new Index(index.uid(), index.parsedDoc(), generateSeqNoForOperationOnPrimary(index), index.primaryTerm(),
                            index.version(), index.versionType(), index.origin(), index.startTime(), index.getAutoGeneratedIdTimestamp(),
                            index.isRetry(), index.getIfSeqNo(), index.getIfPrimaryTerm());

                        final boolean toAppend = plan.indexIntoLucene && plan.useLuceneUpdateDocument == false;
                        if (toAppend == false) {
                            advanceMaxSeqNoOfUpdatesOrDeletesOnPrimary(index.seqNo());
                        }
                    } else {
                        markSeqNoAsSeen(index.seqNo());
                    }

                    assert index.seqNo() >= 0 : "ops should have an assigned seq no.; origin: " + index.origin();

                    if (plan.indexIntoLucene || plan.addStaleOpToLucene) {
                        indexResult = indexIntoLucene(index, plan);
                    } else {
                        indexResult = new IndexResult(
                            plan.versionForIndexing, index.primaryTerm(), index.seqNo(), plan.currentNotFoundOrDeleted);
                    }
                }
                if (index.origin().isFromTranslog() == false) {
                    final Translog.Location location;
                    if (indexResult.getResultType() == Result.Type.SUCCESS) {
                        location = translog.add(new Translog.Index(index, indexResult));
                    } else if (indexResult.getSeqNo() != SequenceNumbers.UNASSIGNED_SEQ_NO) {
                        // if we have document failure, record it as a no-op in the translog and Lucene with the generated seq_no
                        final NoOp noOp = new NoOp(indexResult.getSeqNo(), index.primaryTerm(), index.origin(),
                            index.startTime(), indexResult.getFailure().toString());
                        location = innerNoOp(noOp).getTranslogLocation();
                    } else {
                        location = null;
                    }
                    indexResult.setTranslogLocation(location);
                }
                if (plan.indexIntoLucene && indexResult.getResultType() == Result.Type.SUCCESS) {
                    final Translog.Location translogLocation = trackTranslogLocation.get() ? indexResult.getTranslogLocation() : null;
                    versionMap.maybePutIndexUnderLock(index.uid().bytes(),
                        new IndexVersionValue(translogLocation, plan.versionForIndexing, index.seqNo(), index.primaryTerm()));
                }
                localCheckpointTracker.markSeqNoAsProcessed(indexResult.getSeqNo());
                if (indexResult.getTranslogLocation() == null) {
                    // the op is coming from the translog (and is hence persisted already) or it does not have a sequence number
                    assert index.origin().isFromTranslog() || indexResult.getSeqNo() == SequenceNumbers.UNASSIGNED_SEQ_NO;
                    localCheckpointTracker.markSeqNoAsPersisted(indexResult.getSeqNo());
                }
                indexResult.setTook(System.nanoTime() - index.startTime());
                indexResult.freeze();
                return indexResult;
            } finally {
                releaseInFlightDocs(reservedDocs);
            }
        } catch (RuntimeException | IOException e) {
            try {
                if (e instanceof AlreadyClosedException == false && treatDocumentFailureAsTragicError(index)) {
                    failEngine("index id[" + index.id() + "] origin[" + index.origin() + "] seq#[" + index.seqNo() + "]", e);
                } else {
                    maybeFailEngine("index id[" + index.id() + "] origin[" + index.origin() + "] seq#[" + index.seqNo() + "]", e);
                }
            } catch (Exception inner) {
                e.addSuppressed(inner);
            }
            throw e;
        }
    }

    protected final IndexingStrategy planIndexingAsNonPrimary(Index index) throws IOException {
        assert assertNonPrimaryOrigin(index);
        // needs to maintain the auto_id timestamp in case this replica becomes primary
        if (canOptimizeAddDocument(index)) {
            mayHaveBeenIndexedBefore(index);
        }
        final IndexingStrategy plan;
        // unlike the primary, replicas don't really care to about creation status of documents
        // this allows to ignore the case where a document was found in the live version maps in
        // a delete state and return false for the created flag in favor of code simplicity
        final long maxSeqNoOfUpdatesOrDeletes = getMaxSeqNoOfUpdatesOrDeletes();
        if (hasBeenProcessedBefore(index)) {
            // the operation seq# was processed and thus the same operation was already put into lucene
            // this can happen during recovery where older operations are sent from the translog that are already
            // part of the lucene commit (either from a peer recovery or a local translog)
            // or due to concurrent indexing & recovery. For the former it is important to skip lucene as the operation in
            // question may have been deleted in an out of order op that is not replayed.
            // See testRecoverFromStoreWithOutOfOrderDelete for an example of local recovery
            // See testRecoveryWithOutOfOrderDelete for an example of peer recovery
            plan = IndexingStrategy.processButSkipLucene(false, index.version());
        } else if (maxSeqNoOfUpdatesOrDeletes <= localCheckpointTracker.getProcessedCheckpoint()) {
            // see Engine#getMaxSeqNoOfUpdatesOrDeletes for the explanation of the optimization using sequence numbers
            assert maxSeqNoOfUpdatesOrDeletes < index.seqNo() : index.seqNo() + ">=" + maxSeqNoOfUpdatesOrDeletes;
            plan = IndexingStrategy.optimizedAppendOnly(index.version(), 0);
        } else {
            versionMap.enforceSafeAccess();
            final OpVsLuceneDocStatus opVsLucene = compareOpToLuceneDocBasedOnSeqNo(index);
            if (opVsLucene == OpVsLuceneDocStatus.OP_STALE_OR_EQUAL) {
                plan = IndexingStrategy.processAsStaleOp(softDeleteEnabled, index.version());
            } else {
                plan = IndexingStrategy.processNormally(opVsLucene == OpVsLuceneDocStatus.LUCENE_DOC_NOT_FOUND, index.version(), 0);
            }
        }
        return plan;
    }

    protected IndexingStrategy indexingStrategyForOperation(final Index index) throws IOException {
        if (index.origin() == Operation.Origin.PRIMARY) {
            return planIndexingAsPrimary(index);
        } else {
            // non-primary mode (i.e., replica or recovery)
            return planIndexingAsNonPrimary(index);
        }
    }

    private IndexingStrategy planIndexingAsPrimary(Index index) throws IOException {
        assert index.origin() == Operation.Origin.PRIMARY : "planing as primary but origin isn't. got " + index.origin();
        final int reservingDocs = index.parsedDoc().docs().size();
        final IndexingStrategy plan;
        // resolve an external operation into an internal one which is safe to replay
        final boolean canOptimizeAddDocument = canOptimizeAddDocument(index);
        if (canOptimizeAddDocument && mayHaveBeenIndexedBefore(index) == false) {
            final Exception reserveError = tryAcquireInFlightDocs(index, reservingDocs);
            if (reserveError != null) {
                plan = IndexingStrategy.failAsTooManyDocs(reserveError);
            } else {
                plan = IndexingStrategy.optimizedAppendOnly(1L, reservingDocs);
            }
        } else {
            versionMap.enforceSafeAccess();
            // resolves incoming version
            final VersionValue versionValue =
                resolveDocVersion(index, index.getIfSeqNo() != SequenceNumbers.UNASSIGNED_SEQ_NO);
            final long currentVersion;
            final boolean currentNotFoundOrDeleted;
            if (versionValue == null) {
                currentVersion = Versions.NOT_FOUND;
                currentNotFoundOrDeleted = true;
            } else {
                currentVersion = versionValue.version;
                currentNotFoundOrDeleted = versionValue.isDelete();
            }
            if (index.getIfSeqNo() != SequenceNumbers.UNASSIGNED_SEQ_NO && currentNotFoundOrDeleted) {
                final VersionConflictEngineException e = new VersionConflictEngineException(shardId, index.id(),
                    index.getIfSeqNo(), index.getIfPrimaryTerm(), SequenceNumbers.UNASSIGNED_SEQ_NO,
                    SequenceNumbers.UNASSIGNED_PRIMARY_TERM);
                plan = IndexingStrategy.skipDueToVersionConflict(e, true, currentVersion);
            } else if (index.getIfSeqNo() != SequenceNumbers.UNASSIGNED_SEQ_NO && (
                versionValue.seqNo != index.getIfSeqNo() || versionValue.term != index.getIfPrimaryTerm()
            )) {
                final VersionConflictEngineException e = new VersionConflictEngineException(shardId, index.id(),
                    index.getIfSeqNo(), index.getIfPrimaryTerm(), versionValue.seqNo, versionValue.term);
                plan = IndexingStrategy.skipDueToVersionConflict(e, currentNotFoundOrDeleted, currentVersion);
            } else if (index.versionType().isVersionConflictForWrites(
                currentVersion, index.version(), currentNotFoundOrDeleted)) {
                final VersionConflictEngineException e =
                    new VersionConflictEngineException(shardId, index, currentVersion, currentNotFoundOrDeleted);
                plan = IndexingStrategy.skipDueToVersionConflict(e, currentNotFoundOrDeleted, currentVersion);
            } else {
                final Exception reserveError = tryAcquireInFlightDocs(index, reservingDocs);
                if (reserveError != null) {
                    plan = IndexingStrategy.failAsTooManyDocs(reserveError);
                } else {
                    plan = IndexingStrategy.processNormally(currentNotFoundOrDeleted,
                        canOptimizeAddDocument ? 1L : index.versionType().updateVersion(currentVersion, index.version()),
                        reservingDocs);
                }
            }
        }
        return plan;
    }

    private IndexResult indexIntoLucene(Index index, IndexingStrategy plan)
        throws IOException {
        assert index.seqNo() >= 0 : "ops should have an assigned seq no.; origin: " + index.origin();
        assert plan.versionForIndexing >= 0 : "version must be set. got " + plan.versionForIndexing;
        assert plan.indexIntoLucene || plan.addStaleOpToLucene;
        /* Update the document's sequence number and primary term; the sequence number here is derived here from either the sequence
         * number service if this is on the primary, or the existing document's sequence number if this is on the replica. The
         * primary term here has already been set, see IndexShard#prepareIndex where the Engine$Index operation is created.
         */
        index.parsedDoc().updateSeqID(index.seqNo(), index.primaryTerm());
        index.parsedDoc().version().setLongValue(plan.versionForIndexing);
        try {
            if (plan.addStaleOpToLucene) {
                addStaleDocs(index.docs(), indexWriter);
            } else if (plan.useLuceneUpdateDocument) {
                assert assertMaxSeqNoOfUpdatesIsAdvanced(index.uid(), index.seqNo(), true, true);
                updateDocs(index.uid(), index.docs(), indexWriter);
            } else {
                // document does not exists, we can optimize for create, but double check if assertions are running
                assert assertDocDoesNotExist(index, canOptimizeAddDocument(index) == false);
                addDocs(index.docs(), indexWriter);
            }
            return new IndexResult(plan.versionForIndexing, index.primaryTerm(), index.seqNo(), plan.currentNotFoundOrDeleted);
        } catch (Exception ex) {
            if (ex instanceof AlreadyClosedException == false &&
                indexWriter.getTragicException() == null && treatDocumentFailureAsTragicError(index) == false) {
                /* There is no tragic event recorded so this must be a document failure.
                 *
                 * The handling inside IW doesn't guarantee that an tragic / aborting exception
                 * will be used as THE tragicEventException since if there are multiple exceptions causing an abort in IW
                 * only one wins. Yet, only the one that wins will also close the IW and in turn fail the engine such that
                 * we can potentially handle the exception before the engine is failed.
                 * Bottom line is that we can only rely on the fact that if it's a document failure then
                 * `indexWriter.getTragicException()` will be null otherwise we have to rethrow and treat it as fatal or rather
                 * non-document failure
                 *
                 * we return a `MATCH_ANY` version to indicate no document was index. The value is
                 * not used anyway
                 */
                return new IndexResult(ex, Versions.MATCH_ANY, index.primaryTerm(), index.seqNo());
            } else {
                throw ex;
            }
        }
    }

    /**
     * Whether we should treat any document failure as tragic error.
     * If we hit any failure while processing an indexing on a replica, we should treat that error as tragic and fail the engine.
     * However, we prefer to fail a request individually (instead of a shard) if we hit a document failure on the primary.
     */
    private boolean treatDocumentFailureAsTragicError(Index index) {
        // TODO: can we enable this check for all origins except primary on the leader?
        return index.origin() == Operation.Origin.REPLICA
            || index.origin() == Operation.Origin.PEER_RECOVERY
            || index.origin() == Operation.Origin.LOCAL_RESET;
    }

    /**
     * returns true if the indexing operation may have already be processed by this engine.
     * Note that it is OK to rarely return true even if this is not the case. However a `false`
     * return value must always be correct.
     *
     */
    private boolean mayHaveBeenIndexedBefore(Index index) {
        assert canOptimizeAddDocument(index);
        final boolean mayHaveBeenIndexBefore;
        if (index.isRetry()) {
            mayHaveBeenIndexBefore = true;
            updateAutoIdTimestamp(index.getAutoGeneratedIdTimestamp(), true);
            assert maxUnsafeAutoIdTimestamp.get() >= index.getAutoGeneratedIdTimestamp();
        } else {
            // in this case we force
            mayHaveBeenIndexBefore = maxUnsafeAutoIdTimestamp.get() >= index.getAutoGeneratedIdTimestamp();
            updateAutoIdTimestamp(index.getAutoGeneratedIdTimestamp(), false);
        }
        return mayHaveBeenIndexBefore;
    }

    private void addDocs(final List<ParseContext.Document> docs, final IndexWriter indexWriter) throws IOException {
        if (docs.size() > 1) {
            indexWriter.addDocuments(docs);
        } else {
            indexWriter.addDocument(docs.get(0));
        }
        numDocAppends.inc(docs.size());
    }

    private void addStaleDocs(final List<ParseContext.Document> docs, final IndexWriter indexWriter) throws IOException {
        assert softDeleteEnabled : "Add history documents but soft-deletes is disabled";
        for (ParseContext.Document doc : docs) {
            doc.add(softDeletesField); // soft-deleted every document before adding to Lucene
        }
        if (docs.size() > 1) {
            indexWriter.addDocuments(docs);
        } else {
            indexWriter.addDocument(docs.get(0));
        }
    }

    protected static final class IndexingStrategy {
        final boolean currentNotFoundOrDeleted;
        final boolean useLuceneUpdateDocument;
        final long versionForIndexing;
        final boolean indexIntoLucene;
        final boolean addStaleOpToLucene;
        final int reservedDocs;
        final Optional<IndexResult> earlyResultOnPreFlightError;

        private IndexingStrategy(boolean currentNotFoundOrDeleted, boolean useLuceneUpdateDocument,
                                 boolean indexIntoLucene, boolean addStaleOpToLucene,
                                 long versionForIndexing, int reservedDocs, IndexResult earlyResultOnPreFlightError) {
            assert useLuceneUpdateDocument == false || indexIntoLucene :
                "use lucene update is set to true, but we're not indexing into lucene";
            assert (indexIntoLucene && earlyResultOnPreFlightError != null) == false :
                "can only index into lucene or have a preflight result but not both." +
                    "indexIntoLucene: " + indexIntoLucene
                    + "  earlyResultOnPreFlightError:" + earlyResultOnPreFlightError;
            assert reservedDocs == 0 || indexIntoLucene || addStaleOpToLucene : reservedDocs;
            this.currentNotFoundOrDeleted = currentNotFoundOrDeleted;
            this.useLuceneUpdateDocument = useLuceneUpdateDocument;
            this.versionForIndexing = versionForIndexing;
            this.indexIntoLucene = indexIntoLucene;
            this.addStaleOpToLucene = addStaleOpToLucene;
            this.reservedDocs = reservedDocs;
            this.earlyResultOnPreFlightError =
                earlyResultOnPreFlightError == null ? Optional.empty() :
                    Optional.of(earlyResultOnPreFlightError);
        }

        static IndexingStrategy optimizedAppendOnly(long versionForIndexing, int reservedDocs) {
            return new IndexingStrategy(true, false, true, false, versionForIndexing, reservedDocs, null);
        }

        public static IndexingStrategy skipDueToVersionConflict(
            VersionConflictEngineException e, boolean currentNotFoundOrDeleted, long currentVersion) {
            final IndexResult result = new IndexResult(e, currentVersion);
            return new IndexingStrategy(currentNotFoundOrDeleted, false, false, false, Versions.NOT_FOUND, 0, result);
        }

        static IndexingStrategy processNormally(boolean currentNotFoundOrDeleted, long versionForIndexing, int reservedDocs) {
            return new IndexingStrategy(currentNotFoundOrDeleted, currentNotFoundOrDeleted == false,
                true, false, versionForIndexing, reservedDocs, null);
        }

        public static IndexingStrategy processButSkipLucene(boolean currentNotFoundOrDeleted, long versionForIndexing) {
            return new IndexingStrategy(currentNotFoundOrDeleted, false, false, false, versionForIndexing, 0, null);
        }

        static IndexingStrategy processAsStaleOp(boolean addStaleOpToLucene, long versionForIndexing) {
            return new IndexingStrategy(false, false, false, addStaleOpToLucene, versionForIndexing, 0, null);
        }
        static IndexingStrategy failAsTooManyDocs(Exception e) {
            final IndexResult result = new IndexResult(e, Versions.NOT_FOUND);
            return new IndexingStrategy(false, false, false, false, Versions.NOT_FOUND, 0, result);
        }
    }

    /**
     * Asserts that the doc in the index operation really doesn't exist
     */
    private boolean assertDocDoesNotExist(final Index index, final boolean allowDeleted) throws IOException {
        // NOTE this uses direct access to the version map since we are in the assertion code where we maintain a secondary
        // map in the version map such that we don't need to refresh if we are unsafe;
        final VersionValue versionValue = versionMap.getVersionForAssert(index.uid().bytes());
        if (versionValue != null) {
            if (versionValue.isDelete() == false || allowDeleted == false) {
                throw new AssertionError("doc [" + index.type() + "][" + index.id() + "] exists in version map (version " +
                    versionValue + ")");
            }
        } else {
            try (Searcher searcher = acquireSearcher("assert doc doesn't exist", SearcherScope.INTERNAL)) {
                final long docsWithId = searcher.count(new TermQuery(index.uid()));
                if (docsWithId > 0) {
                    throw new AssertionError("doc [" + index.type() + "][" + index.id() + "] exists [" + docsWithId +
                        "] times in index");
                }
            }
        }
        return true;
    }

    private void updateDocs(final Term uid, final List<ParseContext.Document> docs, final IndexWriter indexWriter) throws IOException {
        if (softDeleteEnabled) {
            if (docs.size() > 1) {
                indexWriter.softUpdateDocuments(uid, docs, softDeletesField);
            } else {
                indexWriter.softUpdateDocument(uid, docs.get(0), softDeletesField);
            }
        } else {
            if (docs.size() > 1) {
                indexWriter.updateDocuments(uid, docs);
            } else {
                indexWriter.updateDocument(uid, docs.get(0));
            }
        }
        numDocUpdates.inc(docs.size());
    }

    @Override
    public DeleteResult delete(Delete delete) throws IOException {
        versionMap.enforceSafeAccess();
        assert Objects.equals(delete.uid().field(), IdFieldMapper.NAME) : delete.uid().field();
        assert assertIncomingSequenceNumber(delete.origin(), delete.seqNo());
        final DeleteResult deleteResult;
        int reservedDocs = 0;
        // NOTE: we don't throttle this when merges fall behind because delete-by-id does not create new segments:
        try (ReleasableLock ignored = readLock.acquire(); Releasable ignored2 = versionMap.acquireLock(delete.uid().bytes())) {
            ensureOpen();
            lastWriteNanos = delete.startTime();
            final DeletionStrategy plan = deletionStrategyForOperation(delete);
            reservedDocs = plan.reservedDocs;
            if (plan.earlyResultOnPreflightError.isPresent()) {
                assert delete.origin() == Operation.Origin.PRIMARY : delete.origin();
                deleteResult = plan.earlyResultOnPreflightError.get();
            } else {
                // generate or register sequence number
                if (delete.origin() == Operation.Origin.PRIMARY) {
                    delete = new Delete(delete.type(), delete.id(), delete.uid(), generateSeqNoForOperationOnPrimary(delete),
                        delete.primaryTerm(), delete.version(), delete.versionType(), delete.origin(), delete.startTime(),
                        delete.getIfSeqNo(), delete.getIfPrimaryTerm());

                    advanceMaxSeqNoOfUpdatesOrDeletesOnPrimary(delete.seqNo());
                } else {
                    markSeqNoAsSeen(delete.seqNo());
                }

                assert delete.seqNo() >= 0 : "ops should have an assigned seq no.; origin: " + delete.origin();

                if (plan.deleteFromLucene || plan.addStaleOpToLucene) {
                    deleteResult = deleteInLucene(delete, plan);
                } else {
                    deleteResult = new DeleteResult(
                        plan.versionOfDeletion, delete.primaryTerm(), delete.seqNo(), plan.currentlyDeleted == false);
                }
            }
            if (delete.origin().isFromTranslog() == false && deleteResult.getResultType() == Result.Type.SUCCESS) {
                final Translog.Location location = translog.add(new Translog.Delete(delete, deleteResult));
                deleteResult.setTranslogLocation(location);
            }
            localCheckpointTracker.markSeqNoAsProcessed(deleteResult.getSeqNo());
            if (deleteResult.getTranslogLocation() == null) {
                // the op is coming from the translog (and is hence persisted already) or does not have a sequence number (version conflict)
                assert delete.origin().isFromTranslog() || deleteResult.getSeqNo() == SequenceNumbers.UNASSIGNED_SEQ_NO;
                localCheckpointTracker.markSeqNoAsPersisted(deleteResult.getSeqNo());
            }
            deleteResult.setTook(System.nanoTime() - delete.startTime());
            deleteResult.freeze();
        } catch (RuntimeException | IOException e) {
            try {
                maybeFailEngine("delete", e);
            } catch (Exception inner) {
                e.addSuppressed(inner);
            }
            throw e;
        } finally {
            releaseInFlightDocs(reservedDocs);
        }
        maybePruneDeletes();
        return deleteResult;
    }

    private Exception tryAcquireInFlightDocs(Operation operation, int addingDocs) {
        assert operation.origin() == Operation.Origin.PRIMARY : operation;
        assert operation.seqNo() == SequenceNumbers.UNASSIGNED_SEQ_NO : operation;
        assert addingDocs > 0 : addingDocs;
        final long totalDocs = indexWriter.getPendingNumDocs() + inFlightDocCount.addAndGet(addingDocs);
        if (totalDocs > maxDocs) {
            releaseInFlightDocs(addingDocs);
            return new IllegalArgumentException("Number of documents in the index can't exceed [" + maxDocs + "]");
        } else {
            return null;
        }
    }

    private void releaseInFlightDocs(int numDocs) {
        assert numDocs >= 0 : numDocs;
        final long newValue = inFlightDocCount.addAndGet(-numDocs);
        assert newValue >= 0 : "inFlightDocCount must not be negative [" + newValue + "]";
    }

    long getInFlightDocCount() {
        return inFlightDocCount.get();
    }

    protected DeletionStrategy deletionStrategyForOperation(final Delete delete) throws IOException {
        if (delete.origin() == Operation.Origin.PRIMARY) {
            return planDeletionAsPrimary(delete);
        } else {
            // non-primary mode (i.e., replica or recovery)
            return planDeletionAsNonPrimary(delete);
        }
    }

    protected final DeletionStrategy planDeletionAsNonPrimary(Delete delete) throws IOException {
        assert assertNonPrimaryOrigin(delete);
        final DeletionStrategy plan;
        if (hasBeenProcessedBefore(delete)) {
            // the operation seq# was processed thus this operation was already put into lucene
            // this can happen during recovery where older operations are sent from the translog that are already
            // part of the lucene commit (either from a peer recovery or a local translog)
            // or due to concurrent indexing & recovery. For the former it is important to skip lucene as the operation in
            // question may have been deleted in an out of order op that is not replayed.
            // See testRecoverFromStoreWithOutOfOrderDelete for an example of local recovery
            // See testRecoveryWithOutOfOrderDelete for an example of peer recovery
            plan = DeletionStrategy.processButSkipLucene(false, delete.version());
        } else {
            final OpVsLuceneDocStatus opVsLucene = compareOpToLuceneDocBasedOnSeqNo(delete);
            if (opVsLucene == OpVsLuceneDocStatus.OP_STALE_OR_EQUAL) {
                plan = DeletionStrategy.processAsStaleOp(softDeleteEnabled, delete.version());
            } else {
                plan = DeletionStrategy.processNormally(opVsLucene == OpVsLuceneDocStatus.LUCENE_DOC_NOT_FOUND, delete.version(), 0);
            }
        }
        return plan;
    }

    protected boolean assertNonPrimaryOrigin(final Operation operation) {
        assert operation.origin() != Operation.Origin.PRIMARY : "planing as primary but got " + operation.origin();
        return true;
    }

    private DeletionStrategy planDeletionAsPrimary(Delete delete) throws IOException {
        assert delete.origin() == Operation.Origin.PRIMARY : "planing as primary but got " + delete.origin();
        // resolve operation from external to internal
        final VersionValue versionValue = resolveDocVersion(delete, delete.getIfSeqNo() != SequenceNumbers.UNASSIGNED_SEQ_NO);
        assert incrementVersionLookup();
        final long currentVersion;
        final boolean currentlyDeleted;
        if (versionValue == null) {
            currentVersion = Versions.NOT_FOUND;
            currentlyDeleted = true;
        } else {
            currentVersion = versionValue.version;
            currentlyDeleted = versionValue.isDelete();
        }
        final DeletionStrategy plan;
        if (delete.getIfSeqNo() != SequenceNumbers.UNASSIGNED_SEQ_NO && currentlyDeleted) {
            final VersionConflictEngineException e = new VersionConflictEngineException(shardId, delete.id(),
                delete.getIfSeqNo(), delete.getIfPrimaryTerm(), SequenceNumbers.UNASSIGNED_SEQ_NO, SequenceNumbers.UNASSIGNED_PRIMARY_TERM);
            plan = DeletionStrategy.skipDueToVersionConflict(e, currentVersion, true);
        } else if (delete.getIfSeqNo() != SequenceNumbers.UNASSIGNED_SEQ_NO && (
            versionValue.seqNo != delete.getIfSeqNo() || versionValue.term != delete.getIfPrimaryTerm()
        )) {
            final VersionConflictEngineException e = new VersionConflictEngineException(shardId, delete.id(),
                delete.getIfSeqNo(), delete.getIfPrimaryTerm(), versionValue.seqNo, versionValue.term);
            plan = DeletionStrategy.skipDueToVersionConflict(e, currentVersion, currentlyDeleted);
        } else if (delete.versionType().isVersionConflictForWrites(currentVersion, delete.version(), currentlyDeleted)) {
            final VersionConflictEngineException e = new VersionConflictEngineException(shardId, delete, currentVersion, currentlyDeleted);
            plan = DeletionStrategy.skipDueToVersionConflict(e, currentVersion, currentlyDeleted);
        } else {
            final Exception reserveError = tryAcquireInFlightDocs(delete, 1);
            if (reserveError != null) {
                plan = DeletionStrategy.failAsTooManyDocs(reserveError);
            } else {
                final long versionOfDeletion = delete.versionType().updateVersion(currentVersion, delete.version());
                plan = DeletionStrategy.processNormally(currentlyDeleted, versionOfDeletion, 1);
            }
        }
        return plan;
    }

    private DeleteResult deleteInLucene(Delete delete, DeletionStrategy plan) throws IOException {
        assert assertMaxSeqNoOfUpdatesIsAdvanced(delete.uid(), delete.seqNo(), false, false);
        try {
            if (softDeleteEnabled) {
                final ParsedDocument tombstone = engineConfig.getTombstoneDocSupplier().newDeleteTombstoneDoc(delete.type(), delete.id());
                assert tombstone.docs().size() == 1 : "Tombstone doc should have single doc [" + tombstone + "]";
                tombstone.updateSeqID(delete.seqNo(), delete.primaryTerm());
                tombstone.version().setLongValue(plan.versionOfDeletion);
                final ParseContext.Document doc = tombstone.docs().get(0);
                assert doc.getField(SeqNoFieldMapper.TOMBSTONE_NAME) != null :
                    "Delete tombstone document but _tombstone field is not set [" + doc + " ]";
                doc.add(softDeletesField);
                if (plan.addStaleOpToLucene || plan.currentlyDeleted) {
                    indexWriter.addDocument(doc);
                } else {
                    indexWriter.softUpdateDocument(delete.uid(), doc, softDeletesField);
                }
            } else if (plan.currentlyDeleted == false) {
                // any exception that comes from this is a either an ACE or a fatal exception there
                // can't be any document failures  coming from this
                indexWriter.deleteDocuments(delete.uid());
            }
            if (plan.deleteFromLucene) {
                numDocDeletes.inc();
                versionMap.putDeleteUnderLock(delete.uid().bytes(),
                    new DeleteVersionValue(plan.versionOfDeletion, delete.seqNo(), delete.primaryTerm(),
                        engineConfig.getThreadPool().relativeTimeInMillis()));
            }
            return new DeleteResult(
                plan.versionOfDeletion, delete.primaryTerm(), delete.seqNo(), plan.currentlyDeleted == false);
        } catch (final Exception ex) {
            /*
             * Document level failures when deleting are unexpected, we likely hit something fatal such as the Lucene index being corrupt,
             * or the Lucene document limit. We have already issued a sequence number here so this is fatal, fail the engine.
             */
            if (ex instanceof AlreadyClosedException == false && indexWriter.getTragicException() == null) {
                final String reason = String.format(
                    Locale.ROOT,
                    "delete id[%s] origin [%s] seq#[%d] failed at the document level",
                    delete.id(),
                    delete.origin(),
                    delete.seqNo());
                failEngine(reason, ex);
            }
            throw ex;
        }
    }

    protected static final class DeletionStrategy {
        // of a rare double delete
        final boolean deleteFromLucene;
        final boolean addStaleOpToLucene;
        final boolean currentlyDeleted;
        final long versionOfDeletion;
        final Optional<DeleteResult> earlyResultOnPreflightError;
        final int reservedDocs;

        private DeletionStrategy(boolean deleteFromLucene, boolean addStaleOpToLucene, boolean currentlyDeleted,
                                 long versionOfDeletion, int reservedDocs, DeleteResult earlyResultOnPreflightError) {
            assert (deleteFromLucene && earlyResultOnPreflightError != null) == false :
                "can only delete from lucene or have a preflight result but not both." +
                    "deleteFromLucene: " + deleteFromLucene
                    + "  earlyResultOnPreFlightError:" + earlyResultOnPreflightError;
            this.deleteFromLucene = deleteFromLucene;
            this.addStaleOpToLucene = addStaleOpToLucene;
            this.currentlyDeleted = currentlyDeleted;
            this.versionOfDeletion = versionOfDeletion;
            this.reservedDocs = reservedDocs;
            assert reservedDocs == 0 || deleteFromLucene || addStaleOpToLucene : reservedDocs;
            this.earlyResultOnPreflightError = earlyResultOnPreflightError == null ?
                Optional.empty() : Optional.of(earlyResultOnPreflightError);
        }

        public static DeletionStrategy skipDueToVersionConflict(
            VersionConflictEngineException e, long currentVersion, boolean currentlyDeleted) {
            final DeleteResult deleteResult = new DeleteResult(e, currentVersion, SequenceNumbers.UNASSIGNED_PRIMARY_TERM,
                SequenceNumbers.UNASSIGNED_SEQ_NO, currentlyDeleted == false);
            return new DeletionStrategy(false, false, currentlyDeleted, Versions.NOT_FOUND, 0, deleteResult);
        }

        static DeletionStrategy processNormally(boolean currentlyDeleted, long versionOfDeletion, int reservedDocs) {
            return new DeletionStrategy(true, false, currentlyDeleted, versionOfDeletion, reservedDocs, null);

        }

        public static DeletionStrategy processButSkipLucene(boolean currentlyDeleted, long versionOfDeletion) {
            return new DeletionStrategy(false, false, currentlyDeleted, versionOfDeletion, 0, null);
        }

        static DeletionStrategy processAsStaleOp(boolean addStaleOpToLucene, long versionOfDeletion) {
            return new DeletionStrategy(false, addStaleOpToLucene, false, versionOfDeletion, 0, null);
        }

        static DeletionStrategy failAsTooManyDocs(Exception e) {
            final DeleteResult deleteResult = new DeleteResult(e, Versions.NOT_FOUND,
                SequenceNumbers.UNASSIGNED_PRIMARY_TERM, SequenceNumbers.UNASSIGNED_SEQ_NO, false);
            return new DeletionStrategy(false, false, false, Versions.NOT_FOUND, 0, deleteResult);
        }
    }

    @Override
    public void maybePruneDeletes() {
        // It's expensive to prune because we walk the deletes map acquiring dirtyLock for each uid so we only do it
        // every 1/4 of gcDeletesInMillis:
        if (engineConfig.isEnableGcDeletes() &&
            engineConfig.getThreadPool().relativeTimeInMillis() - lastDeleteVersionPruneTimeMSec > getGcDeletesInMillis() * 0.25) {
            pruneDeletedTombstones();
        }
    }

    @Override
    public NoOpResult noOp(final NoOp noOp) throws IOException {
        final NoOpResult noOpResult;
        try (ReleasableLock ignored = readLock.acquire()) {
            ensureOpen();
            noOpResult = innerNoOp(noOp);
        } catch (final Exception e) {
            try {
                maybeFailEngine("noop", e);
            } catch (Exception inner) {
                e.addSuppressed(inner);
            }
            throw e;
        }
        return noOpResult;
    }

    private NoOpResult innerNoOp(final NoOp noOp) throws IOException {
        assert readLock.isHeldByCurrentThread() || writeLock.isHeldByCurrentThread();
        assert noOp.seqNo() > SequenceNumbers.NO_OPS_PERFORMED;
        final long seqNo = noOp.seqNo();
        try (Releasable ignored = noOpKeyedLock.acquire(seqNo)) {
            final NoOpResult noOpResult;
            final Optional<Exception> preFlightError = preFlightCheckForNoOp(noOp);
            if (preFlightError.isPresent()) {
                noOpResult = new NoOpResult(SequenceNumbers.UNASSIGNED_PRIMARY_TERM,
                    SequenceNumbers.UNASSIGNED_SEQ_NO, preFlightError.get());
            } else {
                markSeqNoAsSeen(noOp.seqNo());
                if (softDeleteEnabled && hasBeenProcessedBefore(noOp) == false) {
                    try {
                        final ParsedDocument tombstone = engineConfig.getTombstoneDocSupplier().newNoopTombstoneDoc(noOp.reason());
                        tombstone.updateSeqID(noOp.seqNo(), noOp.primaryTerm());
                        // A noop tombstone does not require a _version but it's added to have a fully dense docvalues for the version
                        // field. 1L is selected to optimize the compression because it might probably be the most common value in
                        // version field.
                        tombstone.version().setLongValue(1L);
                        assert tombstone.docs().size() == 1 : "Tombstone should have a single doc [" + tombstone + "]";
                        final ParseContext.Document doc = tombstone.docs().get(0);
                        assert doc.getField(SeqNoFieldMapper.TOMBSTONE_NAME) != null
                            : "Noop tombstone document but _tombstone field is not set [" + doc + " ]";
                        doc.add(softDeletesField);
                        indexWriter.addDocument(doc);
                    } catch (final Exception ex) {
                        /*
                         * Document level failures when adding a no-op are unexpected, we likely hit something fatal such as the Lucene
                         * index being corrupt, or the Lucene document limit. We have already issued a sequence number here so this is
                         * fatal, fail the engine.
                         */
                        if (ex instanceof AlreadyClosedException == false && indexWriter.getTragicException() == null) {
                            failEngine("no-op origin[" + noOp.origin() + "] seq#[" + noOp.seqNo() + "] failed at document level", ex);
                        }
                        throw ex;
                    }
                }
                noOpResult = new NoOpResult(noOp.primaryTerm(), noOp.seqNo());
                if (noOp.origin().isFromTranslog() == false && noOpResult.getResultType() == Result.Type.SUCCESS) {
                    final Translog.Location location = translog.add(new Translog.NoOp(noOp.seqNo(), noOp.primaryTerm(), noOp.reason()));
                    noOpResult.setTranslogLocation(location);
                }
            }
            localCheckpointTracker.markSeqNoAsProcessed(noOpResult.getSeqNo());
            if (noOpResult.getTranslogLocation() == null) {
                // the op is coming from the translog (and is hence persisted already) or it does not have a sequence number
                assert noOp.origin().isFromTranslog() || noOpResult.getSeqNo() == SequenceNumbers.UNASSIGNED_SEQ_NO;
                localCheckpointTracker.markSeqNoAsPersisted(noOpResult.getSeqNo());
            }
            noOpResult.setTook(System.nanoTime() - noOp.startTime());
            noOpResult.freeze();
            return noOpResult;
        }
    }

    /**
     * Executes a pre-flight check for a given NoOp.
     * If this method returns a non-empty result, the engine won't process this NoOp and returns a failure.
     */
    protected Optional<Exception> preFlightCheckForNoOp(final NoOp noOp) throws IOException {
        return Optional.empty();
    }

    @Override
    public void refresh(String source) throws EngineException {
        refresh(source, SearcherScope.EXTERNAL, true);
    }

    @Override
    public boolean maybeRefresh(String source) throws EngineException {
        return refresh(source, SearcherScope.EXTERNAL, false);
    }

    final boolean refresh(String source, SearcherScope scope, boolean block) throws EngineException {
        // both refresh types will result in an internal refresh but only the external will also
        // pass the new reader reference to the external reader manager.
        final long localCheckpointBeforeRefresh = localCheckpointTracker.getProcessedCheckpoint();
        boolean refreshed;
        try {
            // refresh does not need to hold readLock as ReferenceManager can handle correctly if the engine is closed in mid-way.
            if (store.tryIncRef()) {
                // increment the ref just to ensure nobody closes the store during a refresh
                try {
                    // even though we maintain 2 managers we really do the heavy-lifting only once.
                    // the second refresh will only do the extra work we have to do for warming caches etc.
                    ReferenceManager<OpenSearchDirectoryReader> referenceManager = getReferenceManager(scope);
                    // it is intentional that we never refresh both internal / external together
                    if (block) {
                        referenceManager.maybeRefreshBlocking();
                        refreshed = true;
                    } else {
                        refreshed = referenceManager.maybeRefresh();
                    }
                } finally {
                    store.decRef();
                }
                if (refreshed) {
                    lastRefreshedCheckpointListener.updateRefreshedCheckpoint(localCheckpointBeforeRefresh);
                }
            } else {
                refreshed = false;
            }
        } catch (AlreadyClosedException e) {
            failOnTragicEvent(e);
            throw e;
        } catch (Exception e) {
            try {
                failEngine("refresh failed source[" + source + "]", e);
            } catch (Exception inner) {
                e.addSuppressed(inner);
            }
            throw new RefreshFailedEngineException(shardId, e);
        }
        assert refreshed == false || lastRefreshedCheckpoint() >= localCheckpointBeforeRefresh : "refresh checkpoint was not advanced; " +
            "local_checkpoint=" + localCheckpointBeforeRefresh + " refresh_checkpoint=" + lastRefreshedCheckpoint();
        // TODO: maybe we should just put a scheduled job in threadPool?
        // We check for pruning in each delete request, but we also prune here e.g. in case a delete burst comes in and then no more deletes
        // for a long time:
        maybePruneDeletes();
        mergeScheduler.refreshConfig();
        return refreshed;
    }

    @Override
    public void writeIndexingBuffer() throws EngineException {
        refresh("write indexing buffer", SearcherScope.INTERNAL, false);
    }

    @Override
    public SyncedFlushResult syncFlush(String syncId, CommitId expectedCommitId) throws EngineException {
        // best effort attempt before we acquire locks
        ensureOpen();
        if (indexWriter.hasUncommittedChanges()) {
            logger.trace("can't sync commit [{}]. have pending changes", syncId);
            return SyncedFlushResult.PENDING_OPERATIONS;
        }
        if (expectedCommitId.idsEqual(lastCommittedSegmentInfos.getId()) == false) {
            logger.trace("can't sync commit [{}]. current commit id is not equal to expected.", syncId);
            return SyncedFlushResult.COMMIT_MISMATCH;
        }
        try (ReleasableLock lock = writeLock.acquire()) {
            ensureOpen();
            ensureCanFlush();
            // lets do a refresh to make sure we shrink the version map. This refresh will be either a no-op (just shrink the version map)
            // or we also have uncommitted changes and that causes this syncFlush to fail.
            refresh("sync_flush", SearcherScope.INTERNAL, true);
            if (indexWriter.hasUncommittedChanges()) {
                logger.trace("can't sync commit [{}]. have pending changes", syncId);
                return SyncedFlushResult.PENDING_OPERATIONS;
            }
            if (expectedCommitId.idsEqual(lastCommittedSegmentInfos.getId()) == false) {
                logger.trace("can't sync commit [{}]. current commit id is not equal to expected.", syncId);
                return SyncedFlushResult.COMMIT_MISMATCH;
            }
            logger.trace("starting sync commit [{}]", syncId);
            commitIndexWriter(indexWriter, translog, syncId);
            logger.debug("successfully sync committed. sync id [{}].", syncId);
            lastCommittedSegmentInfos = store.readLastCommittedSegmentsInfo();
            return SyncedFlushResult.SUCCESS;
        } catch (IOException ex) {
            maybeFailEngine("sync commit", ex);
            throw new EngineException(shardId, "failed to sync commit", ex);
        }
    }

    final boolean tryRenewSyncCommit() {
        boolean renewed = false;
        try (ReleasableLock lock = writeLock.acquire()) {
            ensureOpen();
            ensureCanFlush();
            String syncId = lastCommittedSegmentInfos.getUserData().get(SYNC_COMMIT_ID);
            long localCheckpointOfLastCommit = Long.parseLong(lastCommittedSegmentInfos.userData.get(SequenceNumbers.LOCAL_CHECKPOINT_KEY));
            if (syncId != null && indexWriter.hasUncommittedChanges() &&
                translog.estimateTotalOperationsFromMinSeq(localCheckpointOfLastCommit + 1) == 0) {
                logger.trace("start renewing sync commit [{}]", syncId);
                commitIndexWriter(indexWriter, translog, syncId);
                logger.debug("successfully sync committed. sync id [{}].", syncId);
                lastCommittedSegmentInfos = store.readLastCommittedSegmentsInfo();
                renewed = true;
            }
        } catch (IOException ex) {
            maybeFailEngine("renew sync commit", ex);
            throw new EngineException(shardId, "failed to renew sync commit", ex);
        }
        if (renewed) {
            // refresh outside of the write lock
            // we have to refresh internal reader here to ensure we release unreferenced segments.
            refresh("renew sync commit", SearcherScope.INTERNAL, true);
        }
        return renewed;
    }

    @Override
    public boolean shouldPeriodicallyFlush() {
        ensureOpen();
        if (shouldPeriodicallyFlushAfterBigMerge.get()) {
            return true;
        }
        final long localCheckpointOfLastCommit =
            Long.parseLong(lastCommittedSegmentInfos.userData.get(SequenceNumbers.LOCAL_CHECKPOINT_KEY));
        final long translogGenerationOfLastCommit =
            translog.getMinGenerationForSeqNo(localCheckpointOfLastCommit + 1).translogFileGeneration;
        final long flushThreshold = config().getIndexSettings().getFlushThresholdSize().getBytes();
        if (translog.sizeInBytesByMinGen(translogGenerationOfLastCommit) < flushThreshold) {
            return false;
        }
        /*
         * We flush to reduce the size of uncommitted translog but strictly speaking the uncommitted size won't always be
         * below the flush-threshold after a flush. To avoid getting into an endless loop of flushing, we only enable the
         * periodically flush condition if this condition is disabled after a flush. The condition will change if the new
         * commit points to the later generation the last commit's(eg. gen-of-last-commit < gen-of-new-commit)[1].
         *
         * When the local checkpoint equals to max_seqno, and translog-gen of the last commit equals to translog-gen of
         * the new commit, we know that the last generation must contain operations because its size is above the flush
         * threshold and the flush-threshold is guaranteed to be higher than an empty translog by the setting validation.
         * This guarantees that the new commit will point to the newly rolled generation. In fact, this scenario only
         * happens when the generation-threshold is close to or above the flush-threshold; otherwise we have rolled
         * generations as the generation-threshold was reached, then the first condition (eg. [1]) is already satisfied.
         *
         * This method is to maintain translog only, thus IndexWriter#hasUncommittedChanges condition is not considered.
         */
        final long translogGenerationOfNewCommit =
            translog.getMinGenerationForSeqNo(localCheckpointTracker.getProcessedCheckpoint() + 1).translogFileGeneration;
        return translogGenerationOfLastCommit < translogGenerationOfNewCommit
            || localCheckpointTracker.getProcessedCheckpoint() == localCheckpointTracker.getMaxSeqNo();
    }

    @Override
    public CommitId flush(boolean force, boolean waitIfOngoing) throws EngineException {
        ensureOpen();
        if (force && waitIfOngoing == false) {
            assert false : "wait_if_ongoing must be true for a force flush: force=" + force + " wait_if_ongoing=" + waitIfOngoing;
            throw new IllegalArgumentException(
                "wait_if_ongoing must be true for a force flush: force=" + force + " wait_if_ongoing=" + waitIfOngoing);
        }
        final byte[] newCommitId;
        try (ReleasableLock lock = readLock.acquire()) {
            ensureOpen();
            if (flushLock.tryLock() == false) {
                // if we can't get the lock right away we block if needed otherwise barf
                if (waitIfOngoing) {
                    logger.trace("waiting for in-flight flush to finish");
                    flushLock.lock();
                    logger.trace("acquired flush lock after blocking");
                } else {
                    return new CommitId(lastCommittedSegmentInfos.getId());
                }
            } else {
                logger.trace("acquired flush lock immediately");
            }
            try {
                // Only flush if (1) Lucene has uncommitted docs, or (2) forced by caller, or (3) the
                // newly created commit points to a different translog generation (can free translog),
                // or (4) the local checkpoint information in the last commit is stale, which slows down future recoveries.
                boolean hasUncommittedChanges = indexWriter.hasUncommittedChanges();
                boolean shouldPeriodicallyFlush = shouldPeriodicallyFlush();
                if (hasUncommittedChanges || force || shouldPeriodicallyFlush
                        || getProcessedLocalCheckpoint() > Long.parseLong(
                                lastCommittedSegmentInfos.userData.get(SequenceNumbers.LOCAL_CHECKPOINT_KEY))) {
                    ensureCanFlush();
                    try {
                        translog.rollGeneration();
                        logger.trace("starting commit for flush; commitTranslog=true");
                        commitIndexWriter(indexWriter, translog, null);
                        logger.trace("finished commit for flush");

                        // a temporary debugging to investigate test failure - issue#32827. Remove when the issue is resolved
                        logger.debug("new commit on flush, hasUncommittedChanges:{}, force:{}, shouldPeriodicallyFlush:{}",
                            hasUncommittedChanges, force, shouldPeriodicallyFlush);

                        // we need to refresh in order to clear older version values
                        refresh("version_table_flush", SearcherScope.INTERNAL, true);
                        translog.trimUnreferencedReaders();
                    } catch (AlreadyClosedException e) {
                        failOnTragicEvent(e);
                        throw e;
                    } catch (Exception e) {
                        throw new FlushFailedEngineException(shardId, e);
                    }
                    refreshLastCommittedSegmentInfos();

                }
                newCommitId = lastCommittedSegmentInfos.getId();
            } catch (FlushFailedEngineException ex) {
                maybeFailEngine("flush", ex);
                throw ex;
            } finally {
                flushLock.unlock();
            }
        }
        // We don't have to do this here; we do it defensively to make sure that even if wall clock time is misbehaving
        // (e.g., moves backwards) we will at least still sometimes prune deleted tombstones:
        if (engineConfig.isEnableGcDeletes()) {
            pruneDeletedTombstones();
        }
        return new CommitId(newCommitId);
    }

    private void refreshLastCommittedSegmentInfos() {
        /*
         * we have to inc-ref the store here since if the engine is closed by a tragic event
         * we don't acquire the write lock and wait until we have exclusive access. This might also
         * dec the store reference which can essentially close the store and unless we can inc the reference
         * we can't use it.
         */
        store.incRef();
        try {
            // reread the last committed segment infos
            lastCommittedSegmentInfos = store.readLastCommittedSegmentsInfo();
        } catch (Exception e) {
            if (isClosed.get() == false) {
                try {
                    logger.warn("failed to read latest segment infos on flush", e);
                } catch (Exception inner) {
                    e.addSuppressed(inner);
                }
                if (Lucene.isCorruptionException(e)) {
                    throw new FlushFailedEngineException(shardId, e);
                }
            }
        } finally {
            store.decRef();
        }
    }

    @Override
    public void rollTranslogGeneration() throws EngineException {
        try (ReleasableLock ignored = readLock.acquire()) {
            ensureOpen();
            translog.rollGeneration();
            translog.trimUnreferencedReaders();
        } catch (AlreadyClosedException e) {
            failOnTragicEvent(e);
            throw e;
        } catch (Exception e) {
            try {
                failEngine("translog trimming failed", e);
            } catch (Exception inner) {
                e.addSuppressed(inner);
            }
            throw new EngineException(shardId, "failed to roll translog", e);
        }
    }

    @Override
    public void trimUnreferencedTranslogFiles() throws EngineException {
        try (ReleasableLock lock = readLock.acquire()) {
            ensureOpen();
            translog.trimUnreferencedReaders();
        } catch (AlreadyClosedException e) {
            failOnTragicEvent(e);
            throw e;
        } catch (Exception e) {
            try {
                failEngine("translog trimming failed", e);
            } catch (Exception inner) {
                e.addSuppressed(inner);
            }
            throw new EngineException(shardId, "failed to trim translog", e);
        }
    }

    @Override
    public boolean shouldRollTranslogGeneration() {
        return getTranslog().shouldRollGeneration();
    }

    @Override
    public void trimOperationsFromTranslog(long belowTerm, long aboveSeqNo) throws EngineException {
        try (ReleasableLock lock = readLock.acquire()) {
            ensureOpen();
            translog.trimOperations(belowTerm, aboveSeqNo);
        } catch (AlreadyClosedException e) {
            failOnTragicEvent(e);
            throw e;
        } catch (Exception e) {
            try {
                failEngine("translog operations trimming failed", e);
            } catch (Exception inner) {
                e.addSuppressed(inner);
            }
            throw new EngineException(shardId, "failed to trim translog operations", e);
        }
    }

    private void pruneDeletedTombstones() {
        /*
         * We need to deploy two different trimming strategies for GC deletes on primary and replicas. Delete operations on primary
         * are remembered for at least one GC delete cycle and trimmed periodically. This is, at the moment, the best we can do on
         * primary for user facing APIs but this arbitrary time limit is problematic for replicas. On replicas however we should
         * trim only deletes whose seqno at most the local checkpoint. This requirement is explained as follows.
         *
         * Suppose o1 and o2 are two operations on the same document with seq#(o1) < seq#(o2), and o2 arrives before o1 on the replica.
         * o2 is processed normally since it arrives first; when o1 arrives it should be discarded:
         * - If seq#(o1) <= LCP, then it will be not be added to Lucene, as it was already previously added.
         * - If seq#(o1)  > LCP, then it depends on the nature of o2:
         *   *) If o2 is a delete then its seq# is recorded in the VersionMap, since seq#(o2) > seq#(o1) > LCP,
         *      so a lookup can find it and determine that o1 is stale.
         *   *) If o2 is an indexing then its seq# is either in Lucene (if refreshed) or the VersionMap (if not refreshed yet),
         *      so a real-time lookup can find it and determine that o1 is stale.
         *
         * Here we prefer to deploy a single trimming strategy, which satisfies two constraints, on both primary and replicas because:
         * - It's simpler - no need to distinguish if an engine is running at primary mode or replica mode or being promoted.
         * - If a replica subsequently is promoted, user experience is maintained as that replica remembers deletes for the last GC cycle.
         *
         * However, the version map may consume less memory if we deploy two different trimming strategies for primary and replicas.
         */
        final long timeMSec = engineConfig.getThreadPool().relativeTimeInMillis();
        final long maxTimestampToPrune = timeMSec - engineConfig.getIndexSettings().getGcDeletesInMillis();
        versionMap.pruneTombstones(maxTimestampToPrune, localCheckpointTracker.getProcessedCheckpoint());
        lastDeleteVersionPruneTimeMSec = timeMSec;
    }

    // testing
    void clearDeletedTombstones() {
        versionMap.pruneTombstones(Long.MAX_VALUE, localCheckpointTracker.getMaxSeqNo());
    }

    // for testing
    final Map<BytesRef, VersionValue> getVersionMap() {
        return Stream.concat(versionMap.getAllCurrent().entrySet().stream(), versionMap.getAllTombstones().entrySet().stream())
            .collect(Collectors.toMap(Map.Entry::getKey, Map.Entry::getValue));
    }

    @Override
    public void forceMerge(final boolean flush, int maxNumSegments, boolean onlyExpungeDeletes,
                           final boolean upgrade, final boolean upgradeOnlyAncientSegments,
                           final String forceMergeUUID) throws EngineException, IOException {
        /*
         * We do NOT acquire the readlock here since we are waiting on the merges to finish
         * that's fine since the IW.rollback should stop all the threads and trigger an IOException
         * causing us to fail the forceMerge
         *
         * The way we implement upgrades is a bit hackish in the sense that we set an instance
         * variable and that this setting will thus apply to the next forced merge that will be run.
         * This is ok because (1) this is the only place we call forceMerge, (2) we have a single
         * thread for optimize, and the 'optimizeLock' guarding this code, and (3) ConcurrentMergeScheduler
         * syncs calls to findForcedMerges.
         */
        assert indexWriter.getConfig().getMergePolicy() instanceof ElasticsearchMergePolicy : "MergePolicy is " +
            indexWriter.getConfig().getMergePolicy().getClass().getName();
        ElasticsearchMergePolicy mp = (ElasticsearchMergePolicy) indexWriter.getConfig().getMergePolicy();
        optimizeLock.lock();
        try {
            ensureOpen();
            if (upgrade) {
                logger.info("starting segment upgrade upgradeOnlyAncientSegments={}", upgradeOnlyAncientSegments);
                mp.setUpgradeInProgress(true, upgradeOnlyAncientSegments);
            }
            store.incRef(); // increment the ref just to ensure nobody closes the store while we optimize
            try {
                if (onlyExpungeDeletes) {
                    assert upgrade == false;
                    indexWriter.forceMergeDeletes(true /* blocks and waits for merges*/);
                } else if (maxNumSegments <= 0) {
                    assert upgrade == false;
                    indexWriter.maybeMerge();
                } else {
                    indexWriter.forceMerge(maxNumSegments, true /* blocks and waits for merges*/);
                    this.forceMergeUUID = forceMergeUUID;
                }
                if (flush) {
                    if (tryRenewSyncCommit() == false) {
                        flush(false, true);
                    }
                }
                if (upgrade) {
                    logger.info("finished segment upgrade");
                }
            } finally {
                store.decRef();
            }
        } catch (AlreadyClosedException ex) {
            /* in this case we first check if the engine is still open. If so this exception is just fine
             * and expected. We don't hold any locks while we block on forceMerge otherwise it would block
             * closing the engine as well. If we are not closed we pass it on to failOnTragicEvent which ensures
             * we are handling a tragic even exception here */
            ensureOpen(ex);
            failOnTragicEvent(ex);
            throw ex;
        } catch (Exception e) {
            try {
                maybeFailEngine("force merge", e);
            } catch (Exception inner) {
                e.addSuppressed(inner);
            }
            throw e;
        } finally {
            try {
                // reset it just to make sure we reset it in a case of an error
                mp.setUpgradeInProgress(false, false);
            } finally {
                optimizeLock.unlock();
            }
        }
    }

    @Override
    public IndexCommitRef acquireLastIndexCommit(final boolean flushFirst) throws EngineException {
        // we have to flush outside of the readlock otherwise we might have a problem upgrading
        // the to a write lock when we fail the engine in this operation
        if (flushFirst) {
            logger.trace("start flush for snapshot");
            flush(false, true);
            logger.trace("finish flush for snapshot");
        }
        final IndexCommit lastCommit = combinedDeletionPolicy.acquireIndexCommit(false);
        return new Engine.IndexCommitRef(lastCommit, () -> releaseIndexCommit(lastCommit));
    }

    @Override
    public IndexCommitRef acquireSafeIndexCommit() throws EngineException {
        final IndexCommit safeCommit = combinedDeletionPolicy.acquireIndexCommit(true);
        return new Engine.IndexCommitRef(safeCommit, () -> releaseIndexCommit(safeCommit));
    }

    private void releaseIndexCommit(IndexCommit snapshot) throws IOException {
        // Revisit the deletion policy if we can clean up the snapshotting commit.
        if (combinedDeletionPolicy.releaseCommit(snapshot)) {
            try {
                // Here we don't have to trim translog because snapshotting an index commit
                // does not lock translog or prevents unreferenced files from trimming.
                indexWriter.deleteUnusedFiles();
            } catch (AlreadyClosedException ignored) {
                // That's ok, we'll clean up unused files the next time it's opened.
            }
        }
    }

    @Override
    public SafeCommitInfo getSafeCommitInfo() {
        return combinedDeletionPolicy.getSafeCommitInfo();
    }

    private boolean failOnTragicEvent(AlreadyClosedException ex) {
        final boolean engineFailed;
        // if we are already closed due to some tragic exception
        // we need to fail the engine. it might have already been failed before
        // but we are double-checking it's failed and closed
        if (indexWriter.isOpen() == false && indexWriter.getTragicException() != null) {
            final Exception tragicException;
            if (indexWriter.getTragicException() instanceof Exception) {
                tragicException = (Exception) indexWriter.getTragicException();
            } else {
                tragicException = new RuntimeException(indexWriter.getTragicException());
            }
            failEngine("already closed by tragic event on the index writer", tragicException);
            engineFailed = true;
        } else if (translog.isOpen() == false && translog.getTragicException() != null) {
            failEngine("already closed by tragic event on the translog", translog.getTragicException());
            engineFailed = true;
        } else if (failedEngine.get() == null && isClosed.get() == false) { // we are closed but the engine is not failed yet?
            // this smells like a bug - we only expect ACE if we are in a fatal case ie. either translog or IW is closed by
            // a tragic event or has closed itself. if that is not the case we are in a buggy state and raise an assertion error
            throw new AssertionError("Unexpected AlreadyClosedException", ex);
        } else {
            engineFailed = false;
        }
        return engineFailed;
    }

    @Override
    protected boolean maybeFailEngine(String source, Exception e) {
        boolean shouldFail = super.maybeFailEngine(source, e);
        if (shouldFail) {
            return true;
        }
        // Check for AlreadyClosedException -- ACE is a very special
        // exception that should only be thrown in a tragic event. we pass on the checks to failOnTragicEvent which will
        // throw and AssertionError if the tragic event condition is not met.
        if (e instanceof AlreadyClosedException) {
            return failOnTragicEvent((AlreadyClosedException)e);
        } else if (e != null &&
            ((indexWriter.isOpen() == false && indexWriter.getTragicException() == e)
                || (translog.isOpen() == false && translog.getTragicException() == e))) {
            // this spot on - we are handling the tragic event exception here so we have to fail the engine
            // right away
            failEngine(source, e);
            return true;
        }
        return false;
    }

    @Override
    protected SegmentInfos getLastCommittedSegmentInfos() {
        return lastCommittedSegmentInfos;
    }

    @Override
    protected final void writerSegmentStats(SegmentsStats stats) {
        stats.addVersionMapMemoryInBytes(versionMap.ramBytesUsed());
        stats.addIndexWriterMemoryInBytes(indexWriter.ramBytesUsed());
        stats.updateMaxUnsafeAutoIdTimestamp(maxUnsafeAutoIdTimestamp.get());
    }

    @Override
    public long getIndexBufferRAMBytesUsed() {
        // We don't guard w/ readLock here, so we could throw AlreadyClosedException
        return indexWriter.ramBytesUsed() + versionMap.ramBytesUsedForRefresh();
    }

    @Override
    public List<Segment> segments(boolean verbose) {
        try (ReleasableLock lock = readLock.acquire()) {
            Segment[] segmentsArr = getSegmentInfo(lastCommittedSegmentInfos, verbose);

            // fill in the merges flag
            Set<OnGoingMerge> onGoingMerges = mergeScheduler.onGoingMerges();
            for (OnGoingMerge onGoingMerge : onGoingMerges) {
                for (SegmentCommitInfo segmentInfoPerCommit : onGoingMerge.getMergedSegments()) {
                    for (Segment segment : segmentsArr) {
                        if (segment.getName().equals(segmentInfoPerCommit.info.name)) {
                            segment.mergeId = onGoingMerge.getId();
                            break;
                        }
                    }
                }
            }
            return Arrays.asList(segmentsArr);
        }
    }

    /**
     * Closes the engine without acquiring the write lock. This should only be
     * called while the write lock is hold or in a disaster condition ie. if the engine
     * is failed.
     */
    @Override
    protected final void closeNoLock(String reason, CountDownLatch closedLatch) {
        if (isClosed.compareAndSet(false, true)) {
            assert rwl.isWriteLockedByCurrentThread() || failEngineLock.isHeldByCurrentThread() :
                "Either the write lock must be held or the engine must be currently be failing itself";
            try {
                this.versionMap.clear();
                if (internalReaderManager != null) {
                    internalReaderManager.removeListener(versionMap);
                }
                try {
                    IOUtils.close(externalReaderManager, internalReaderManager);
                } catch (Exception e) {
                    logger.warn("Failed to close ReaderManager", e);
                }
                try {
                    IOUtils.close(translog);
                } catch (Exception e) {
                    logger.warn("Failed to close translog", e);
                }
                // no need to commit in this case!, we snapshot before we close the shard, so translog and all sync'ed
                logger.trace("rollback indexWriter");
                try {
                    indexWriter.rollback();
                } catch (AlreadyClosedException ex) {
                    failOnTragicEvent(ex);
                    throw ex;
                }
                logger.trace("rollback indexWriter done");
            } catch (Exception e) {
                logger.warn("failed to rollback writer on close", e);
            } finally {
                try {
                    store.decRef();
                    logger.debug("engine closed [{}]", reason);
                } finally {
                    closedLatch.countDown();
                }
            }
        }
    }

    @Override
    protected final ReferenceManager<OpenSearchDirectoryReader> getReferenceManager(SearcherScope scope) {
        switch (scope) {
            case INTERNAL:
                return internalReaderManager;
            case EXTERNAL:
                return externalReaderManager;
            default:
                throw new IllegalStateException("unknown scope: " + scope);
        }
    }

    private IndexWriter createWriter() throws IOException {
        try {
            final IndexWriterConfig iwc = getIndexWriterConfig();
            return createWriter(store.directory(), iwc);
        } catch (LockObtainFailedException ex) {
            logger.warn("could not lock IndexWriter", ex);
            throw ex;
        }
    }

    // pkg-private for testing
    IndexWriter createWriter(Directory directory, IndexWriterConfig iwc) throws IOException {
        if (Assertions.ENABLED) {
            return new AssertingIndexWriter(directory, iwc);
        } else {
            return new IndexWriter(directory, iwc);
        }
    }

    private IndexWriterConfig getIndexWriterConfig() {
        final IndexWriterConfig iwc = new IndexWriterConfig(engineConfig.getAnalyzer());
        iwc.setCommitOnClose(false); // we by default don't commit on close
        iwc.setOpenMode(IndexWriterConfig.OpenMode.APPEND);
        iwc.setIndexDeletionPolicy(combinedDeletionPolicy);
        // with tests.verbose, lucene sets this up: plumb to align with filesystem stream
        boolean verbose = false;
        try {
            verbose = Boolean.parseBoolean(System.getProperty("tests.verbose"));
        } catch (Exception ignore) {
        }
        iwc.setInfoStream(verbose ? InfoStream.getDefault() : new LoggerInfoStream(logger));
        iwc.setMergeScheduler(mergeScheduler);
        // Give us the opportunity to upgrade old segments while performing
        // background merges
        MergePolicy mergePolicy = config().getMergePolicy();
        // always configure soft-deletes field so an engine with soft-deletes disabled can open a Lucene index with soft-deletes.
        iwc.setSoftDeletesField(Lucene.SOFT_DELETES_FIELD);
        if (softDeleteEnabled) {
            mergePolicy = new RecoverySourcePruneMergePolicy(SourceFieldMapper.RECOVERY_SOURCE_NAME, softDeletesPolicy::getRetentionQuery,
                new SoftDeletesRetentionMergePolicy(Lucene.SOFT_DELETES_FIELD, softDeletesPolicy::getRetentionQuery,
                    new PrunePostingsMergePolicy(mergePolicy, IdFieldMapper.NAME)));
        }
        boolean shuffleForcedMerge = Booleans.parseBoolean(System.getProperty("es.shuffle_forced_merge", Boolean.TRUE.toString()));
        if (shuffleForcedMerge) {
            // We wrap the merge policy for all indices even though it is mostly useful for time-based indices
            // but there should be no overhead for other type of indices so it's simpler than adding a setting
            // to enable it.
            mergePolicy = new ShuffleForcedMergePolicy(mergePolicy);
        }
        iwc.setMergePolicy(new ElasticsearchMergePolicy(mergePolicy));
        iwc.setSimilarity(engineConfig.getSimilarity());
        iwc.setRAMBufferSizeMB(engineConfig.getIndexingBufferSize().getMbFrac());
        iwc.setCodec(engineConfig.getCodec());
        iwc.setUseCompoundFile(true); // always use compound on flush - reduces # of file-handles on refresh
        if (config().getIndexSort() != null) {
            iwc.setIndexSort(config().getIndexSort());
        }
        return iwc;
    }

    /** A listener that warms the segments if needed when acquiring a new reader */
    static final class RefreshWarmerListener implements BiConsumer<OpenSearchDirectoryReader, OpenSearchDirectoryReader> {
        private final Engine.Warmer warmer;
        private final Logger logger;
        private final AtomicBoolean isEngineClosed;

        RefreshWarmerListener(Logger logger, AtomicBoolean isEngineClosed, EngineConfig engineConfig) {
            warmer = engineConfig.getWarmer();
            this.logger = logger;
            this.isEngineClosed = isEngineClosed;
        }

        @Override
        public void accept(OpenSearchDirectoryReader reader, OpenSearchDirectoryReader previousReader) {
            if (warmer != null) {
                try {
                    warmer.warm(reader);
                } catch (Exception e) {
                    if (isEngineClosed.get() == false) {
                        logger.warn("failed to prepare/warm", e);
                    }
                }
            }
        }
    }

    @Override
    public void activateThrottling() {
        int count = throttleRequestCount.incrementAndGet();
        assert count >= 1 : "invalid post-increment throttleRequestCount=" + count;
        if (count == 1) {
            throttle.activate();
        }
    }

    @Override
    public void deactivateThrottling() {
        int count = throttleRequestCount.decrementAndGet();
        assert count >= 0 : "invalid post-decrement throttleRequestCount=" + count;
        if (count == 0) {
            throttle.deactivate();
        }
    }

    @Override
    public boolean isThrottled() {
        return throttle.isThrottled();
    }

    boolean throttleLockIsHeldByCurrentThread() {  // to be used in assertions and tests only
        return throttle.throttleLockIsHeldByCurrentThread();
    }

    @Override
    public long getIndexThrottleTimeInMillis() {
        return throttle.getThrottleTimeInMillis();
    }

    long getGcDeletesInMillis() {
        return engineConfig.getIndexSettings().getGcDeletesInMillis();
    }

    LiveIndexWriterConfig getCurrentIndexWriterConfig() {
        return indexWriter.getConfig();
    }

    private final class EngineMergeScheduler extends ElasticsearchConcurrentMergeScheduler {
        private final AtomicInteger numMergesInFlight = new AtomicInteger(0);
        private final AtomicBoolean isThrottling = new AtomicBoolean();

        EngineMergeScheduler(ShardId shardId, IndexSettings indexSettings) {
            super(shardId, indexSettings);
        }

        @Override
        public synchronized void beforeMerge(OnGoingMerge merge) {
            int maxNumMerges = mergeScheduler.getMaxMergeCount();
            if (numMergesInFlight.incrementAndGet() > maxNumMerges) {
                if (isThrottling.getAndSet(true) == false) {
                    logger.info("now throttling indexing: numMergesInFlight={}, maxNumMerges={}", numMergesInFlight, maxNumMerges);
                    activateThrottling();
                }
            }
        }

        @Override
        public synchronized void afterMerge(OnGoingMerge merge) {
            int maxNumMerges = mergeScheduler.getMaxMergeCount();
            if (numMergesInFlight.decrementAndGet() < maxNumMerges) {
                if (isThrottling.getAndSet(false)) {
                    logger.info("stop throttling indexing: numMergesInFlight={}, maxNumMerges={}",
                        numMergesInFlight, maxNumMerges);
                    deactivateThrottling();
                }
            }
            if (indexWriter.hasPendingMerges() == false &&
                System.nanoTime() - lastWriteNanos >= engineConfig.getFlushMergesAfter().nanos()) {
                // NEVER do this on a merge thread since we acquire some locks blocking here and if we concurrently rollback the writer
                // we deadlock on engine#close for instance.
                engineConfig.getThreadPool().executor(ThreadPool.Names.FLUSH).execute(new AbstractRunnable() {
                    @Override
                    public void onFailure(Exception e) {
                        if (isClosed.get() == false) {
                            logger.warn("failed to flush after merge has finished");
                        }
                    }

                    @Override
                    protected void doRun() {
                        // if we have no pending merges and we are supposed to flush once merges have finished
                        // we try to renew a sync commit which is the case when we are having a big merge after we
                        // are inactive. If that didn't work we go and do a real flush which is ok since it only doesn't work
                        // if we either have records in the translog or if we don't have a sync ID at all...
                        // maybe even more important, we flush after all merges finish and we are inactive indexing-wise to
                        // free up transient disk usage of the (presumably biggish) segments that were just merged
                        if (tryRenewSyncCommit() == false) {
                            flush();
                        }
                    }
                });
            } else if (merge.getTotalBytesSize() >= engineConfig.getIndexSettings().getFlushAfterMergeThresholdSize().getBytes()) {
                // we hit a significant merge which would allow us to free up memory if we'd commit it hence on the next change
                // we should execute a flush on the next operation if that's a flush after inactive or indexing a document.
                // we could fork a thread and do it right away but we try to minimize forking and piggyback on outside events.
                shouldPeriodicallyFlushAfterBigMerge.set(true);
            }
        }

        @Override
        protected void handleMergeException(final Throwable exc) {
            engineConfig.getThreadPool().generic().execute(new AbstractRunnable() {
                @Override
                public void onFailure(Exception e) {
                    logger.debug("merge failure action rejected", e);
                }

                @Override
                protected void doRun() throws Exception {
                    /*
                     * We do this on another thread rather than the merge thread that we are initially called on so that we have complete
                     * confidence that the call stack does not contain catch statements that would cause the error that might be thrown
                     * here from being caught and never reaching the uncaught exception handler.
                     */
                    failEngine("merge failed", new MergePolicy.MergeException(exc));
                }
            });
        }
    }

    /**
     * Commits the specified index writer.
     *
     * @param writer   the index writer to commit
     * @param translog the translog
     * @param syncId   the sync flush ID ({@code null} if not committing a synced flush)
     * @throws IOException if an I/O exception occurs committing the specfied writer
     */
    protected void commitIndexWriter(final IndexWriter writer, final Translog translog, @Nullable final String syncId) throws IOException {
        ensureCanFlush();
        try {
            final long localCheckpoint = localCheckpointTracker.getProcessedCheckpoint();
            writer.setLiveCommitData(() -> {
                /*
                 * The user data captured above (e.g. local checkpoint) contains data that must be evaluated *before* Lucene flushes
                 * segments, including the local checkpoint amongst other values. The maximum sequence number is different, we never want
                 * the maximum sequence number to be less than the last sequence number to go into a Lucene commit, otherwise we run the
                 * risk of re-using a sequence number for two different documents when restoring from this commit point and subsequently
                 * writing new documents to the index. Since we only know which Lucene documents made it into the final commit after the
                 * {@link IndexWriter#commit()} call flushes all documents, we defer computation of the maximum sequence number to the time
                 * of invocation of the commit data iterator (which occurs after all documents have been flushed to Lucene).
                 */
                final Map<String, String> commitData = new HashMap<>(7);
                commitData.put(Translog.TRANSLOG_UUID_KEY, translog.getTranslogUUID());
                commitData.put(SequenceNumbers.LOCAL_CHECKPOINT_KEY, Long.toString(localCheckpoint));
                if (syncId != null) {
                    commitData.put(Engine.SYNC_COMMIT_ID, syncId);
                }
                commitData.put(SequenceNumbers.MAX_SEQ_NO, Long.toString(localCheckpointTracker.getMaxSeqNo()));
                commitData.put(MAX_UNSAFE_AUTO_ID_TIMESTAMP_COMMIT_ID, Long.toString(maxUnsafeAutoIdTimestamp.get()));
                commitData.put(HISTORY_UUID_KEY, historyUUID);
                if (softDeleteEnabled) {
                    commitData.put(Engine.MIN_RETAINED_SEQNO, Long.toString(softDeletesPolicy.getMinRetainedSeqNo()));
                }
                final String currentForceMergeUUID = forceMergeUUID;
                if (currentForceMergeUUID != null) {
                    commitData.put(FORCE_MERGE_UUID_KEY, currentForceMergeUUID);
                }
                logger.trace("committing writer with commit data [{}]", commitData);
                return commitData.entrySet().iterator();
            });
            shouldPeriodicallyFlushAfterBigMerge.set(false);
            writer.commit();
        } catch (final Exception ex) {
            try {
                failEngine("lucene commit failed", ex);
            } catch (final Exception inner) {
                ex.addSuppressed(inner);
            }
            throw ex;
        } catch (final AssertionError e) {
            /*
             * If assertions are enabled, IndexWriter throws AssertionError on commit if any files don't exist, but tests that randomly
             * throw FileNotFoundException or NoSuchFileException can also hit this.
             */
            if (ExceptionsHelper.stackTrace(e).contains("org.apache.lucene.index.IndexWriter.filesExist")) {
                final EngineException engineException = new EngineException(shardId, "failed to commit engine", e);
                try {
                    failEngine("lucene commit failed", engineException);
                } catch (final Exception inner) {
                    engineException.addSuppressed(inner);
                }
                throw engineException;
            } else {
                throw e;
            }
        }
    }

    final void ensureCanFlush() {
        // translog recovery happens after the engine is fully constructed.
        // If we are in this stage we have to prevent flushes from this
        // engine otherwise we might loose documents if the flush succeeds
        // and the translog recovery fails when we "commit" the translog on flush.
        if (pendingTranslogRecovery.get()) {
            throw new IllegalStateException(shardId.toString() + " flushes are disabled - pending translog recovery");
        }
    }

    @Override
    public void onSettingsChanged(TimeValue translogRetentionAge, ByteSizeValue translogRetentionSize, long softDeletesRetentionOps) {
        mergeScheduler.refreshConfig();
        // config().isEnableGcDeletes() or config.getGcDeletesInMillis() may have changed:
        maybePruneDeletes();
        if (engineConfig.isAutoGeneratedIDsOptimizationEnabled() == false) {
            // this is an anti-viral settings you can only opt out for the entire index
            // only if a shard starts up again due to relocation or if the index is closed
            // the setting will be re-interpreted if it's set to true
            updateAutoIdTimestamp(Long.MAX_VALUE, true);
        }
        final TranslogDeletionPolicy translogDeletionPolicy = translog.getDeletionPolicy();
        translogDeletionPolicy.setRetentionAgeInMillis(translogRetentionAge.millis());
        translogDeletionPolicy.setRetentionSizeInBytes(translogRetentionSize.getBytes());
        softDeletesPolicy.setRetentionOperations(softDeletesRetentionOps);
    }

    public MergeStats getMergeStats() {
        return mergeScheduler.stats();
    }

    LocalCheckpointTracker getLocalCheckpointTracker() {
        return localCheckpointTracker;
    }

    @Override
    public long getLastSyncedGlobalCheckpoint() {
        return getTranslog().getLastSyncedGlobalCheckpoint();
    }

    public long getProcessedLocalCheckpoint() {
        return localCheckpointTracker.getProcessedCheckpoint();
    }

    @Override
    public long getPersistedLocalCheckpoint() {
        return localCheckpointTracker.getPersistedCheckpoint();
    }

    /**
     * Marks the given seq_no as seen and advances the max_seq_no of this engine to at least that value.
     */
    protected final void markSeqNoAsSeen(long seqNo) {
        localCheckpointTracker.advanceMaxSeqNo(seqNo);
    }

    /**
     * Checks if the given operation has been processed in this engine or not.
     * @return true if the given operation was processed; otherwise false.
     */
    protected final boolean hasBeenProcessedBefore(Operation op) {
        if (Assertions.ENABLED) {
            assert op.seqNo() != SequenceNumbers.UNASSIGNED_SEQ_NO : "operation is not assigned seq_no";
            if (op.operationType() == Operation.TYPE.NO_OP) {
                assert noOpKeyedLock.isHeldByCurrentThread(op.seqNo());
            } else {
                assert versionMap.assertKeyedLockHeldByCurrentThread(op.uid().bytes());
            }
        }
        return localCheckpointTracker.hasProcessed(op.seqNo());
    }

    @Override
    public SeqNoStats getSeqNoStats(long globalCheckpoint) {
        return localCheckpointTracker.getStats(globalCheckpoint);
    }

    /**
     * Returns the number of times a version was looked up either from the index.
     * Note this is only available if assertions are enabled
     */
    long getNumIndexVersionsLookups() { // for testing
        return numIndexVersionsLookups.count();
    }

    /**
     * Returns the number of times a version was looked up either from memory or from the index.
     * Note this is only available if assertions are enabled
     */
    long getNumVersionLookups() { // for testing
        return numVersionLookups.count();
    }

    private boolean incrementVersionLookup() { // only used by asserts
        numVersionLookups.inc();
        return true;
    }

    private boolean incrementIndexVersionLookup() {
        numIndexVersionsLookups.inc();
        return true;
    }

    boolean isSafeAccessRequired() {
        return versionMap.isSafeAccessRequired();
    }

    /**
     * Returns the number of documents have been deleted since this engine was opened.
     * This count does not include the deletions from the existing segments before opening engine.
     */
    long getNumDocDeletes() {
        return numDocDeletes.count();
    }

    /**
     * Returns the number of documents have been appended since this engine was opened.
     * This count does not include the appends from the existing segments before opening engine.
     */
    long getNumDocAppends() {
        return numDocAppends.count();
    }

    /**
     * Returns the number of documents have been updated since this engine was opened.
     * This count does not include the updates from the existing segments before opening engine.
     */
    long getNumDocUpdates() {
        return numDocUpdates.count();
    }

    private void ensureSoftDeletesEnabled() {
        if (softDeleteEnabled == false) {
            assert false : "index " + shardId.getIndex() + " does not have soft-deletes enabled";
            throw new IllegalStateException("index " + shardId.getIndex() + " does not have soft-deletes enabled");
        }
    }

    @Override
    public Translog.Snapshot newChangesSnapshot(String source, MapperService mapperService,
                                                long fromSeqNo, long toSeqNo, boolean requiredFullRange) throws IOException {
        ensureSoftDeletesEnabled();
        ensureOpen();
        refreshIfNeeded(source, toSeqNo);
        Searcher searcher = acquireSearcher(source, SearcherScope.INTERNAL);
        try {
            LuceneChangesSnapshot snapshot = new LuceneChangesSnapshot(
                searcher, mapperService, LuceneChangesSnapshot.DEFAULT_BATCH_SIZE, fromSeqNo, toSeqNo, requiredFullRange);
            searcher = null;
            return snapshot;
        } catch (Exception e) {
            try {
                maybeFailEngine("acquire changes snapshot", e);
            } catch (Exception inner) {
                e.addSuppressed(inner);
            }
            throw e;
        } finally {
            IOUtils.close(searcher);
        }
    }

    @Override
    public boolean hasCompleteOperationHistory(String reason, HistorySource historySource,
                                               MapperService mapperService, long startingSeqNo) throws IOException {
        if (historySource == HistorySource.INDEX) {
            ensureSoftDeletesEnabled();
            return getMinRetainedSeqNo() <= startingSeqNo;
        } else {
            final long currentLocalCheckpoint = localCheckpointTracker.getProcessedCheckpoint();
            // avoid scanning translog if not necessary
            if (startingSeqNo > currentLocalCheckpoint) {
                return true;
            }
            final LocalCheckpointTracker tracker = new LocalCheckpointTracker(startingSeqNo, startingSeqNo - 1);
            try (Translog.Snapshot snapshot = getTranslog().newSnapshot(startingSeqNo, Long.MAX_VALUE)) {
                Translog.Operation operation;
                while ((operation = snapshot.next()) != null) {
                    if (operation.seqNo() != SequenceNumbers.UNASSIGNED_SEQ_NO) {
                        tracker.markSeqNoAsProcessed(operation.seqNo());
                    }
                }
            }
            return tracker.getProcessedCheckpoint() >= currentLocalCheckpoint;
        }
    }

    /**
     * Returns the minimum seqno that is retained in the Lucene index.
     * Operations whose seq# are at least this value should exist in the Lucene index.
     */
    public final long getMinRetainedSeqNo() {
        ensureSoftDeletesEnabled();
        return softDeletesPolicy.getMinRetainedSeqNo();
    }

    @Override
    public Closeable acquireHistoryRetentionLock(HistorySource historySource) {
        if (historySource == HistorySource.INDEX) {
            ensureSoftDeletesEnabled();
            return softDeletesPolicy.acquireRetentionLock();
        } else {
            return translog.acquireRetentionLock();
        }
    }

    /**
     * Gets the commit data from {@link IndexWriter} as a map.
     */
    private static Map<String, String> commitDataAsMap(final IndexWriter indexWriter) {
        final Map<String, String> commitData = new HashMap<>(8);
        for (Map.Entry<String, String> entry : indexWriter.getLiveCommitData()) {
            commitData.put(entry.getKey(), entry.getValue());
        }
        return commitData;
    }

    private final class AssertingIndexWriter extends IndexWriter {
        AssertingIndexWriter(Directory d, IndexWriterConfig conf) throws IOException {
            super(d, conf);
        }
        @Override
        public long deleteDocuments(Term... terms) throws IOException {
            assert softDeleteEnabled == false : "Call #deleteDocuments but soft-deletes is enabled";
            return super.deleteDocuments(terms);
        }
        @Override
        public long tryDeleteDocument(IndexReader readerIn, int docID) {
            assert false : "#tryDeleteDocument is not supported. See Lucene#DirectoryReaderWithAllLiveDocs";
            throw new UnsupportedOperationException();
        }
    }

    /**
     * Returned the last local checkpoint value has been refreshed internally.
     */
    final long lastRefreshedCheckpoint() {
        return lastRefreshedCheckpointListener.refreshedCheckpoint.get();
    }


    private final Object refreshIfNeededMutex = new Object();

    /**
     * Refresh this engine **internally** iff the requesting seq_no is greater than the last refreshed checkpoint.
     */
    protected final void refreshIfNeeded(String source, long requestingSeqNo) {
        if (lastRefreshedCheckpoint() < requestingSeqNo) {
            synchronized (refreshIfNeededMutex) {
                if (lastRefreshedCheckpoint() < requestingSeqNo) {
                    refresh(source, SearcherScope.INTERNAL, true);
                }
            }
        }
    }

    private final class LastRefreshedCheckpointListener implements ReferenceManager.RefreshListener {
        final AtomicLong refreshedCheckpoint;
        private long pendingCheckpoint;

        LastRefreshedCheckpointListener(long initialLocalCheckpoint) {
            this.refreshedCheckpoint = new AtomicLong(initialLocalCheckpoint);
        }

        @Override
        public void beforeRefresh() {
            // all changes until this point should be visible after refresh
            pendingCheckpoint = localCheckpointTracker.getProcessedCheckpoint();
        }

        @Override
        public void afterRefresh(boolean didRefresh) {
            if (didRefresh) {
                updateRefreshedCheckpoint(pendingCheckpoint);
            }
        }

        void updateRefreshedCheckpoint(long checkpoint) {
            refreshedCheckpoint.updateAndGet(curr -> Math.max(curr, checkpoint));
            assert refreshedCheckpoint.get() >= checkpoint : refreshedCheckpoint.get() + " < " + checkpoint;
        }
    }

    @Override
    public final long getMaxSeenAutoIdTimestamp() {
        return maxSeenAutoIdTimestamp.get();
    }

    @Override
    public final void updateMaxUnsafeAutoIdTimestamp(long newTimestamp) {
        updateAutoIdTimestamp(newTimestamp, true);
    }

    private void updateAutoIdTimestamp(long newTimestamp, boolean unsafe) {
        assert newTimestamp >= -1 : "invalid timestamp [" + newTimestamp + "]";
        maxSeenAutoIdTimestamp.updateAndGet(curr -> Math.max(curr, newTimestamp));
        if (unsafe) {
            maxUnsafeAutoIdTimestamp.updateAndGet(curr -> Math.max(curr, newTimestamp));
        }
        assert maxUnsafeAutoIdTimestamp.get() <= maxSeenAutoIdTimestamp.get();
    }

    @Override
    public long getMaxSeqNoOfUpdatesOrDeletes() {
        return maxSeqNoOfUpdatesOrDeletes.get();
    }

    @Override
    public void advanceMaxSeqNoOfUpdatesOrDeletes(long maxSeqNoOfUpdatesOnPrimary) {
        if (maxSeqNoOfUpdatesOnPrimary == SequenceNumbers.UNASSIGNED_SEQ_NO) {
            assert false : "max_seq_no_of_updates on primary is unassigned";
            throw new IllegalArgumentException("max_seq_no_of_updates on primary is unassigned");
        }
        this.maxSeqNoOfUpdatesOrDeletes.updateAndGet(curr -> Math.max(curr, maxSeqNoOfUpdatesOnPrimary));
    }

    private boolean assertMaxSeqNoOfUpdatesIsAdvanced(Term id, long seqNo, boolean allowDeleted, boolean relaxIfGapInSeqNo) {
        final long maxSeqNoOfUpdates = getMaxSeqNoOfUpdatesOrDeletes();
        // We treat a delete on the tombstones on replicas as a regular document, then use updateDocument (not addDocument).
        if (allowDeleted) {
            final VersionValue versionValue = versionMap.getVersionForAssert(id.bytes());
            if (versionValue != null && versionValue.isDelete()) {
                return true;
            }
        }
        // Operations can be processed on a replica in a different order than on the primary. If the order on the primary is index-1,
        // delete-2, index-3, and the order on a replica is index-1, index-3, delete-2, then the msu of index-3 on the replica is 2
        // even though it is an update (overwrites index-1). We should relax this assertion if there is a pending gap in the seq_no.
        if (relaxIfGapInSeqNo && localCheckpointTracker.getProcessedCheckpoint() < maxSeqNoOfUpdates) {
            return true;
        }
        assert seqNo <= maxSeqNoOfUpdates : "id=" + id + " seq_no=" + seqNo + " msu=" + maxSeqNoOfUpdates;
        return true;
    }

    private static void trimUnsafeCommits(EngineConfig engineConfig) throws IOException {
        final Store store = engineConfig.getStore();
        final String translogUUID = store.readLastCommittedSegmentsInfo().getUserData().get(Translog.TRANSLOG_UUID_KEY);
        final Path translogPath = engineConfig.getTranslogConfig().getTranslogPath();
        final long globalCheckpoint = Translog.readGlobalCheckpoint(translogPath, translogUUID);
        final long minRetainedTranslogGen = Translog.readMinTranslogGeneration(translogPath, translogUUID);
        store.trimUnsafeCommits(globalCheckpoint, minRetainedTranslogGen, engineConfig.getIndexSettings().getIndexVersionCreated());
    }

    /**
     * Restores the live version map and local checkpoint of this engine using documents (including soft-deleted)
     * after the local checkpoint in the safe commit. This step ensures the live version map and checkpoint tracker
     * are in sync with the Lucene commit.
     */
    private void restoreVersionMapAndCheckpointTracker(DirectoryReader directoryReader) throws IOException {
        final IndexSearcher searcher = new IndexSearcher(directoryReader);
        searcher.setQueryCache(null);
        final Query query = new BooleanQuery.Builder()
            .add(LongPoint.newRangeQuery(
                SeqNoFieldMapper.NAME, getPersistedLocalCheckpoint() + 1, Long.MAX_VALUE), BooleanClause.Occur.MUST)
            // exclude non-root nested documents
            .add(new DocValuesFieldExistsQuery(SeqNoFieldMapper.PRIMARY_TERM_NAME), BooleanClause.Occur.MUST)
            .build();
        final Weight weight = searcher.createWeight(searcher.rewrite(query), ScoreMode.COMPLETE_NO_SCORES, 1.0f);
        for (LeafReaderContext leaf : directoryReader.leaves()) {
            final Scorer scorer = weight.scorer(leaf);
            if (scorer == null) {
                continue;
            }
            final CombinedDocValues dv = new CombinedDocValues(leaf.reader());
            final IdOnlyFieldVisitor idFieldVisitor = new IdOnlyFieldVisitor();
            final DocIdSetIterator iterator = scorer.iterator();
            int docId;
            while ((docId = iterator.nextDoc()) != DocIdSetIterator.NO_MORE_DOCS) {
                final long primaryTerm = dv.docPrimaryTerm(docId);
                final long seqNo = dv.docSeqNo(docId);
                localCheckpointTracker.markSeqNoAsProcessed(seqNo);
                localCheckpointTracker.markSeqNoAsPersisted(seqNo);
                idFieldVisitor.reset();
                leaf.reader().document(docId, idFieldVisitor);
                if (idFieldVisitor.getId() == null) {
                    assert dv.isTombstone(docId);
                    continue;
                }
                final BytesRef uid = new Term(IdFieldMapper.NAME, Uid.encodeId(idFieldVisitor.getId())).bytes();
                try (Releasable ignored = versionMap.acquireLock(uid)) {
                    final VersionValue curr = versionMap.getUnderLock(uid);
                    if (curr == null ||
                        compareOpToVersionMapOnSeqNo(idFieldVisitor.getId(), seqNo, primaryTerm, curr) == OpVsLuceneDocStatus.OP_NEWER) {
                        if (dv.isTombstone(docId)) {
                            // use 0L for the start time so we can prune this delete tombstone quickly
                            // when the local checkpoint advances (i.e., after a recovery completed).
                            final long startTime = 0L;
                            versionMap.putDeleteUnderLock(uid, new DeleteVersionValue(dv.docVersion(docId), seqNo, primaryTerm, startTime));
                        } else {
                            versionMap.putIndexUnderLock(uid, new IndexVersionValue(null, dv.docVersion(docId), seqNo, primaryTerm));
                        }
                    }
                }
            }
        }
        // remove live entries in the version map
        refresh("restore_version_map_and_checkpoint_tracker", SearcherScope.INTERNAL, true);
    }

}<|MERGE_RESOLUTION|>--- conflicted
+++ resolved
@@ -346,23 +346,13 @@
      * and old segments can be released in the same way previous version did this (as a side-effect of _refresh)
      */
     @SuppressForbidden(reason = "reference counting is required here")
-<<<<<<< HEAD
-    private static final class ExternalReaderManager extends ReferenceManager<ElasticsearchDirectoryReader> {
-        private final BiConsumer<ElasticsearchDirectoryReader, ElasticsearchDirectoryReader> refreshListener;
+    private static final class ExternalReaderManager extends ReferenceManager<OpenSearchDirectoryReader> {
+        private final BiConsumer<OpenSearchDirectoryReader, OpenSearchDirectoryReader> refreshListener;
         private final OpenSearchReaderManager internalReaderManager;
         private boolean isWarmedUp; //guarded by refreshLock
 
         ExternalReaderManager(OpenSearchReaderManager internalReaderManager,
-                              BiConsumer<ElasticsearchDirectoryReader, ElasticsearchDirectoryReader> refreshListener) throws IOException {
-=======
-    private static final class ExternalReaderManager extends ReferenceManager<OpenSearchDirectoryReader> {
-        private final BiConsumer<OpenSearchDirectoryReader, OpenSearchDirectoryReader> refreshListener;
-        private final ElasticsearchReaderManager internalReaderManager;
-        private boolean isWarmedUp; //guarded by refreshLock
-
-        ExternalReaderManager(ElasticsearchReaderManager internalReaderManager,
                               BiConsumer<OpenSearchDirectoryReader, OpenSearchDirectoryReader> refreshListener) throws IOException {
->>>>>>> 8a6ed26c
             this.refreshListener = refreshListener;
             this.internalReaderManager = internalReaderManager;
             this.current = internalReaderManager.acquire(); // steal the reference without warming up
@@ -648,15 +638,9 @@
         OpenSearchReaderManager internalReaderManager = null;
         try {
             try {
-<<<<<<< HEAD
-                final ElasticsearchDirectoryReader directoryReader =
-                    ElasticsearchDirectoryReader.wrap(DirectoryReader.open(indexWriter), shardId);
-                internalReaderManager = new OpenSearchReaderManager(directoryReader,
-=======
                 final OpenSearchDirectoryReader directoryReader =
                     OpenSearchDirectoryReader.wrap(DirectoryReader.open(indexWriter), shardId);
-                internalReaderManager = new ElasticsearchReaderManager(directoryReader,
->>>>>>> 8a6ed26c
+                internalReaderManager = new OpenSearchReaderManager(directoryReader,
                     new RamAccountingRefreshListener(engineConfig.getCircuitBreakerService()));
                 lastCommittedSegmentInfos = store.readLastCommittedSegmentsInfo();
                 ExternalReaderManager externalReaderManager = new ExternalReaderManager(internalReaderManager, externalRefreshListener);
