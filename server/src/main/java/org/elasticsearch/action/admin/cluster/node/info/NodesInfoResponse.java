/*
 * Licensed to Elasticsearch under one or more contributor
 * license agreements. See the NOTICE file distributed with
 * this work for additional information regarding copyright
 * ownership. Elasticsearch licenses this file to you under
 * the Apache License, Version 2.0 (the "License"); you may
 * not use this file except in compliance with the License.
 * You may obtain a copy of the License at
 *
 *    http://www.apache.org/licenses/LICENSE-2.0
 *
 * Unless required by applicable law or agreed to in writing,
 * software distributed under the License is distributed on an
 * "AS IS" BASIS, WITHOUT WARRANTIES OR CONDITIONS OF ANY
 * KIND, either express or implied.  See the License for the
 * specific language governing permissions and limitations
 * under the License.
 */

package org.elasticsearch.action.admin.cluster.node.info;

import org.elasticsearch.action.FailedNodeException;
import org.elasticsearch.action.support.nodes.BaseNodesResponse;
import org.elasticsearch.cluster.ClusterName;
import org.elasticsearch.cluster.node.DiscoveryNodeRole;
import org.elasticsearch.common.Strings;
import org.elasticsearch.common.io.stream.StreamInput;
import org.elasticsearch.common.io.stream.StreamOutput;
import org.elasticsearch.common.settings.Settings;
import org.elasticsearch.common.xcontent.ToXContentFragment;
import org.elasticsearch.common.xcontent.XContentBuilder;
import org.elasticsearch.common.xcontent.XContentFactory;
import org.elasticsearch.http.HttpInfo;
import org.elasticsearch.ingest.IngestInfo;
import org.elasticsearch.monitor.jvm.JvmInfo;
import org.elasticsearch.monitor.os.OsInfo;
import org.elasticsearch.monitor.process.ProcessInfo;
import org.elasticsearch.search.aggregations.support.AggregationInfo;
import org.elasticsearch.threadpool.ThreadPoolInfo;
import org.elasticsearch.transport.TransportInfo;

import java.io.IOException;
import java.util.List;
import java.util.Map;

public class NodesInfoResponse extends BaseNodesResponse<NodeInfo> implements ToXContentFragment {

    private static final String OSS = "oss";

    public NodesInfoResponse(StreamInput in) throws IOException {
        super(in);
    }

    public NodesInfoResponse(ClusterName clusterName, List<NodeInfo> nodes, List<FailedNodeException> failures) {
        super(clusterName, nodes, failures);
    }

    @Override
    protected List<NodeInfo> readNodesFrom(StreamInput in) throws IOException {
        return in.readList(NodeInfo::new);
    }

    @Override
    protected void writeNodesTo(StreamOutput out, List<NodeInfo> nodes) throws IOException {
        out.writeList(nodes);
    }

    @Override
    public XContentBuilder toXContent(XContentBuilder builder, Params params) throws IOException {
        builder.startObject("nodes");
        for (NodeInfo nodeInfo : getNodes()) {
            builder.startObject(nodeInfo.getNode().getId());

            builder.field("name", nodeInfo.getNode().getName());
            builder.field("transport_address", nodeInfo.getNode().getAddress().toString());
            builder.field("host", nodeInfo.getNode().getHostName());
            builder.field("ip", nodeInfo.getNode().getHostAddress());

            builder.field("version", nodeInfo.getVersion());
<<<<<<< HEAD
            // TODO - for bwc, we don't support build flavor and this needs to be removed
            // when we don't support 6.x
            builder.field("build_flavor", OSS);
=======
>>>>>>> 75590e8c
            builder.field("build_type", nodeInfo.getBuild().type().displayName());
            builder.field("build_hash", nodeInfo.getBuild().hash());
            if (nodeInfo.getTotalIndexingBuffer() != null) {
                builder.humanReadableField("total_indexing_buffer", "total_indexing_buffer_in_bytes", nodeInfo.getTotalIndexingBuffer());
            }

            builder.startArray("roles");
            for (DiscoveryNodeRole role : nodeInfo.getNode().getRoles()) {
                builder.value(role.roleName());
            }
            builder.endArray();

            if (!nodeInfo.getNode().getAttributes().isEmpty()) {
                builder.startObject("attributes");
                for (Map.Entry<String, String> entry : nodeInfo.getNode().getAttributes().entrySet()) {
                    builder.field(entry.getKey(), entry.getValue());
                }
                builder.endObject();
            }

            if (nodeInfo.getSettings() != null) {
                builder.startObject("settings");
                Settings settings = nodeInfo.getSettings();
                settings.toXContent(builder, params);
                builder.endObject();
            }

            if (nodeInfo.getInfo(OsInfo.class) != null) {
                nodeInfo.getInfo(OsInfo.class).toXContent(builder, params);
            }
            if (nodeInfo.getInfo(ProcessInfo.class) != null) {
                nodeInfo.getInfo(ProcessInfo.class).toXContent(builder, params);
            }
            if (nodeInfo.getInfo(JvmInfo.class) != null) {
                nodeInfo.getInfo(JvmInfo.class).toXContent(builder, params);
            }
            if (nodeInfo.getInfo(ThreadPoolInfo.class) != null) {
                nodeInfo.getInfo(ThreadPoolInfo.class).toXContent(builder, params);
            }
            if (nodeInfo.getInfo(TransportInfo.class) != null) {
                nodeInfo.getInfo(TransportInfo.class).toXContent(builder, params);
            }
            if (nodeInfo.getInfo(HttpInfo.class) != null) {
                nodeInfo.getInfo(HttpInfo.class).toXContent(builder, params);
            }
            if (nodeInfo.getInfo(PluginsAndModules.class) != null) {
                nodeInfo.getInfo(PluginsAndModules.class).toXContent(builder, params);
            }
            if (nodeInfo.getInfo(IngestInfo.class) != null) {
                nodeInfo.getInfo(IngestInfo.class).toXContent(builder, params);
            }
            if (nodeInfo.getInfo(AggregationInfo.class) != null) {
                nodeInfo.getInfo(AggregationInfo.class).toXContent(builder, params);
            }

            builder.endObject();
        }
        builder.endObject();
        return builder;
    }

    @Override
    public String toString() {
        try {
            XContentBuilder builder = XContentFactory.jsonBuilder().prettyPrint();
            builder.startObject();
            toXContent(builder, EMPTY_PARAMS);
            builder.endObject();
            return Strings.toString(builder);
        } catch (IOException e) {
            return "{ \"error\" : \"" + e.getMessage() + "\"}";
        }
    }
}<|MERGE_RESOLUTION|>--- conflicted
+++ resolved
@@ -45,8 +45,6 @@
 
 public class NodesInfoResponse extends BaseNodesResponse<NodeInfo> implements ToXContentFragment {
 
-    private static final String OSS = "oss";
-
     public NodesInfoResponse(StreamInput in) throws IOException {
         super(in);
     }
@@ -77,12 +75,6 @@
             builder.field("ip", nodeInfo.getNode().getHostAddress());
 
             builder.field("version", nodeInfo.getVersion());
-<<<<<<< HEAD
-            // TODO - for bwc, we don't support build flavor and this needs to be removed
-            // when we don't support 6.x
-            builder.field("build_flavor", OSS);
-=======
->>>>>>> 75590e8c
             builder.field("build_type", nodeInfo.getBuild().type().displayName());
             builder.field("build_hash", nodeInfo.getBuild().hash());
             if (nodeInfo.getTotalIndexingBuffer() != null) {
