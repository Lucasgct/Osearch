/*
 * Licensed to Elasticsearch under one or more contributor
 * license agreements. See the NOTICE file distributed with
 * this work for additional information regarding copyright
 * ownership. Elasticsearch licenses this file to you under
 * the Apache License, Version 2.0 (the "License"); you may
 * not use this file except in compliance with the License.
 * You may obtain a copy of the License at
 *
 *    http://www.apache.org/licenses/LICENSE-2.0
 *
 * Unless required by applicable law or agreed to in writing,
 * software distributed under the License is distributed on an
 * "AS IS" BASIS, WITHOUT WARRANTIES OR CONDITIONS OF ANY
 * KIND, either express or implied.  See the License for the
 * specific language governing permissions and limitations
 * under the License.
 */

package org.elasticsearch;

import org.elasticsearch.common.Booleans;
import org.elasticsearch.common.io.FileSystemUtils;
import org.elasticsearch.common.io.stream.StreamInput;
import org.elasticsearch.common.io.stream.StreamOutput;

import java.io.IOException;
import java.net.URL;
import java.security.CodeSource;
import java.util.Objects;
import java.util.jar.JarInputStream;
import java.util.jar.Manifest;

/**
 * Information about a build of Elasticsearch.
 */
public class Build {
    /**
     * The current build of Elasticsearch. Filled with information scanned at
     * startup from the jar.
     */
    public static final Build CURRENT;

    public enum Type {

        DEB("deb"),
        DOCKER("docker"),
        RPM("rpm"),
        TAR("tar"),
        ZIP("zip"),
        UNKNOWN("unknown");

        final String displayName;

        public String displayName() {
            return displayName;
        }

        Type(final String displayName) {
            this.displayName = displayName;
        }

        public static Type fromDisplayName(final String displayName, final boolean strict) {
            switch (displayName) {
                case "deb":
                    return Type.DEB;
                case "docker":
                    return Type.DOCKER;
                case "rpm":
                    return Type.RPM;
                case "tar":
                    return Type.TAR;
                case "zip":
                    return Type.ZIP;
                case "unknown":
                    return Type.UNKNOWN;
                default:
                    if (strict) {
                        throw new IllegalStateException("unexpected distribution type [" + displayName + "]; your distribution is broken");
                    } else {
                        return Type.UNKNOWN;
                    }
            }
        }

    }

    static {
        final Type type;
        final String hash;
        final String date;
        final boolean isSnapshot;
        final String version;

        // these are parsed at startup, and we require that we are able to recognize the values passed in by the startup scripts
        type = Type.fromDisplayName(System.getProperty("es.distribution.type", "unknown"), true);

        final String esPrefix = "elasticsearch-" + Version.CURRENT;
        final URL url = getElasticsearchCodeSourceLocation();
        final String urlStr = url == null ? "" : url.toString();
        if (urlStr.startsWith("file:/") && (
            urlStr.endsWith(esPrefix + ".jar") ||
            urlStr.matches("(.*)" + esPrefix + "(-)?((alpha|beta|rc)[0-9]+)?(-SNAPSHOT)?.jar")
        )) {
            try (JarInputStream jar = new JarInputStream(FileSystemUtils.openFileURLStream(url))) {
                Manifest manifest = jar.getManifest();
                hash = manifest.getMainAttributes().getValue("Change");
                date = manifest.getMainAttributes().getValue("Build-Date");
                isSnapshot = "true".equals(manifest.getMainAttributes().getValue("X-Compile-Elasticsearch-Snapshot"));
                version = manifest.getMainAttributes().getValue("X-Compile-Elasticsearch-Version");
            } catch (IOException e) {
                throw new RuntimeException(e);
            }
        } else {
            // not running from the official elasticsearch jar file (unit tests, IDE, uber client jar, shadiness)
            hash = "unknown";
            date = "unknown";
            version = Version.CURRENT.toString();
            final String buildSnapshot = System.getProperty("build.snapshot");
            if (buildSnapshot != null) {
                try {
                    Class.forName("com.carrotsearch.randomizedtesting.RandomizedContext");
                } catch (final ClassNotFoundException e) {
                    // we are not in tests but build.snapshot is set, bail hard
                    throw new IllegalStateException("build.snapshot set to [" + buildSnapshot + "] but not running tests");
                }
                isSnapshot = Booleans.parseBoolean(buildSnapshot);
            } else {
                isSnapshot = true;
            }
        }
        if (hash == null) {
            throw new IllegalStateException("Error finding the build hash. " +
                    "Stopping Elasticsearch now so it doesn't run in subtly broken ways. This is likely a build bug.");
        }
        if (date == null) {
            throw new IllegalStateException("Error finding the build date. " +
                    "Stopping Elasticsearch now so it doesn't run in subtly broken ways. This is likely a build bug.");
        }
        if (version == null) {
            throw new IllegalStateException("Error finding the build version. " +
                "Stopping Elasticsearch now so it doesn't run in subtly broken ways. This is likely a build bug.");
        }

        CURRENT = new Build(type, hash, date, isSnapshot, version);
    }

    private final boolean isSnapshot;

    /**
     * The location of the code source for Elasticsearch
     *
     * @return the location of the code source for Elasticsearch which may be null
     */
    static URL getElasticsearchCodeSourceLocation() {
        final CodeSource codeSource = Build.class.getProtectionDomain().getCodeSource();
        return codeSource == null ? null : codeSource.getLocation();
    }

    private final Type type;
    private final String hash;
    private final String date;
    private final String version;

    public Build(
        final Type type, final String hash, final String date, boolean isSnapshot,
        String version
    ) {
        this.type = type;
        this.hash = hash;
        this.date = date;
        this.isSnapshot = isSnapshot;
        this.version = version;
    }

    public String hash() {
        return hash;
    }

    public String date() {
        return date;
    }

    public static Build readBuild(StreamInput in) throws IOException {
        final String flavor;
        final Type type;
        // The following block is kept for existing BWS tests to pass.
        // TODO - clean up this code when we remove all v6 bwc tests.
<<<<<<< HEAD
        if (in.getVersion().onOrAfter(Version.V_6_3_0) && in.getVersion().onOrBefore(Version.V_7_0_0)) {
=======
        // TODO - clean this up when OSS flavor is removed in all of the code base
        //        (Integ test zip still write OSS as distribution)
        // See issue: https://github.com/opendistro-for-elasticsearch/search/issues/159
        if (in.getVersion().onOrAfter(Version.V_6_3_0)) {
>>>>>>> b0f137e9
            flavor = in.readString();
        }
        if (in.getVersion().onOrAfter(Version.V_6_3_0)) {
            // be lenient when reading on the wire, the enumeration values from other versions might be different than what we know
            type = Type.fromDisplayName(in.readString(), false);
        } else {
            type = Type.UNKNOWN;
        }
        String hash = in.readString();
        String date = in.readString();
        boolean snapshot = in.readBoolean();

        final String version;
        if (in.getVersion().onOrAfter(Version.V_7_0_0)) {
            version = in.readString();
        } else {
            version = in.getVersion().toString();
        }
        return new Build(type, hash, date, snapshot, version);
    }

    public static void writeBuild(Build build, StreamOutput out) throws IOException {
        // The following block is kept for existing BWS tests to pass.
        // TODO - clean up this code when we remove all v6 bwc tests.
<<<<<<< HEAD
        if (out.getVersion().onOrAfter(Version.V_6_3_0) && out.getVersion().onOrBefore(Version.V_7_0_0)) {
=======
        // TODO - clean this up when OSS flavor is removed in all of the code base
        // See issue: https://github.com/opendistro-for-elasticsearch/search/issues/159
        if (out.getVersion().onOrAfter(Version.V_6_3_0)) {
>>>>>>> b0f137e9
            out.writeString("oss");
        }
        if (out.getVersion().onOrAfter(Version.V_6_3_0)) {
            final Type buildType;
            if (out.getVersion().before(Version.V_6_7_0) && build.type() == Type.DOCKER) {
                buildType = Type.TAR;
            } else {
                buildType = build.type();
            }
            out.writeString(buildType.displayName());
        }
        out.writeString(build.hash());
        out.writeString(build.date());
        out.writeBoolean(build.isSnapshot());
        if (out.getVersion().onOrAfter(Version.V_7_0_0)) {
            out.writeString(build.getQualifiedVersion());
        }
    }

    /**
     * Get the version as considered at build time
     *
     * Offers a way to get the fully qualified version as configured by the build.
     * This will be the same as {@link Version} for production releases, but may include on of the qualifier ( e.x alpha1 )
     * or -SNAPSHOT for others.
     *
     * @return the fully qualified build
     */
    public String getQualifiedVersion() {
        return version;
    }

    public Type type() {
        return type;
    }

    public boolean isSnapshot() {
        return isSnapshot;
    }

    /**
     * Provides information about the intent of the build
     *
     * @return true if the build is intended for production use
     */
    public boolean isProductionRelease() {
        return version.matches("[0-9]+\\.[0-9]+\\.[0-9]+");
    }

    @Override
    public String toString() {
        return "[" + type.displayName + "][" + hash + "][" + date + "][" + version +"]";
    }

    @Override
    public boolean equals(Object o) {
        if (this == o) {
            return true;
        }
        if (o == null || getClass() != o.getClass()) {
            return false;
        }

        Build build = (Build) o;

        if (!type.equals(build.type)) {
            return false;
        }

        if (isSnapshot != build.isSnapshot) {
            return false;
        }
        if (hash.equals(build.hash) == false) {
            return false;
        }
        if (version.equals(build.version) == false) {
            return false;
        }
        return date.equals(build.date);
    }

    @Override
    public int hashCode() {
        return Objects.hash(type, isSnapshot, hash, date, version);
    }

}<|MERGE_RESOLUTION|>--- conflicted
+++ resolved
@@ -186,14 +186,10 @@
         final Type type;
         // The following block is kept for existing BWS tests to pass.
         // TODO - clean up this code when we remove all v6 bwc tests.
-<<<<<<< HEAD
-        if (in.getVersion().onOrAfter(Version.V_6_3_0) && in.getVersion().onOrBefore(Version.V_7_0_0)) {
-=======
         // TODO - clean this up when OSS flavor is removed in all of the code base
         //        (Integ test zip still write OSS as distribution)
         // See issue: https://github.com/opendistro-for-elasticsearch/search/issues/159
         if (in.getVersion().onOrAfter(Version.V_6_3_0)) {
->>>>>>> b0f137e9
             flavor = in.readString();
         }
         if (in.getVersion().onOrAfter(Version.V_6_3_0)) {
@@ -218,13 +214,9 @@
     public static void writeBuild(Build build, StreamOutput out) throws IOException {
         // The following block is kept for existing BWS tests to pass.
         // TODO - clean up this code when we remove all v6 bwc tests.
-<<<<<<< HEAD
-        if (out.getVersion().onOrAfter(Version.V_6_3_0) && out.getVersion().onOrBefore(Version.V_7_0_0)) {
-=======
         // TODO - clean this up when OSS flavor is removed in all of the code base
         // See issue: https://github.com/opendistro-for-elasticsearch/search/issues/159
         if (out.getVersion().onOrAfter(Version.V_6_3_0)) {
->>>>>>> b0f137e9
             out.writeString("oss");
         }
         if (out.getVersion().onOrAfter(Version.V_6_3_0)) {
