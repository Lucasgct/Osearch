--- conflicted
+++ resolved
@@ -8,10 +8,7 @@
 - [Developer Certificate of Origin](#developer-certificate-of-origin)
 - [Changelog](#changelog)
 - [Review Process](#review-process)
-<<<<<<< HEAD
     - [Tips for Success](#tips)
-=======
->>>>>>> cc96f6b9
 
 # Contributing to OpenSearch
 
@@ -167,45 +164,18 @@
 
 If we reject the PR, we will close the pull request with a comment explaining why. This decision isn't always final: if you feel we have misunderstood your intended change or otherwise think that we should reconsider then please continue the conversation with a comment on the PR and we'll do our best to address any further points you raise.
 
-<<<<<<< HEAD
 ### Tips for Success (#tips)
 
 We have a lot of mechanisms to help expedite towards an accepted PR. Here are some tips for success:
 1. *Minimize BWC guarantees*: The first PR review cycle heavily focuses on the public facing APIs. This is what we have to "guarantee" as non-breaking for [bwc across major versions](./DEVELOPER_GUIDE.md#backwards-compatibility).
 2. *Do not copy non-compliant code*: Ensure that code is APLv2 compatible. This means that you have not copied any code from other sources unless that code is also APLv2 compatible.
 3. *Use feature flags*: New features that are guarded behind a feature flag have a higher chance of being merged and backported since they automatically come with an added layer of protection. You can see an example of a feature flag being use on this([PR](https://github.com/opensearch-project/OpenSearch/pull/4959)).
-=======
-We have a lot of mechanisms to help expedite towards an accepted PR.  Here are some tips for success:
-1. *Minimize BWC guarantees*: First PR review heavily focuses on the public facing API. This is what we have to "guarantee" as non-breaking for [bwc across major versions](./DEVELOPER_GUIDE.md#backwards-compatibility).
-2. *Do not copy non-compliant code*: Ensure that code is APLv2 compatible. This means that you have not copied any code from other sources unless that code is also APLv2 compatible.
-3. *Use feature flags*: New features that are guarded behind a feature flag have a higher chance of being merged and backported since... they're guarded by feature flag ([Feature PR](https://github.com/opensearch-project/OpenSearch/pull/4959)).
->>>>>>> cc96f6b9
 4. *Use appropriate java tags*:
     - `@opensearch.internal`: Marks internal classes that may change rapidly.
     - `@opensearch.api`: Marks public facing API classes that provide bwc guarantees.
     - `@opensearch.experimental`: Mark rapidly changing [experimental code](./DEVELOPER_GUIDE.md#experimental-development).
-<<<<<<< HEAD
 5. *Use sandbox for big core changes*: Any new features or enhancements that make changes to core classes (e.g., search phases, codecs, or specialized lucene APIs) are more likely to. be merged if they are sandboxed. This can only be enabled on the java CLI (`-Dsandbox.enabled=true`).
 6. *Micro-benchmark critical path*: This is a lesser known mechanism, but if you have critical path changes you're afraid will impact performance (the changes touch the garbage collector, heap, direct memory, or CPU) then including a [microbenchmark](https://github.com/opensearch-project/OpenSearch/tree/main/benchmarks) with your PR (and jfr or flamegraph results in the description) is a *GREAT IDEA* and will help expedite the review process.
 7. *Test, test, test*: pretty self explanatory ([OpenSearchTestCase](./test/framework/src/main/java/org/opensearch/test/OpenSearchTestCase.java) for unit tests, [OpenSearchIntegTestCase](./test/framework/src/main/java/org/opensearch/test/OpenSearchIntegTestCase.java) for integration & cluster tests, [OpenSearchRestTestCase](./test/framework/src/main/java/org/opensearch/test/rest/OpenSearchRestTestCase.java) for testing REST endpoint interfaces, and yaml tests with [ClientYamlTestSuiteIT](./rest-api-spec/src/yamlRestTest/java/org/opensearch/test/rest/ClientYamlTestSuiteIT.java) for REST integration tests)
 
 In general, the more guardrails you add to your change, the higher the chance your PR will be merged quickly. We can always relax these guard rails in smaller followup PRs. Reverting a GA feature is much more difficult. Check out the [DEVELOPER_GUIDE](./DEVELOPER_GUIDE.md#submitting-changes) for more useful tips.
-=======
-5. *Use sandbox for big core changes*: Any new features or enhancements that make changes to core classes (e.g., search phases, codecs, specialized lucene APIs) are more quickly merged if they are sandboxed. This can only be enabled on the java CLI (`-Dsandbox.enabled=true`)
-6. *Micro-benchmark critical path*: This is a lesser known mechanism, but if you have critical path changes you're afraid will impact performance (gc, heap, direct memory, CPU) then including a [microbenchmark](https://github.com/opensearch-project/OpenSearch/tree/main/benchmarks) with your PR (and jfr or flamegraph results in the description) is a *GREAT IDEA* and will help expedite the review process.
-7. *test, test, test*: pretty self explanatory ([OpenSearchTestCase](./test/framework/src/main/java/org/opensearch/test/OpenSearchTestCase.java) for unit tests, [OpenSearchIntegTestCase](./test/framework/src/main/java/org/opensearch/test/OpenSearchIntegTestCase.java) for integration & cluster tests, [OpenSearchRestTestCase](./test/framework/src/main/java/org/opensearch/test/rest/OpenSearchRestTestCase.java) for testing REST endpoint interfaces, and yaml tests with [ClientYamlTestSuiteIT](./rest-api-spec/src/yamlRestTest/java/org/opensearch/test/rest/ClientYamlTestSuiteIT.java) for REST integration tests)
-
-In general, the more guardrails you add to your change, the higher the chance your PR is merged quickly. We can always relax these guard rails in smaller followup PRs. Reverting a GA feature is much more difficult. Check out the [DEVELOPER_GUIDE](./DEVELOPER_GUIDE.md#submitting-changes) for more useful tips.
-
-## Troubleshooting Failing Builds
-
-The OpenSearch testing framework offers many capabilities but exhibits significant complexity (it does lot of randomization internally to cover as many edge cases and variations as possible). Unfortunately, this posses a challenge by making it harder to discover important issues/bugs in straightforward way and may lead to so called flaky tests - the tests which flip randomly from success to failure without any code changes.
-
-If your pull request reports a failing test(s) on one of the checks, please:
-- look if there is an existing [issue](https://github.com/opensearch-project/OpenSearch/issues) reported for the test in question
-- if not, please make sure this is not caused by your changes, run the failing test(s) locally for some time
-- if you are sure the failure is not related, please open a new [bug](https://github.com/opensearch-project/OpenSearch/issues/new?assignees=&labels=bug%2C+untriaged&projects=&template=bug_template.md&title=%5BBUG%5D) with `flaky-test` label
-- add a comment referencing the issue(s) or bug report(s) to your pull request explaining the failing build(s)
-- as a bonus point, try to contribute by fixing the flaky test(s)
--
->>>>>>> cc96f6b9
