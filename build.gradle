/*
 * SPDX-License-Identifier: Apache-2.0
 *
 * The OpenSearch Contributors require contributions made to
 * this file be licensed under the Apache-2.0 license or a
 * compatible open source license.
 *
 * Modifications Copyright OpenSearch Contributors. See
 * GitHub history for details.
 */

/*
 * Licensed to Elasticsearch under one or more contributor
 * license agreements. See the NOTICE file distributed with
 * this work for additional information regarding copyright
 * ownership. Elasticsearch licenses this file to you under
 * the Apache License, Version 2.0 (the "License"); you may
 * not use this file except in compliance with the License.
 * You may obtain a copy of the License at
 *
 *    http://www.apache.org/licenses/LICENSE-2.0
 *
 * Unless required by applicable law or agreed to in writing,
 * software distributed under the License is distributed on an
 * "AS IS" BASIS, WITHOUT WARRANTIES OR CONDITIONS OF ANY
 * KIND, either express or implied.  See the License for the
 * specific language governing permissions and limitations
 * under the License.
 */

import com.avast.gradle.dockercompose.tasks.ComposePull
import com.github.jengelman.gradle.plugins.shadow.ShadowPlugin
import de.thetaphi.forbiddenapis.gradle.ForbiddenApisPlugin
import org.apache.tools.ant.taskdefs.condition.Os
import org.opensearch.gradle.BuildPlugin
import org.opensearch.gradle.Version
import org.opensearch.gradle.VersionProperties
import org.opensearch.gradle.info.BuildParams
import org.opensearch.gradle.plugin.PluginBuildPlugin
import org.gradle.plugins.ide.eclipse.model.AccessRule
import org.gradle.plugins.ide.eclipse.model.SourceFolder
import org.gradle.util.DistributionLocator
import org.gradle.util.GradleVersion
import static org.opensearch.gradle.util.GradleUtils.maybeConfigure

plugins {
  id 'lifecycle-base'
  id 'opensearch.docker-support'
  id 'opensearch.global-build-info'
  id "com.diffplug.spotless" version "6.3.0" apply false
<<<<<<< HEAD
  id "org.gradle.test-retry" version "1.3.1" apply false
=======
>>>>>>> 3dc58a1c
}

apply from: 'gradle/build-complete.gradle'
apply from: 'gradle/runtime-jdk-provision.gradle'
apply from: 'gradle/ide.gradle'
apply from: 'gradle/forbidden-dependencies.gradle'
apply from: 'gradle/formatting.gradle'
apply from: 'gradle/local-distribution.gradle'
apply from: 'gradle/fips.gradle'
apply from: 'gradle/run.gradle'
apply from: 'gradle/code-coverage.gradle'

// common maven publishing configuration
allprojects {
  group = 'org.opensearch'
  version = VersionProperties.getOpenSearch()
  description = "OpenSearch subproject ${project.path}"
}

configure(allprojects - project(':distribution:archives:integ-test-zip')) {
  project.pluginManager.withPlugin('nebula.maven-base-publish') {
    if (project.pluginManager.hasPlugin('opensearch.build') == false) {
      throw new GradleException("Project ${path} publishes a pom but doesn't apply the build plugin.")
    }
  }
}

subprojects {
  // Default to the apache license
  project.ext.licenseName = 'The Apache Software License, Version 2.0'
  project.ext.licenseUrl = 'http://www.apache.org/licenses/LICENSE-2.0.txt'

  // we only use maven publish to add tasks for pom generation
  plugins.withType(MavenPublishPlugin).whenPluginAdded {
    publishing {
      publications {
        // add license information to generated poms
        all {
          pom.withXml { XmlProvider xml ->
            Node node = xml.asNode()
            node.appendNode('inceptionYear', '2021')

            Node license = node.appendNode('licenses').appendNode('license')
            license.appendNode('name', project.licenseName)
            license.appendNode('url', project.licenseUrl)
            license.appendNode('distribution', 'repo')

            Node developer = node.appendNode('developers').appendNode('developer')
            developer.appendNode('name', 'OpenSearch')
            developer.appendNode('url', 'https://github.com/opensearch-project/OpenSearch')
          }
        }
      }
      repositories {
        maven {
          name = 'test'
          url = "${rootProject.buildDir}/local-test-repo"
        }
        maven {
          name = 'Snapshots'
          url = 'https://aws.oss.sonatype.org/content/repositories/snapshots'
          credentials {
            username "$System.env.SONATYPE_USERNAME"
            password "$System.env.SONATYPE_PASSWORD"
          }
        }
      }
    }
  }

  plugins.withType(BuildPlugin).whenPluginAdded {
    project.licenseFile = project.rootProject.file('licenses/APACHE-LICENSE-2.0.txt')
    project.noticeFile = project.rootProject.file('NOTICE.txt')
  }
}

tasks.register("updateCIBwcVersions") {
  doLast {
    File yml = file(".ci/bwcVersions")
    yml.text = ""
    yml << "BWC_VERSION:\n"
    BuildParams.bwcVersions.indexCompatible.each {
      yml << "  - \"$it\"\n"
    }
  }
}

// build metadata from previous build, contains eg hashes for bwc builds
String buildMetadataValue = System.getenv('BUILD_METADATA')
if (buildMetadataValue == null) {
  buildMetadataValue = ''
}
Map<String, String> buildMetadataMap = buildMetadataValue.tokenize(';').collectEntries {
  def (String key, String value) = it.split('=')
  return [key, value]
}

// injecting groovy property variables into all projects
allprojects {
  project.ext {
    // for ide hacks...
    isEclipse = System.getProperty("eclipse.launcher") != null ||   // Detects gradle launched from Eclipse's IDE
      System.getProperty("eclipse.application") != null ||    // Detects gradle launched from the Eclipse compiler server
      gradle.startParameter.taskNames.contains('eclipse') ||  // Detects gradle launched from the command line to do eclipse stuff
      gradle.startParameter.taskNames.contains('cleanEclipse')

    buildMetadata = buildMetadataMap
  }
}

tasks.register("verifyVersions") {
  doLast {
    if (gradle.startParameter.isOffline()) {
      throw new GradleException("Must run in online mode to verify versions")
    }
    // Read the list from maven central.
    // Fetch the metadata and parse the xml into Version instances because it's more straight forward here
    // rather than bwcVersion ( VersionCollection ).
    //TODO OpenSearch - Update the maven repo URL for OpenSearch when available.
    new URL('https://repo1.maven.org/maven2/org/elasticsearch/elasticsearch/maven-metadata.xml').openStream().withStream { s ->
      BuildParams.bwcVersions.compareToAuthoritative(
        new XmlParser().parse(s)
          .versioning.versions.version
          .collect { it.text() }.findAll { it ==~ /\d+\.\d+\.\d+/ }
          .collect { Version.fromString(it) }
      )
    }
    String ciYml = file(".ci/bwcVersions").text
    BuildParams.bwcVersions.indexCompatible.each {
      if (ciYml.contains("\"$it\"\n") == false) {
        throw new Exception(".ci/bwcVersions is outdated, run `./gradlew updateCIBwcVersions` and check in the results");
      }
    }
  }
}

/*
 * When adding backcompat behavior that spans major versions, temporarily
 * disabling the backcompat tests is necessary. This flag controls
 * the enabled state of every bwc task. It should be set back to true
 * after the backport of the backcompat code is complete.
 */

boolean bwc_tests_enabled = true
/* place a PR link here when committing bwc changes */
final String bwc_tests_disabled_issue = ""
if (bwc_tests_enabled == false) {
  if (bwc_tests_disabled_issue.isEmpty()) {
    throw new GradleException("bwc_tests_disabled_issue must be set when bwc_tests_enabled == false")
  }
  println "========================= WARNING ========================="
  println "         Backwards compatibility tests are disabled!"
  println "See ${bwc_tests_disabled_issue}"
  println "==========================================================="
}
if (project.gradle.startParameter.taskNames.find { it.startsWith("checkPart") } != null) {
  // Disable BWC tests for checkPart* tasks as it's expected that this will run un it's own check
  bwc_tests_enabled = false
}

subprojects {
  ext.bwc_tests_enabled = bwc_tests_enabled
}

tasks.register("verifyBwcTestsEnabled") {
  doLast {
    if (bwc_tests_enabled == false) {
      throw new GradleException('Bwc tests are disabled. They must be re-enabled after completing backcompat behavior backporting.')
    }
  }
}

tasks.register("branchConsistency") {
  description 'Ensures this branch is internally consistent. For example, that versions constants match released versions.'
  group 'Verification'
  dependsOn ":verifyVersions", ":verifyBwcTestsEnabled"
}

allprojects {
  // configure compiler options
  tasks.withType(JavaCompile).configureEach { JavaCompile compile ->
    compile.options.compilerArgs << '-Werror'
    compile.options.compilerArgs << '-Xlint:auxiliaryclass'
    compile.options.compilerArgs << '-Xlint:cast'
    compile.options.compilerArgs << '-Xlint:classfile'
    compile.options.compilerArgs << '-Xlint:dep-ann'
    compile.options.compilerArgs << '-Xlint:divzero'
    compile.options.compilerArgs << '-Xlint:empty'
    compile.options.compilerArgs << '-Xlint:exports'
    compile.options.compilerArgs << '-Xlint:fallthrough'
    compile.options.compilerArgs << '-Xlint:finally'
    compile.options.compilerArgs << '-Xlint:module'
    compile.options.compilerArgs << '-Xlint:opens'
    compile.options.compilerArgs << '-Xlint:overloads'
    compile.options.compilerArgs << '-Xlint:overrides'
    compile.options.compilerArgs << '-Xlint:processing'
    compile.options.compilerArgs << '-Xlint:rawtypes'
    compile.options.compilerArgs << '-Xlint:removal'
    compile.options.compilerArgs << '-Xlint:requires-automatic'
    compile.options.compilerArgs << '-Xlint:requires-transitive-automatic'
    compile.options.compilerArgs << '-Xlint:static'
    compile.options.compilerArgs << '-Xlint:unchecked'
    compile.options.compilerArgs << '-Xlint:varargs'
    compile.options.compilerArgs << '-Xlint:preview'
    // TODO: disabled warnings: path, serial, options, deprecation, try
    // -path because gradle will send in paths that don't always exist.
    // -missing because we have tons of missing @returns and @param.
    // -serial because we don't use java serialization.
    compile.options.compilerArgs << '-Xdoclint:accessibility'
    compile.options.compilerArgs << '-Xdoclint:html'
    compile.options.compilerArgs << '-Xdoclint:reference'
    compile.options.compilerArgs << '-Xdoclint:syntax'
  }

  // ignore missing javadocs
  tasks.withType(Javadoc).configureEach { Javadoc javadoc ->
    // the -quiet here is because of a bug in gradle, in that adding a string option
    // by itself is not added to the options. By adding quiet, both this option and
    // the "value" -quiet is added, separated by a space. This is ok since the javadoc
    // command already adds -quiet, so we are just duplicating it
    // see https://discuss.gradle.org/t/add-custom-javadoc-option-that-does-not-take-an-argument/5959
    javadoc.options.encoding = 'UTF8'
    javadoc.options.addStringOption('Xdoclint:all,-missing', '-quiet')
  }

  // support for reproducible builds
  tasks.withType(AbstractArchiveTask).configureEach {
    // ignore file timestamps
    // be consistent in archive file order
    preserveFileTimestamps = false
    reproducibleFileOrder = true
  }

  project.afterEvaluate {
    // Handle javadoc dependencies across projects. Order matters: the linksOffline for
    // org.opensearch:opensearch must be the last one or all the links for the
    // other packages (e.g org.opensearch.client) will point to server rather than
    // their own artifacts.
    if (project.plugins.hasPlugin(BuildPlugin) || project.plugins.hasPlugin(PluginBuildPlugin)) {
      String artifactsHost = VersionProperties.getOpenSearch().endsWith("-SNAPSHOT")
        ? "https://artifacts.opensearch.org/snapshots/"
        : "https://artifacts.opensearch.org/releases/"
      Closure sortClosure = { a, b -> b.group <=> a.group }
      Closure depJavadocClosure = { shadowed, dep ->
        if ((dep instanceof ProjectDependency) == false) {
          return
        }
        Project upstreamProject = dep.dependencyProject
        if (upstreamProject == null) {
          return
        }
        if (shadowed) {
          /*
           * Include the source of shadowed upstream projects so we don't
           * have to publish their javadoc.
           */
          project.evaluationDependsOn(upstreamProject.path)
          project.javadoc.source += upstreamProject.javadoc.source
          /*
           * Instead we need the upstream project's javadoc classpath so
           * we don't barf on the classes that it references.
           */
          project.javadoc.classpath += upstreamProject.javadoc.classpath
        } else {
          // Link to non-shadowed dependant projects
          project.javadoc.dependsOn "${upstreamProject.path}:javadoc"
          String externalLinkName = upstreamProject.archivesBaseName
          String artifactPath = dep.group.replaceAll('\\.', '/') + '/' + externalLinkName.replaceAll('\\.', '/') + '/' + dep.version
          project.javadoc.options.linksOffline artifactsHost + "/javadoc/" + artifactPath, "${upstreamProject.buildDir}/docs/javadoc/"
        }
      }
      boolean hasShadow = project.plugins.hasPlugin(ShadowPlugin)
      project.configurations.compile.dependencies
        .findAll()
        .toSorted(sortClosure)
        .each({ c -> depJavadocClosure(hasShadow, c) })
      project.configurations.compileOnly.dependencies
        .findAll()
        .toSorted(sortClosure)
        .each({ c -> depJavadocClosure(false, c) })
      if (hasShadow) {
        // include any dependencies for shadow JAR projects that are *not* bundled in the shadow JAR
        project.configurations.shadow.dependencies
          .findAll()
          .toSorted(sortClosure)
          .each({ c -> depJavadocClosure(false, c) })
      }
    }
  }
}

// Ensure similar tasks in dependent projects run first. The projectsEvaluated here is
// important because, while dependencies.all will pickup future dependencies,
// it is not necessarily true that the task exists in both projects at the time
// the dependency is added.
gradle.projectsEvaluated {
  allprojects {
    if (project.path == ':test:framework') {
      // :test:framework:test cannot run before and after :server:test
      return
    }
    if (tasks.findByPath('test') != null && tasks.findByPath('integTest') != null) {
      integTest.mustRunAfter test
    }

    project.tasks.withType(Test) { task ->
      if (task != null) {
        if (BuildParams.runtimeJavaVersion > JavaVersion.VERSION_17) {
          task.jvmArgs += ["-Djava.security.manager=allow"]
        }
      }
    }

    configurations.matching { it.canBeResolved }.all { Configuration configuration ->
      dependencies.matching { it instanceof ProjectDependency }.all { ProjectDependency dep ->
        Project upstreamProject = dep.dependencyProject
        if (upstreamProject != null) {
          if (project.path == upstreamProject.path) {
            // TODO: distribution integ tests depend on themselves (!), fix that
            return
          }
          for (String taskName : ['test', 'integTest']) {
            Task task = project.tasks.findByName(taskName)
            Task upstreamTask = upstreamProject.tasks.findByName(taskName)
            if (task != null && upstreamTask != null) {
              task.shouldRunAfter(upstreamTask)
            }
          }
        }
      }
    }
  }
}

// test retry configuration
subprojects {
  apply plugin: "org.gradle.test-retry"
  tasks.withType(Test).configureEach {
    retry {
      failOnPassedAfterRetry = false
      maxRetries = 3
      maxFailures = 10
    }
  }
}

// eclipse configuration
allprojects {
  apply plugin: 'eclipse'
  // Name all the non-root projects after their path so that paths get grouped together when imported into eclipse.
  if (path != ':') {
    eclipse.project.name = path
    if (Os.isFamily(Os.FAMILY_WINDOWS)) {
      eclipse.project.name = eclipse.project.name.replace(':', '_')
    }
  }

  plugins.withType(JavaBasePlugin) {
    eclipse.classpath.defaultOutputDir = file('build-eclipse')
    eclipse.classpath.file.whenMerged { classpath ->
      // give each source folder a unique corresponding output folder
      int i = 0;
      classpath.entries.findAll { it instanceof SourceFolder }.each { folder ->
        i++;
        folder.output = "build-eclipse/" + i
      }
    }
  }
  /*
   * Allow accessing com/sun/net/httpserver in projects that have
   * configured forbidden apis to allow it.
   */
  plugins.withType(ForbiddenApisPlugin) {
    eclipse.classpath.file.whenMerged { classpath ->
      if (false == forbiddenApisTest.bundledSignatures.contains('jdk-non-portable')) {
        classpath.entries
          .findAll { it.kind == "con" && it.toString().contains("org.eclipse.jdt.launching.JRE_CONTAINER") }
          .each {
            it.accessRules.add(new AccessRule("accessible", "com/sun/net/httpserver/*"))
          }
      }
    }
  }

  File licenseHeaderFile
  licenseHeaderFile = new File(project.rootDir, 'buildSrc/src/main/resources/license-headers/license-header.txt')

  String lineSeparator = Os.isFamily(Os.FAMILY_WINDOWS) ? '\\\\r\\\\n' : '\\\\n'
  String licenseHeader = licenseHeaderFile.getText('UTF-8').replace(System.lineSeparator(), lineSeparator)
  tasks.register('copyEclipseSettings', Copy) {
    mustRunAfter 'wipeEclipseSettings'
    // TODO: "package this up" for external builds
    from new File(project.rootDir, 'buildSrc/src/main/resources/eclipse.settings')
    into '.settings'
    filter { it.replaceAll('@@LICENSE_HEADER_TEXT@@', licenseHeader) }
  }
  // otherwise .settings is not nuked entirely
  tasks.register('wipeEclipseSettings', Delete) {
    delete '.settings'
  }
  tasks.named('cleanEclipse') { dependsOn 'wipeEclipseSettings' }
  // otherwise the eclipse merging is *super confusing*
  tasks.named('eclipse') { dependsOn 'cleanEclipse', 'copyEclipseSettings' }
}

wrapper {
  distributionType = 'ALL'
  doLast {
    final DistributionLocator locator = new DistributionLocator()
    final GradleVersion version = GradleVersion.version(wrapper.gradleVersion)
    final URI distributionUri = locator.getDistributionFor(version, wrapper.distributionType.name().toLowerCase(Locale.ENGLISH))
    final URI sha256Uri = new URI(distributionUri.toString() + ".sha256")
    final String sha256Sum = new String(sha256Uri.toURL().bytes)
    wrapper.getPropertiesFile() << "distributionSha256Sum=${sha256Sum}\n"
    println "Added checksum to wrapper properties"
    // Update build-tools to reflect the Gradle upgrade
    // TODO: we can remove this once we have tests to make sure older versions work.
    project(':build-tools').file('src/main/resources/minimumGradleVersion').text = gradleVersion
    println "Updated minimum Gradle Version"
  }
}

gradle.projectsEvaluated {
  subprojects {
    /*
     * Remove assemble/dependenciesInfo on all qa projects because we don't
     * need to publish artifacts for them.
     */
    if (project.name.equals('qa') || project.path.contains(':qa:')) {
      maybeConfigure(project.tasks, 'assemble') {
        it.enabled = false
      }
      maybeConfigure(project.tasks, 'dependenciesInfo') {
        it.enabled = false
      }
    }
  }
  // Having the same group and name for distinct projects causes Gradle to consider them equal when resolving
  // dependencies leading to hard to debug failures. Run a check across all project to prevent this from happening.
  // see: https://github.com/gradle/gradle/issues/847
  Map coordsToProject = [:]
  project.allprojects.forEach { p ->
    String coords = "${p.group}:${p.name}"
    if (false == coordsToProject.putIfAbsent(coords, p)) {
      throw new GradleException(
        "Detected that two projects: ${p.path} and ${coordsToProject[coords].path} " +
          "have the same name and group: ${coords}. " +
          "This doesn't currently work correctly in Gradle, see: " +
          "https://github.com/gradle/gradle/issues/847"
      )
    }
  }
}

allprojects {
  tasks.register('resolveAllDependencies', org.opensearch.gradle.ResolveAllDependencies) {
    configs = project.configurations
    if (project.path.contains("fixture")) {
      dependsOn tasks.withType(ComposePull)
    }
  }

  // helper task to print direct dependencies of a single task
  project.tasks.addRule("Pattern: <taskName>Dependencies") { String taskName ->
    if (taskName.endsWith("Dependencies") == false) {
      return
    }
    if (project.tasks.findByName(taskName) != null) {
      return
    }
    String realTaskName = taskName.substring(0, taskName.length() - "Dependencies".length())
    Task realTask = project.tasks.findByName(realTaskName)
    if (realTask == null) {
      return
    }
    project.tasks.register(taskName) {
      doLast {
        println("${realTask.path} dependencies:")
        for (Task dep : realTask.getTaskDependencies().getDependencies(realTask)) {
          println("  - ${dep.path}")
        }
      }
    }
  }

  def checkPart1 = tasks.register('checkPart1')
  def checkPart2 = tasks.register('checkPart2')
  plugins.withId('lifecycle-base') {
    checkPart1.configure { dependsOn 'check' }
  }
}

subprojects {
  project.ext.disableTasks = { String... tasknames ->
    for (String taskname : tasknames) {
      project.tasks.named(taskname).configure { onlyIf { false } }
    }
  }
}<|MERGE_RESOLUTION|>--- conflicted
+++ resolved
@@ -48,10 +48,7 @@
   id 'opensearch.docker-support'
   id 'opensearch.global-build-info'
   id "com.diffplug.spotless" version "6.3.0" apply false
-<<<<<<< HEAD
   id "org.gradle.test-retry" version "1.3.1" apply false
-=======
->>>>>>> 3dc58a1c
 }
 
 apply from: 'gradle/build-complete.gradle'
