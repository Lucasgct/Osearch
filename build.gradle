/*
 * SPDX-License-Identifier: Apache-2.0
 *
 * The OpenSearch Contributors require contributions made to
 * this file be licensed under the Apache-2.0 license or a
 * compatible open source license.
 *
 * Modifications Copyright OpenSearch Contributors. See
 * GitHub history for details.
 */

/*
 * Licensed to Elasticsearch under one or more contributor
 * license agreements. See the NOTICE file distributed with
 * this work for additional information regarding copyright
 * ownership. Elasticsearch licenses this file to you under
 * the Apache License, Version 2.0 (the "License"); you may
 * not use this file except in compliance with the License.
 * You may obtain a copy of the License at
 *
 *    http://www.apache.org/licenses/LICENSE-2.0
 *
 * Unless required by applicable law or agreed to in writing,
 * software distributed under the License is distributed on an
 * "AS IS" BASIS, WITHOUT WARRANTIES OR CONDITIONS OF ANY
 * KIND, either express or implied.  See the License for the
 * specific language governing permissions and limitations
 * under the License.
 */

import java.nio.charset.StandardCharsets;
import java.io.ByteArrayOutputStream;

import com.avast.gradle.dockercompose.tasks.ComposePull
import com.github.jengelman.gradle.plugins.shadow.ShadowPlugin
import de.thetaphi.forbiddenapis.gradle.ForbiddenApisPlugin
import org.apache.tools.ant.taskdefs.condition.Os
import org.opensearch.gradle.BuildPlugin
import org.opensearch.gradle.Version
import org.opensearch.gradle.VersionProperties
import org.opensearch.gradle.info.BuildParams
import org.opensearch.gradle.plugin.PluginBuildPlugin
import org.opensearch.gradle.tar.SymbolicLinkPreservingTar
import org.gradle.plugins.ide.eclipse.model.AccessRule
import org.gradle.plugins.ide.eclipse.model.EclipseJdt
import org.gradle.plugins.ide.eclipse.model.SourceFolder
import org.gradle.api.Project;
import org.gradle.process.ExecResult;
import org.gradle.util.DistributionLocator
import org.gradle.util.GradleVersion

import static org.opensearch.gradle.util.GradleUtils.maybeConfigure

plugins {
  id 'lifecycle-base'
  id 'opensearch.docker-support'
  id 'opensearch.global-build-info'
<<<<<<< HEAD
  id "com.diffplug.spotless" version "6.10.0" apply false
  id "org.gradle.test-retry" version "1.4.0" apply false
=======
  id "com.diffplug.spotless" version "6.11.0" apply false
  id "org.gradle.test-retry" version "1.4.1" apply false
>>>>>>> 3b49c0ee
  id "test-report-aggregation"
  id 'jacoco-report-aggregation'
}

apply from: 'gradle/build-complete.gradle'
apply from: 'gradle/runtime-jdk-provision.gradle'
apply from: 'gradle/ide.gradle'
apply from: 'gradle/forbidden-dependencies.gradle'
apply from: 'gradle/formatting.gradle'
apply from: 'gradle/local-distribution.gradle'
apply from: 'gradle/fips.gradle'
apply from: 'gradle/run.gradle'
apply from: 'gradle/missing-javadoc.gradle'
apply from: 'gradle/code-coverage.gradle'

// common maven publishing configuration
allprojects {
  group = 'org.opensearch'
  version = VersionProperties.getOpenSearch()
  description = "OpenSearch subproject ${project.path}"
}

configure(allprojects - project(':distribution:archives:integ-test-zip')) {
  project.pluginManager.withPlugin('nebula.maven-base-publish') {
    if (project.pluginManager.hasPlugin('opensearch.build') == false) {
      throw new GradleException("Project ${path} publishes a pom but doesn't apply the build plugin.")
    }
  }
}

subprojects {
  // Default to the apache license
  project.ext.licenseName = 'The Apache Software License, Version 2.0'
  project.ext.licenseUrl = 'http://www.apache.org/licenses/LICENSE-2.0.txt'

  // we only use maven publish to add tasks for pom generation
  plugins.withType(MavenPublishPlugin).whenPluginAdded {
    publishing {
      publications {
        // add license information to generated poms
        all {
          pom.withXml { XmlProvider xml ->
            Node node = xml.asNode()
            node.appendNode('inceptionYear', '2021')

            Node license = node.appendNode('licenses').appendNode('license')
            license.appendNode('name', project.licenseName)
            license.appendNode('url', project.licenseUrl)
            license.appendNode('distribution', 'repo')

            Node developer = node.appendNode('developers').appendNode('developer')
            developer.appendNode('name', 'OpenSearch')
            developer.appendNode('url', 'https://github.com/opensearch-project/OpenSearch')
          }
        }
      }
      repositories {
        maven {
          name = 'test'
          url = "${rootProject.buildDir}/local-test-repo"
        }
        maven {
          name = 'Snapshots'
          url = 'https://aws.oss.sonatype.org/content/repositories/snapshots'
          credentials {
            username "$System.env.SONATYPE_USERNAME"
            password "$System.env.SONATYPE_PASSWORD"
          }
        }
      }
    }
  }

  plugins.withType(BuildPlugin).whenPluginAdded {
    project.licenseFile = project.rootProject.file('licenses/APACHE-LICENSE-2.0.txt')
    project.noticeFile = project.rootProject.file('NOTICE.txt')
  }
}

tasks.register("updateCIBwcVersions") {
  doLast {
    File yml = file(".ci/bwcVersions")
    yml.text = ""
    yml << "BWC_VERSION:\n"
    BuildParams.bwcVersions.indexCompatible.each {
      yml << "  - \"$it\"\n"
    }
  }
}

// build metadata from previous build, contains eg hashes for bwc builds
String buildMetadataValue = System.getenv('BUILD_METADATA')
if (buildMetadataValue == null) {
  buildMetadataValue = ''
}
Map<String, String> buildMetadataMap = buildMetadataValue.tokenize(';').collectEntries {
  def (String key, String value) = it.split('=')
  return [key, value]
}

    /**
     * Using 'git' command line (if available), tries to fetch the commit date of the current revision
     * @return commit date of the current revision or 0 if it is not available
     */
long gitRevisionDate = {
  // Try to get last commit date as Unix timestamp
  try (ByteArrayOutputStream stdout = new ByteArrayOutputStream()) {
     ExecResult result = project.exec(spec -> {
        spec.setIgnoreExitValue(true);
        spec.setStandardOutput(stdout);
        spec.commandLine("git", "log", "-1", "--format=%ct");
     });

    if (result.getExitValue() == 0) {
      return Long.parseLong(stdout.toString(StandardCharsets.UTF_8).replaceAll("\\s", "")) * 1000; /* seconds to millis */
    }
  } catch (IOException | GradleException | NumberFormatException ex) {
    /* fall back to default Unix epoch timestamp */
  }

  return 0;
}()


// injecting groovy property variables into all projects
allprojects {
  project.ext {
    // for ide hacks...
    isEclipse = System.getProperty("eclipse.launcher") != null ||   // Detects gradle launched from Eclipse's IDE
      System.getProperty("eclipse.application") != null ||    // Detects gradle launched from the Eclipse compiler server
      gradle.startParameter.taskNames.contains('eclipse') ||  // Detects gradle launched from the command line to do eclipse stuff
      gradle.startParameter.taskNames.contains('cleanEclipse')

    buildMetadata = buildMetadataMap
  }
}

tasks.register("verifyVersions") {
  doLast {
    if (gradle.startParameter.isOffline()) {
      throw new GradleException("Must run in online mode to verify versions")
    }
    // Read the list from maven central.
    // Fetch the metadata and parse the xml into Version instances because it's more straight forward here
    // rather than bwcVersion ( VersionCollection ).
    new URL('https://repo1.maven.org/maven2/org/opensearch/opensearch/maven-metadata.xml').openStream().withStream { s ->
      BuildParams.bwcVersions.compareToAuthoritative(
        new XmlParser().parse(s)
          .versioning.versions.version
          .collect { it.text() }.findAll { it ==~ /\d+\.\d+\.\d+/ }
          .collect { Version.fromString(it) }
      )
    }
    String ciYml = file(".ci/bwcVersions").text
    BuildParams.bwcVersions.indexCompatible.each {
      if (ciYml.contains("\"$it\"\n") == false) {
        throw new Exception(".ci/bwcVersions is outdated, run `./gradlew updateCIBwcVersions` and check in the results");
      }
    }
  }
}

/*
 * When adding backcompat behavior that spans major versions, temporarily
 * disabling the backcompat tests is necessary. This flag controls
 * the enabled state of every bwc task. It should be set back to true
 * after the backport of the backcompat code is complete.
 */

boolean bwc_tests_enabled = true
/* place an issue link here when committing bwc changes */
final String bwc_tests_disabled_issue = ""
if (bwc_tests_enabled == false) {
  if (bwc_tests_disabled_issue.isEmpty()) {
    throw new GradleException("bwc_tests_disabled_issue must be set when bwc_tests_enabled == false")
  }
  println "========================= WARNING ========================="
  println "         Backwards compatibility tests are disabled!"
  println "See ${bwc_tests_disabled_issue}"
  println "==========================================================="
}
if (project.gradle.startParameter.taskNames.find { it.startsWith("checkPart") } != null) {
  // Disable BWC tests for checkPart* tasks as it's expected that this will run un it's own check
  bwc_tests_enabled = false
}

subprojects {
  ext.bwc_tests_enabled = bwc_tests_enabled
}

tasks.register("verifyBwcTestsEnabled") {
  doLast {
    if (bwc_tests_enabled == false) {
      throw new GradleException('Bwc tests are disabled. They must be re-enabled after completing backcompat behavior backporting.')
    }
  }
}

tasks.register("branchConsistency") {
  description 'Ensures this branch is internally consistent. For example, that versions constants match released versions.'
  group 'Verification'
  dependsOn ":verifyVersions", ":verifyBwcTestsEnabled"
}

allprojects {
  // configure compiler options
  tasks.withType(JavaCompile).configureEach { JavaCompile compile ->
    options.fork = true

    configure(options.forkOptions) {
      memoryMaximumSize = project.property('options.forkOptions.memoryMaximumSize')
    }

    // See please https://bugs.openjdk.java.net/browse/JDK-8209058
    if (BuildParams.runtimeJavaVersion > JavaVersion.VERSION_11) {
      compile.options.compilerArgs << '-Werror'
    }
    compile.options.compilerArgs << '-Xlint:auxiliaryclass'
    compile.options.compilerArgs << '-Xlint:cast'
    compile.options.compilerArgs << '-Xlint:classfile'
    compile.options.compilerArgs << '-Xlint:dep-ann'
    compile.options.compilerArgs << '-Xlint:divzero'
    compile.options.compilerArgs << '-Xlint:empty'
    compile.options.compilerArgs << '-Xlint:exports'
    compile.options.compilerArgs << '-Xlint:fallthrough'
    compile.options.compilerArgs << '-Xlint:finally'
    compile.options.compilerArgs << '-Xlint:module'
    compile.options.compilerArgs << '-Xlint:opens'
    compile.options.compilerArgs << '-Xlint:overloads'
    compile.options.compilerArgs << '-Xlint:overrides'
    compile.options.compilerArgs << '-Xlint:-processing'
    compile.options.compilerArgs << '-Xlint:rawtypes'
    compile.options.compilerArgs << '-Xlint:removal'
    compile.options.compilerArgs << '-Xlint:requires-automatic'
    compile.options.compilerArgs << '-Xlint:requires-transitive-automatic'
    compile.options.compilerArgs << '-Xlint:static'
    compile.options.compilerArgs << '-Xlint:unchecked'
    compile.options.compilerArgs << '-Xlint:varargs'
    compile.options.compilerArgs << '-Xlint:preview'
    // TODO: disabled warnings: path, serial, options, deprecation, try
    // -path because gradle will send in paths that don't always exist.
    // -missing because we have tons of missing @returns and @param.
    // -serial because we don't use java serialization.
    compile.options.compilerArgs << '-Xdoclint:accessibility'
    compile.options.compilerArgs << '-Xdoclint:html'
    compile.options.compilerArgs << '-Xdoclint:reference'
    compile.options.compilerArgs << '-Xdoclint:syntax'
  }

  // ignore missing javadocs
  tasks.withType(Javadoc).configureEach { Javadoc javadoc ->
    // the -quiet here is because of a bug in gradle, in that adding a string option
    // by itself is not added to the options. By adding quiet, both this option and
    // the "value" -quiet is added, separated by a space. This is ok since the javadoc
    // command already adds -quiet, so we are just duplicating it
    // see https://discuss.gradle.org/t/add-custom-javadoc-option-that-does-not-take-an-argument/5959
    javadoc.options.encoding = 'UTF8'
    javadoc.options.addStringOption('Xdoclint:all,-missing', '-quiet')
    javadoc.options.tags = ["opensearch.internal", "opensearch.api", "opensearch.experimental"]
  }

  // support for reproducible builds
  tasks.withType(AbstractArchiveTask).configureEach { task ->
    // ignore file timestamps
    // be consistent in archive file order
    task.preserveFileTimestamps = false
    task.reproducibleFileOrder = true
    if (task instanceof SymbolicLinkPreservingTar) {
      // Replace file timestamps with latest Git revision date (if available)
      task.lastModifiedTimestamp = gitRevisionDate
    }
  }

  project.afterEvaluate {
    // Handle javadoc dependencies across projects. Order matters: the linksOffline for
    // org.opensearch:opensearch must be the last one or all the links for the
    // other packages (e.g org.opensearch.client) will point to server rather than
    // their own artifacts.
    if (project.plugins.hasPlugin(BuildPlugin) || project.plugins.hasPlugin(PluginBuildPlugin)) {
      String artifactsHost = VersionProperties.getOpenSearch().endsWith("-SNAPSHOT")
        ? "https://artifacts.opensearch.org/snapshots/"
        : "https://artifacts.opensearch.org/releases/"
      Closure sortClosure = { a, b -> b.group <=> a.group }
      Closure depJavadocClosure = { shadowed, dep ->
        if ((dep instanceof ProjectDependency) == false) {
          return
        }
        Project upstreamProject = dep.dependencyProject
        if (upstreamProject == null) {
          return
        }
        if (shadowed) {
          /*
           * Include the source of shadowed upstream projects so we don't
           * have to publish their javadoc.
           */
          project.evaluationDependsOn(upstreamProject.path)
          project.javadoc.source += upstreamProject.javadoc.source
          /*
           * Instead we need the upstream project's javadoc classpath so
           * we don't barf on the classes that it references.
           */
          project.javadoc.classpath += upstreamProject.javadoc.classpath
        } else {
          // Link to non-shadowed dependant projects
          project.javadoc.dependsOn "${upstreamProject.path}:javadoc"
          String externalLinkName = upstreamProject.archivesBaseName
          String artifactPath = dep.group.replaceAll('\\.', '/') + '/' + externalLinkName.replaceAll('\\.', '/') + '/' + dep.version
          String projectRelativePath = project.relativePath(upstreamProject.buildDir)
          project.javadoc.options.linksOffline artifactsHost + "/javadoc/" + artifactPath, "${projectRelativePath}/docs/javadoc/"
        }
      }
      boolean hasShadow = project.plugins.hasPlugin(ShadowPlugin)
      project.configurations.implementation.dependencies
        .findAll()
        .toSorted(sortClosure)
        .each({ c -> depJavadocClosure(hasShadow, c) })
      project.configurations.compileOnly.dependencies
        .findAll()
        .toSorted(sortClosure)
        .each({ c -> depJavadocClosure(false, c) })
      if (hasShadow) {
        // include any dependencies for shadow JAR projects that are *not* bundled in the shadow JAR
        project.configurations.shadow.dependencies
          .findAll()
          .toSorted(sortClosure)
          .each({ c -> depJavadocClosure(false, c) })
      }
    }
  }
}

// Ensure similar tasks in dependent projects run first. The projectsEvaluated here is
// important because, while dependencies.all will pickup future dependencies,
// it is not necessarily true that the task exists in both projects at the time
// the dependency is added.
gradle.projectsEvaluated {
  allprojects {
    project.tasks.withType(JavaForkOptions) {
      maxHeapSize project.property('options.forkOptions.memoryMaximumSize')
    }

    if (project.path == ':test:framework') {
      // :test:framework:test cannot run before and after :server:test
      return
    }
    if (tasks.findByPath('test') != null && tasks.findByPath('integTest') != null) {
      integTest.mustRunAfter test
    }

    project.tasks.withType(Test) { task ->
      if (task != null) {
        if (BuildParams.runtimeJavaVersion > JavaVersion.VERSION_17) {
          task.jvmArgs += ["-Djava.security.manager=allow"]
        }
      }
    }

    configurations.matching { it.canBeResolved }.all { Configuration configuration ->
      dependencies.matching { it instanceof ProjectDependency }.all { ProjectDependency dep ->
        Project upstreamProject = dep.dependencyProject
        if (upstreamProject != null) {
          if (project.path == upstreamProject.path) {
            // TODO: distribution integ tests depend on themselves (!), fix that
            return
          }
          for (String taskName : ['test', 'integTest']) {
            Task task = project.tasks.findByName(taskName)
            Task upstreamTask = upstreamProject.tasks.findByName(taskName)
            if (task != null && upstreamTask != null) {
              task.shouldRunAfter(upstreamTask)
            }
          }
        }
      }
    }
  }

  dependencies {
    subprojects.findAll { it.pluginManager.hasPlugin('java') }.forEach {
      testReportAggregation it
    }
    subprojects.findAll { it.pluginManager.hasPlugin('jacoco') }.forEach {
     jacocoAggregation it
    }
  }
}

// test retry configuration
subprojects {
  apply plugin: "org.gradle.test-retry"
  tasks.withType(Test).configureEach {
    retry {
      failOnPassedAfterRetry = false
      maxRetries = 3
      maxFailures = 10
    }
  }
}

// eclipse configuration
allprojects {
  apply plugin: 'eclipse'

  // Name all the non-root projects after their path so that paths get grouped together when imported into eclipse.
  if (path != ':') {
    eclipse.project.name = path
    if (Os.isFamily(Os.FAMILY_WINDOWS)) {
      eclipse.project.name = eclipse.project.name.replace(':', '_')
    }
  }

  plugins.withType(JavaBasePlugin) {
    eclipse.classpath.defaultOutputDir = file('build-eclipse')
    eclipse.classpath.file.whenMerged { classpath ->
      // give each source folder a unique corresponding output folder
      int i = 0;
      classpath.entries.findAll { it instanceof SourceFolder }.each { folder ->
        i++;
        folder.output = "build-eclipse/" + i
      }
    }
  }
  /*
   * Allow accessing com/sun/net/httpserver in projects that have
   * configured forbidden apis to allow it.
   */
  plugins.withType(ForbiddenApisPlugin) {
    eclipse.classpath.file.whenMerged { classpath ->
      if (false == forbiddenApisTest.bundledSignatures.contains('jdk-non-portable')) {
        classpath.entries
          .findAll { it.kind == "con" && it.toString().contains("org.eclipse.jdt.launching.JRE_CONTAINER") }
          .each {
            it.accessRules.add(new AccessRule("accessible", "com/sun/net/httpserver/*"))
          }
      }
    }
  }

  File licenseHeaderFile
  licenseHeaderFile = new File(project.rootDir, 'buildSrc/src/main/resources/license-headers/license-header.txt')

  String lineSeparator = Os.isFamily(Os.FAMILY_WINDOWS) ? '\\\\r\\\\n' : '\\\\n'
  String licenseHeader = licenseHeaderFile.getText('UTF-8').replace(System.lineSeparator(), lineSeparator)
  tasks.register('copyEclipseSettings', Copy) {
    mustRunAfter 'wipeEclipseSettings'
    // TODO: "package this up" for external builds
    from new File(project.rootDir, 'buildSrc/src/main/resources/eclipse.settings')
    into '.settings'
    filter { it.replaceAll('@@LICENSE_HEADER_TEXT@@', licenseHeader) }
  }
  // otherwise .settings is not nuked entirely
  tasks.register('wipeEclipseSettings', Delete) {
    delete '.settings'
  }
  tasks.named('cleanEclipse') { dependsOn 'wipeEclipseSettings' }
  // otherwise the eclipse merging is *super confusing*
  tasks.named('eclipse') { dependsOn 'cleanEclipse', 'copyEclipseSettings' }

  afterEvaluate {
    tasks.findByName("eclipseJdt")?.configure {
      dependsOn 'copyEclipseSettings'
    }
  }
}

wrapper {
  distributionType = 'ALL'
  doLast {
    final DistributionLocator locator = new DistributionLocator()
    final GradleVersion version = GradleVersion.version(wrapper.gradleVersion)
    final URI distributionUri = locator.getDistributionFor(version, wrapper.distributionType.name().toLowerCase(Locale.ENGLISH))
    final URI sha256Uri = new URI(distributionUri.toString() + ".sha256")
    final String sha256Sum = new String(sha256Uri.toURL().bytes)
    wrapper.getPropertiesFile() << "distributionSha256Sum=${sha256Sum}\n"
    println "Added checksum to wrapper properties"
    // Update build-tools to reflect the Gradle upgrade
    // TODO: we can remove this once we have tests to make sure older versions work.
    project(':build-tools').file('src/main/resources/minimumGradleVersion').text = gradleVersion
    println "Updated minimum Gradle Version"
  }
}

gradle.projectsEvaluated {
  subprojects {
    /*
     * Remove assemble/dependenciesInfo on all qa projects because we don't
     * need to publish artifacts for them.
     */
    if (project.name.equals('qa') || project.path.contains(':qa:')) {
      maybeConfigure(project.tasks, 'assemble') {
        it.enabled = false
      }
      maybeConfigure(project.tasks, 'dependenciesInfo') {
        it.enabled = false
      }
    }
  }
  // Having the same group and name for distinct projects causes Gradle to consider them equal when resolving
  // dependencies leading to hard to debug failures. Run a check across all project to prevent this from happening.
  // see: https://github.com/gradle/gradle/issues/847
  Map coordsToProject = [:]
  project.allprojects.forEach { p ->
    String coords = "${p.group}:${p.name}"
    if (false == coordsToProject.putIfAbsent(coords, p)) {
      throw new GradleException(
        "Detected that two projects: ${p.path} and ${coordsToProject[coords].path} " +
          "have the same name and group: ${coords}. " +
          "This doesn't currently work correctly in Gradle, see: " +
          "https://github.com/gradle/gradle/issues/847"
      )
    }
  }
}

allprojects {
  tasks.register('resolveAllDependencies', org.opensearch.gradle.ResolveAllDependencies) {
    configs = project.configurations
    if (project.path.contains("fixture")) {
      dependsOn tasks.withType(ComposePull)
    }
  }

  // helper task to print direct dependencies of a single task
  project.tasks.addRule("Pattern: <taskName>Dependencies") { String taskName ->
    if (taskName.endsWith("Dependencies") == false) {
      return
    }
    if (project.tasks.findByName(taskName) != null) {
      return
    }
    String realTaskName = taskName.substring(0, taskName.length() - "Dependencies".length())
    Task realTask = project.tasks.findByName(realTaskName)
    if (realTask == null) {
      return
    }
    project.tasks.register(taskName) {
      doLast {
        println("${realTask.path} dependencies:")
        for (Task dep : realTask.getTaskDependencies().getDependencies(realTask)) {
          println("  - ${dep.path}")
        }
      }
    }
  }

  def checkPart1 = tasks.register('checkPart1')
  def checkPart2 = tasks.register('checkPart2')
  plugins.withId('lifecycle-base') {
    checkPart1.configure { dependsOn 'check' }
  }
}

subprojects {
  project.ext.disableTasks = { String... tasknames ->
    for (String taskname : tasknames) {
      project.tasks.named(taskname).configure { onlyIf { false } }
    }
  }
}

reporting {
  reports {
    testAggregateTestReport(AggregateTestReport) {
      testType = TestSuiteType.UNIT_TEST
    }
  }
}

// Enable XML test reports for Jenkins integration
tasks.withType(TestTaskReports).configureEach {
  junitXml.enabled = true
}

tasks.named(JavaBasePlugin.CHECK_TASK_NAME) {
  dependsOn tasks.named('testAggregateTestReport', TestReport)
}<|MERGE_RESOLUTION|>--- conflicted
+++ resolved
@@ -55,13 +55,8 @@
   id 'lifecycle-base'
   id 'opensearch.docker-support'
   id 'opensearch.global-build-info'
-<<<<<<< HEAD
-  id "com.diffplug.spotless" version "6.10.0" apply false
-  id "org.gradle.test-retry" version "1.4.0" apply false
-=======
   id "com.diffplug.spotless" version "6.11.0" apply false
   id "org.gradle.test-retry" version "1.4.1" apply false
->>>>>>> 3b49c0ee
   id "test-report-aggregation"
   id 'jacoco-report-aggregation'
 }
