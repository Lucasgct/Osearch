---
"Help":
  - skip:
<<<<<<< HEAD
      version: " - 2.9.99"
      reason:  point in time stats were added in 3.0.0
=======
      version: " - 2.3.99"
      reason:  point in time stats were added in 2.4.0
>>>>>>> 77cff55b
      features: node_selector
  - do:
      cat.shards:
        help: true
      node_selector:
<<<<<<< HEAD
        version: "3.0.0 - "
=======
        version: "2.4.0 - "
>>>>>>> 77cff55b

  - match:
      $body: |
               /^   index                            .+   \n
                    shard                            .+   \n
                    prirep                           .+   \n
                    state                            .+   \n
                    docs                             .+   \n
                    store                            .+   \n
                    ip                               .+   \n
                    id                               .+   \n
                    node                             .+   \n
                    sync_id                          .+   \n
                    unassigned.reason                .+   \n
                    unassigned.at                    .+   \n
                    unassigned.for                   .+   \n
                    unassigned.details               .+   \n
                    recoverysource.type              .+   \n
                    completion.size                  .+   \n
                    fielddata.memory_size            .+   \n
                    fielddata.evictions              .+   \n
                    query_cache.memory_size          .+   \n
                    query_cache.evictions            .+   \n
                    flush.total                      .+   \n
                    flush.total_time                 .+   \n
                    get.current                      .+   \n
                    get.time                         .+   \n
                    get.total                        .+   \n
                    get.exists_time                  .+   \n
                    get.exists_total                 .+   \n
                    get.missing_time                 .+   \n
                    get.missing_total                .+   \n
                    indexing.delete_current          .+   \n
                    indexing.delete_time             .+   \n
                    indexing.delete_total            .+   \n
                    indexing.index_current           .+   \n
                    indexing.index_time              .+   \n
                    indexing.index_total             .+   \n
                    indexing.index_failed            .+   \n
                    merges.current                   .+   \n
                    merges.current_docs              .+   \n
                    merges.current_size              .+   \n
                    merges.total                     .+   \n
                    merges.total_docs                .+   \n
                    merges.total_size                .+   \n
                    merges.total_time                .+   \n
                    refresh.total                    .+   \n
                    refresh.time                     .+   \n
                    refresh.external_total           .+   \n
                    refresh.external_time            .+   \n
                    refresh.listeners                .+   \n
                    search.fetch_current             .+   \n
                    search.fetch_time                .+   \n
                    search.fetch_total               .+   \n
                    search.open_contexts             .+   \n
                    search.query_current             .+   \n
                    search.query_time                .+   \n
                    search.query_total               .+   \n
                    search.scroll_current            .+   \n
                    search.scroll_time               .+   \n
                    search.scroll_total              .+   \n
                    search.point_in_time_current     .+   \n
                    search.point_in_time_time        .+   \n
                    search.point_in_time_total       .+   \n
                    segments.count                   .+   \n
                    segments.memory                  .+   \n
                    segments.index_writer_memory     .+   \n
                    segments.version_map_memory      .+   \n
                    segments.fixed_bitset_memory     .+   \n
                    seq_no.max                       .+   \n
                    seq_no.local_checkpoint          .+   \n
                    seq_no.global_checkpoint         .+   \n
                    warmer.current                   .+   \n
                    warmer.total                     .+   \n
                    warmer.total_time                .+   \n
                    path.data                        .+   \n
                    path.state                       .+   \n
               $/
---
<<<<<<< HEAD
"Help before - 3.0.0":
  - skip:
      version: "3.0.0 - "
      reason:  point in time stats were added in 3.0.0
=======
"Help before - 2.4.0":
  - skip:
      version: "2.4.0 - "
      reason:  point in time stats were added in 2.4.0
>>>>>>> 77cff55b
      features: node_selector
  - do:
      cat.shards:
        help: true
      node_selector:
<<<<<<< HEAD
        version: " - 2.9.99"
=======
        version: " - 2.3.99"
>>>>>>> 77cff55b

  - match:
      $body: |
        /^   index                            .+   \n
             shard                            .+   \n
             prirep                           .+   \n
             state                            .+   \n
             docs                             .+   \n
             store                            .+   \n
             ip                               .+   \n
             id                               .+   \n
             node                             .+   \n
             sync_id                          .+   \n
             unassigned.reason                .+   \n
             unassigned.at                    .+   \n
             unassigned.for                   .+   \n
             unassigned.details               .+   \n
             recoverysource.type              .+   \n
             completion.size                  .+   \n
             fielddata.memory_size            .+   \n
             fielddata.evictions              .+   \n
             query_cache.memory_size          .+   \n
             query_cache.evictions            .+   \n
             flush.total                      .+   \n
             flush.total_time                 .+   \n
             get.current                      .+   \n
             get.time                         .+   \n
             get.total                        .+   \n
             get.exists_time                  .+   \n
             get.exists_total                 .+   \n
             get.missing_time                 .+   \n
             get.missing_total                .+   \n
             indexing.delete_current          .+   \n
             indexing.delete_time             .+   \n
             indexing.delete_total            .+   \n
             indexing.index_current           .+   \n
             indexing.index_time              .+   \n
             indexing.index_total             .+   \n
             indexing.index_failed            .+   \n
             merges.current                   .+   \n
             merges.current_docs              .+   \n
             merges.current_size              .+   \n
             merges.total                     .+   \n
             merges.total_docs                .+   \n
             merges.total_size                .+   \n
             merges.total_time                .+   \n
             refresh.total                    .+   \n
             refresh.time                     .+   \n
             refresh.external_total           .+   \n
             refresh.external_time            .+   \n
             refresh.listeners                .+   \n
             search.fetch_current             .+   \n
             search.fetch_time                .+   \n
             search.fetch_total               .+   \n
             search.open_contexts             .+   \n
             search.query_current             .+   \n
             search.query_time                .+   \n
             search.query_total               .+   \n
             search.scroll_current            .+   \n
             search.scroll_time               .+   \n
             search.scroll_total              .+   \n
             segments.count                   .+   \n
             segments.memory                  .+   \n
             segments.index_writer_memory     .+   \n
             segments.version_map_memory      .+   \n
             segments.fixed_bitset_memory     .+   \n
             seq_no.max                       .+   \n
             seq_no.local_checkpoint          .+   \n
             seq_no.global_checkpoint         .+   \n
             warmer.current                   .+   \n
             warmer.total                     .+   \n
             warmer.total_time                .+   \n
             path.data                        .+   \n
             path.state                       .+   \n
        $/
---
"Test cat shards output":

  - do:
      cat.shards: {}

  - match:
      $body: |
               /^$/
  - do:
      indices.create:
        index: index1
        body:
          settings:
            number_of_shards: "5"
            number_of_replicas: "1"
  - do:
      cat.shards: {}

  - match:
      $body: |
               /^(index1 \s+ \d \s+ (p|r) \s+ ((STARTED|INITIALIZING|RELOCATING) \s+ (\d \s+ (\d+|\d+[.]\d+)(kb|b) \s+)? \d{1,3}.\d{1,3}.\d{1,3}.\d{1,3} \s+ .+|UNASSIGNED \s+)  \n?){10}$/

  - do:
      indices.create:
        index: index2
        body:
          settings:
            number_of_shards: "5"
            number_of_replicas: "0"

  - do:
      cat.shards: {}
  - match:
      $body: |
               /^(index(1|2) \s+ \d \s+ (p|r) \s+ ((STARTED|INITIALIZING|RELOCATING) \s+ (\d \s+ (\d+|\d+[.]\d+)(kb|b) \s+)? \d{1,3}.\d{1,3}.\d{1,3}.\d{1,3} \s+ .+|UNASSIGNED \s+) \n?){15}$/

  - do:
      cat.shards:
        index: index2
  - match:
      $body: |
               /^(index2 \s+ \d \s+ (p|r) \s+ ((STARTED|INITIALIZING|RELOCATING) \s+ (\d \s+ (\d+|\d+[.]\d+)(kb|b) \s+)? \d{1,3}.\d{1,3}.\d{1,3}.\d{1,3} \s+ .+|UNASSIGNED \s+) \n?){5}$/

---
"Test cat shards using wildcards":

  - do:
      indices.create:
        index: foo
        body:
          settings:
            number_of_shards: "1"
            number_of_replicas: "0"

  - do:
      indices.create:
        index: bar
        body:
          settings:
            number_of_shards: "1"
            number_of_replicas: "0"

  - do:
      indices.create:
        index: baz
        body:
          settings:
            number_of_shards: "1"
            number_of_replicas: "0"

  - do:
      cat.shards:
        index: f*
        v: false
        h: i

  - match:
      $body: |
               /^(foo \n?)$/

  - do:
      cat.shards:
        index: ba*
        v: false
        h: i

  - match:
      $body: |
               /^(ba(r|z) \n?){2}$/

---
"Test cat shards sort":
  - do:
      indices.create:
        index: foo
        body:
          settings:
            number_of_shards: "1"
            number_of_replicas: "0"

  - do:
      indices.create:
        index: bar
        body:
          settings:
            number_of_shards: "1"
            number_of_replicas: "0"

  - do:
      index:
        index: bar
        body: { test: bar }
        refresh: true

  - do:
      cat.shards:
        h: [index, docs]
        s: [docs]

# don't use the store here it's cached and might be stale
  - match:
      $body: |
            /^ foo \s+ 0\n
               bar \s+ 1\n
            $/<|MERGE_RESOLUTION|>--- conflicted
+++ resolved
@@ -1,23 +1,14 @@
 ---
 "Help":
   - skip:
-<<<<<<< HEAD
-      version: " - 2.9.99"
-      reason:  point in time stats were added in 3.0.0
-=======
       version: " - 2.3.99"
       reason:  point in time stats were added in 2.4.0
->>>>>>> 77cff55b
       features: node_selector
   - do:
       cat.shards:
         help: true
       node_selector:
-<<<<<<< HEAD
-        version: "3.0.0 - "
-=======
         version: "2.4.0 - "
->>>>>>> 77cff55b
 
   - match:
       $body: |
@@ -97,27 +88,16 @@
                     path.state                       .+   \n
                $/
 ---
-<<<<<<< HEAD
-"Help before - 3.0.0":
-  - skip:
-      version: "3.0.0 - "
-      reason:  point in time stats were added in 3.0.0
-=======
 "Help before - 2.4.0":
   - skip:
       version: "2.4.0 - "
       reason:  point in time stats were added in 2.4.0
->>>>>>> 77cff55b
       features: node_selector
   - do:
       cat.shards:
         help: true
       node_selector:
-<<<<<<< HEAD
-        version: " - 2.9.99"
-=======
         version: " - 2.3.99"
->>>>>>> 77cff55b
 
   - match:
       $body: |
