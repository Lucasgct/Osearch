/*
 * SPDX-License-Identifier: Apache-2.0
 *
 * The OpenSearch Contributors require contributions made to
 * this file be licensed under the Apache-2.0 license or a
 * compatible open source license.
 *
 * Modifications Copyright OpenSearch Contributors. See
 * GitHub history for details.
 */

/*
 * Licensed to Elasticsearch under one or more contributor
 * license agreements. See the NOTICE file distributed with
 * this work for additional information regarding copyright
 * ownership. Elasticsearch licenses this file to you under
 * the Apache License, Version 2.0 (the "License"); you may
 * not use this file except in compliance with the License.
 * You may obtain a copy of the License at
 *
 *    http://www.apache.org/licenses/LICENSE-2.0
 *
 * Unless required by applicable law or agreed to in writing,
 * software distributed under the License is distributed on an
 * "AS IS" BASIS, WITHOUT WARRANTIES OR CONDITIONS OF ANY
 * KIND, either express or implied.  See the License for the
 * specific language governing permissions and limitations
 * under the License.
 */

apply plugin: 'opensearch.build'

dependencies {
  compileOnly project(":server")
  compileOnly project(":libs:opensearch-cli")
  testImplementation project(":test:framework")
<<<<<<< HEAD
  testImplementation 'com.google.jimfs:jimfs:1.3.0'
  testRuntimeOnly('com.google.guava:guava:32.1.1-jre') {
=======
  testImplementation 'com.google.jimfs:jimfs:1.2'
  testRuntimeOnly("com.google.guava:guava:${versions.guava}") {
>>>>>>> 5ad6d6df
    transitive = false
  }
}<|MERGE_RESOLUTION|>--- conflicted
+++ resolved
@@ -34,13 +34,8 @@
   compileOnly project(":server")
   compileOnly project(":libs:opensearch-cli")
   testImplementation project(":test:framework")
-<<<<<<< HEAD
   testImplementation 'com.google.jimfs:jimfs:1.3.0'
-  testRuntimeOnly('com.google.guava:guava:32.1.1-jre') {
-=======
-  testImplementation 'com.google.jimfs:jimfs:1.2'
   testRuntimeOnly("com.google.guava:guava:${versions.guava}") {
->>>>>>> 5ad6d6df
     transitive = false
   }
 }