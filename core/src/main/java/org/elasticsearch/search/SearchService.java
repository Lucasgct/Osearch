--- conflicted
+++ resolved
@@ -154,14 +154,9 @@
     private AggregatorParsers aggParsers;
 
     @Inject
-<<<<<<< HEAD
     public SearchService(Settings settings, ClusterSettings clusterSettings, ClusterService clusterService, IndicesService indicesService,
             ThreadPool threadPool, ScriptService scriptService, PageCacheRecycler pageCacheRecycler, BigArrays bigArrays, DfsPhase dfsPhase,
-            QueryPhase queryPhase, FetchPhase fetchPhase, IndicesRequestCache indicesQueryCache, AggregatorParsers aggParsers) {
-=======
-    public SearchService(Settings settings, ClusterSettings clusterSettings, ClusterService clusterService, IndicesService indicesService, ThreadPool threadPool,
-                         ScriptService scriptService, PageCacheRecycler pageCacheRecycler, BigArrays bigArrays, DfsPhase dfsPhase, QueryPhase queryPhase, FetchPhase fetchPhase) {
->>>>>>> 46cab6d2
+            QueryPhase queryPhase, FetchPhase fetchPhase, AggregatorParsers aggParsers) {
         super(settings);
         this.aggParsers = aggParsers;
         this.parseFieldMatcher = new ParseFieldMatcher(settings);
