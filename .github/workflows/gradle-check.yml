--- conflicted
+++ resolved
@@ -17,8 +17,4 @@
             echo "pr_number=$(jq --raw-output .pull_request.number $GITHUB_EVENT_PATH)" >> $GITHUB_ENV
 
       - name: Trigger jenkins workflow to run gradle check
-<<<<<<< HEAD
-        run: bash scripts/gradle/gradle-check.sh ${{ secrets.JENKINS_GRADLE_CHECK_GENERIC_WEBHOOK_TOKEN }}
-=======
-        run: bash scripts/gradle/gradle-check.sh ${{ secrets.JENKINS_GRADLE_CHECK_GENERIC_WEBHOOK_TOKEN }}
->>>>>>> 3b2434c3
+        run: bash scripts/gradle/gradle-check.sh ${{ secrets.JENKINS_GRADLE_CHECK_GENERIC_WEBHOOK_TOKEN }}