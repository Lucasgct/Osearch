/*
 * SPDX-License-Identifier: Apache-2.0
 *
 * The OpenSearch Contributors require contributions made to
 * this file be licensed under the Apache-2.0 license or a
 * compatible open source license.
 *
 * Modifications Copyright OpenSearch Contributors. See
 * GitHub history for details.
 */

/*
 * Licensed to Elasticsearch under one or more contributor
 * license agreements. See the NOTICE file distributed with
 * this work for additional information regarding copyright
 * ownership. Elasticsearch licenses this file to you under
 * the Apache License, Version 2.0 (the "License"); you may
 * not use this file except in compliance with the License.
 * You may obtain a copy of the License at
 *
 *    http://www.apache.org/licenses/LICENSE-2.0
 *
 * Unless required by applicable law or agreed to in writing,
 * software distributed under the License is distributed on an
 * "AS IS" BASIS, WITHOUT WARRANTIES OR CONDITIONS OF ANY
 * KIND, either express or implied.  See the License for the
 * specific language governing permissions and limitations
 * under the License.
 */

import org.opensearch.gradle.LoggedExec
import org.opensearch.gradle.info.BuildParams

apply plugin: 'opensearch.yaml-rest-test'
apply plugin: 'opensearch.internal-cluster-test'

opensearchplugin {
  description 'The Azure Classic Discovery plugin allows to use Azure Classic API for the unicast discovery mechanism'
  classname 'org.opensearch.plugin.discovery.azure.classic.AzureDiscoveryPlugin'
}

versions << [
  'azure': '0.9.3',
  'jersey': '1.13'
]

dependencies {
  api "com.microsoft.azure:azure-svc-mgmt-compute:${versions.azure}"
  api "com.microsoft.azure:azure-core:${versions.azure}"
  api "org.apache.httpcomponents:httpclient:${versions.httpclient}"
  api "org.apache.httpcomponents:httpcore:${versions.httpcore}"
  api "commons-logging:commons-logging:${versions.commonslogging}"
  api "org.apache.logging.log4j:log4j-1.2-api:${versions.log4j}"
  api "commons-codec:commons-codec:${versions.commonscodec}"
  api "commons-lang:commons-lang:2.6"
  api "commons-io:commons-io:2.7"
  api 'javax.mail:mail:1.4.7'
  api 'javax.inject:javax.inject:1'
  api "com.sun.jersey:jersey-client:${versions.jersey}"
  api "com.sun.jersey:jersey-core:${versions.jersey}"
  api "com.sun.jersey:jersey-json:${versions.jersey}"
  api 'org.codehaus.jettison:jettison:1.1'
  api 'com.sun.xml.bind:jaxb-impl:2.2.3-1'

  // HACK: javax.xml.bind was removed from default modules in java 9, so we pull the api in here,
<<<<<<< HEAD
  // and allowlist this hack in JarHell
  api 'javax.xml.bind:jaxb-api:2.2.2'
=======
  // and whitelist this hack in JarHell
  api 'javax.xml.bind:jaxb-api:2.3.1'
>>>>>>> 0cc2c9be
}

restResources {
  restApi {
    includeCore '_common', 'cluster', 'nodes'
  }
}

// needed to be consistent with ssl host checking
String host = InetAddress.getLoopbackAddress().getHostAddress()

// location of keystore and files to generate it
File keystore = new File(project.buildDir, 'keystore/test-node.jks')

// generate the keystore
TaskProvider createKey = tasks.register("createKey", LoggedExec) {
  doFirst {
    delete(keystore.parentFile)
    keystore.parentFile.mkdirs()
  }
  outputs.file(keystore).withPropertyName('keystoreFile')
  executable = "${BuildParams.runtimeJavaHome}/bin/keytool"
  standardInput = new ByteArrayInputStream('FirstName LastName\nUnit\nOrganization\nCity\nState\nNL\nyes\n\n'.getBytes('UTF-8'))
  args '-genkey',
    '-alias', 'test-node',
    '-keystore', keystore,
    '-keyalg', 'RSA',
    '-keysize', '2048',
    '-validity', '712',
    '-dname', 'CN=' + host,
    '-keypass', 'keypass',
    '-storepass', 'keypass'
}
//no unit tests
tasks.named("test").configure { enabled = false }
// add keystore to test classpath: it expects it there
tasks.named("processInternalClusterTestResources").configure {
  from createKey
}

normalization {
  runtimeClasspath {
    ignore 'test-node.jks'
  }
}

tasks.named("dependencyLicenses").configure {
  mapping from: /azure-.*/, to: 'azure'
  mapping from: /jackson-.*/, to: 'jackson'
  mapping from: /jersey-.*/, to: 'jersey'
  mapping from: /jaxb-.*/, to: 'jaxb'
}


tasks.named("thirdPartyAudit").configure {

  ignoreMissingClasses(
  'javax.jms.Message',
  'javax.servlet.ServletContextEvent',
  'javax.servlet.ServletContextListener',
  'org.apache.avalon.framework.logger.Logger',
  'org.apache.log.Hierarchy',
  'org.apache.log.Logger',
  'org.eclipse.persistence.descriptors.ClassDescriptor',
  'org.eclipse.persistence.internal.oxm.MappingNodeValue',
  'org.eclipse.persistence.internal.oxm.TreeObjectBuilder',
  'org.eclipse.persistence.internal.oxm.XPathFragment',
  'org.eclipse.persistence.internal.oxm.XPathNode',
  'org.eclipse.persistence.internal.queries.ContainerPolicy',
  'org.eclipse.persistence.jaxb.JAXBContext',
  'org.eclipse.persistence.jaxb.JAXBHelper',
  'org.eclipse.persistence.mappings.DatabaseMapping',
  'org.eclipse.persistence.mappings.converters.TypeConversionConverter',
  'org.eclipse.persistence.mappings.foundation.AbstractCompositeDirectCollectionMapping',
  'org.eclipse.persistence.oxm.XMLContext',
  'org.eclipse.persistence.oxm.XMLDescriptor',
  'org.eclipse.persistence.oxm.XMLField',
  'org.eclipse.persistence.oxm.mappings.XMLCompositeCollectionMapping',
  'org.eclipse.persistence.sessions.DatabaseSession',
  'org.jvnet.fastinfoset.VocabularyApplicationData',
  'org.jvnet.staxex.Base64Data',
  'org.jvnet.staxex.XMLStreamReaderEx',
  'org.jvnet.staxex.XMLStreamWriterEx',
  'org.osgi.framework.Bundle',
  'org.osgi.framework.BundleActivator',
  'org.osgi.framework.BundleContext',
  'org.osgi.framework.BundleEvent',
  'org.osgi.framework.SynchronousBundleListener',
  'com.sun.xml.fastinfoset.stax.StAXDocumentParser',
  'com.sun.xml.fastinfoset.stax.StAXDocumentSerializer',
  'org.codehaus.jackson.Base64Variant',
  'org.codehaus.jackson.JsonEncoding',
  'org.codehaus.jackson.JsonFactory',
  'org.codehaus.jackson.JsonGenerator',
  'org.codehaus.jackson.JsonGenerator$Feature',
  'org.codehaus.jackson.JsonLocation',
  'org.codehaus.jackson.JsonNode',
  'org.codehaus.jackson.JsonParser',
  'org.codehaus.jackson.JsonParser$Feature',
  'org.codehaus.jackson.JsonParser$NumberType',
  'org.codehaus.jackson.JsonStreamContext',
  'org.codehaus.jackson.JsonToken',
  'org.codehaus.jackson.ObjectCodec',
  'org.codehaus.jackson.jaxrs.JacksonJaxbJsonProvider',
  'org.codehaus.jackson.jaxrs.JacksonJsonProvider',
  'org.codehaus.jackson.map.JsonSerializableWithType',
  'org.codehaus.jackson.map.JsonSerializer',
  'org.codehaus.jackson.map.ObjectMapper',
  'org.codehaus.jackson.map.SerializerProvider',
  'org.codehaus.jackson.map.TypeSerializer',
  'org.codehaus.jackson.type.TypeReference'
)

// jarhell with jdk (intentionally, because jaxb was removed from default modules in java 9)
if (BuildParams.runtimeJavaVersion <= JavaVersion.VERSION_1_8) {
  ignoreJarHellWithJDK(
    'javax.xml.bind.Binder',
    'javax.xml.bind.ContextFinder$1',
    'javax.xml.bind.ContextFinder',
    'javax.xml.bind.DataBindingException',
    'javax.xml.bind.DatatypeConverter',
    'javax.xml.bind.DatatypeConverterImpl$CalendarFormatter',
    'javax.xml.bind.DatatypeConverterImpl',
    'javax.xml.bind.DatatypeConverterInterface',
    'javax.xml.bind.Element',
    'javax.xml.bind.GetPropertyAction',
    'javax.xml.bind.JAXB$Cache',
    'javax.xml.bind.JAXB',
    'javax.xml.bind.JAXBContext',
    'javax.xml.bind.JAXBElement$GlobalScope',
    'javax.xml.bind.JAXBElement',
    'javax.xml.bind.JAXBException',
    'javax.xml.bind.JAXBIntrospector',
    'javax.xml.bind.JAXBPermission',
    'javax.xml.bind.MarshalException',
    'javax.xml.bind.Marshaller$Listener',
    'javax.xml.bind.Marshaller',
    'javax.xml.bind.Messages',
    'javax.xml.bind.NotIdentifiableEvent',
    'javax.xml.bind.ParseConversionEvent',
    'javax.xml.bind.PrintConversionEvent',
    'javax.xml.bind.PropertyException',
    'javax.xml.bind.SchemaOutputResolver',
    'javax.xml.bind.TypeConstraintException',
    'javax.xml.bind.UnmarshalException',
    'javax.xml.bind.Unmarshaller$Listener',
    'javax.xml.bind.Unmarshaller',
    'javax.xml.bind.UnmarshallerHandler',
    'javax.xml.bind.ValidationEvent',
    'javax.xml.bind.ValidationEventHandler',
    'javax.xml.bind.ValidationEventLocator',
    'javax.xml.bind.ValidationException',
    'javax.xml.bind.Validator',
    'javax.xml.bind.WhiteSpaceProcessor',
    'javax.xml.bind.annotation.DomHandler',
    'javax.xml.bind.annotation.W3CDomHandler',
    'javax.xml.bind.annotation.XmlAccessOrder',
    'javax.xml.bind.annotation.XmlAccessType',
    'javax.xml.bind.annotation.XmlAccessorOrder',
    'javax.xml.bind.annotation.XmlAccessorType',
    'javax.xml.bind.annotation.XmlAnyAttribute',
    'javax.xml.bind.annotation.XmlAnyElement',
    'javax.xml.bind.annotation.XmlAttachmentRef',
    'javax.xml.bind.annotation.XmlAttribute',
    'javax.xml.bind.annotation.XmlElement$DEFAULT',
    'javax.xml.bind.annotation.XmlElement',
    'javax.xml.bind.annotation.XmlElementDecl$GLOBAL',
    'javax.xml.bind.annotation.XmlElementDecl',
    'javax.xml.bind.annotation.XmlElementRef$DEFAULT',
    'javax.xml.bind.annotation.XmlElementRef',
    'javax.xml.bind.annotation.XmlElementRefs',
    'javax.xml.bind.annotation.XmlElementWrapper',
    'javax.xml.bind.annotation.XmlElements',
    'javax.xml.bind.annotation.XmlEnum',
    'javax.xml.bind.annotation.XmlEnumValue',
    'javax.xml.bind.annotation.XmlID',
    'javax.xml.bind.annotation.XmlIDREF',
    'javax.xml.bind.annotation.XmlInlineBinaryData',
    'javax.xml.bind.annotation.XmlList',
    'javax.xml.bind.annotation.XmlMimeType',
    'javax.xml.bind.annotation.XmlMixed',
    'javax.xml.bind.annotation.XmlNs',
    'javax.xml.bind.annotation.XmlNsForm',
    'javax.xml.bind.annotation.XmlRegistry',
    'javax.xml.bind.annotation.XmlRootElement',
    'javax.xml.bind.annotation.XmlSchema',
    'javax.xml.bind.annotation.XmlSchemaType$DEFAULT',
    'javax.xml.bind.annotation.XmlSchemaType',
    'javax.xml.bind.annotation.XmlSchemaTypes',
    'javax.xml.bind.annotation.XmlSeeAlso',
    'javax.xml.bind.annotation.XmlTransient',
    'javax.xml.bind.annotation.XmlType$DEFAULT',
    'javax.xml.bind.annotation.XmlType',
    'javax.xml.bind.annotation.XmlValue',
    'javax.xml.bind.annotation.adapters.CollapsedStringAdapter',
    'javax.xml.bind.annotation.adapters.HexBinaryAdapter',
    'javax.xml.bind.annotation.adapters.NormalizedStringAdapter',
    'javax.xml.bind.annotation.adapters.XmlAdapter',
    'javax.xml.bind.annotation.adapters.XmlJavaTypeAdapter$DEFAULT',
    'javax.xml.bind.annotation.adapters.XmlJavaTypeAdapter',
    'javax.xml.bind.annotation.adapters.XmlJavaTypeAdapters',
    'javax.xml.bind.attachment.AttachmentMarshaller',
    'javax.xml.bind.attachment.AttachmentUnmarshaller',
    'javax.xml.bind.helpers.AbstractMarshallerImpl',
    'javax.xml.bind.helpers.AbstractUnmarshallerImpl',
    'javax.xml.bind.helpers.DefaultValidationEventHandler',
    'javax.xml.bind.helpers.Messages',
    'javax.xml.bind.helpers.NotIdentifiableEventImpl',
    'javax.xml.bind.helpers.ParseConversionEventImpl',
    'javax.xml.bind.helpers.PrintConversionEventImpl',
    'javax.xml.bind.helpers.ValidationEventImpl',
    'javax.xml.bind.helpers.ValidationEventLocatorImpl',
    'javax.xml.bind.util.JAXBResult',
    'javax.xml.bind.util.JAXBSource$1',
    'javax.xml.bind.util.JAXBSource',
    'javax.xml.bind.util.Messages',
    'javax.xml.bind.util.ValidationEventCollector'
  )
} else {
    ignoreMissingClasses(
            'javax.activation.ActivationDataFlavor',
            'javax.activation.DataContentHandler',
            'javax.activation.DataHandler',
            'javax.activation.DataSource',
            'javax.activation.FileDataSource',
            'javax.activation.FileTypeMap',
            'javax.activation.MimeType',
            'javax.activation.MimeTypeParseException',
    )
  }
}<|MERGE_RESOLUTION|>--- conflicted
+++ resolved
@@ -63,13 +63,8 @@
   api 'com.sun.xml.bind:jaxb-impl:2.2.3-1'
 
   // HACK: javax.xml.bind was removed from default modules in java 9, so we pull the api in here,
-<<<<<<< HEAD
   // and allowlist this hack in JarHell
-  api 'javax.xml.bind:jaxb-api:2.2.2'
-=======
-  // and whitelist this hack in JarHell
   api 'javax.xml.bind:jaxb-api:2.3.1'
->>>>>>> 0cc2c9be
 }
 
 restResources {
