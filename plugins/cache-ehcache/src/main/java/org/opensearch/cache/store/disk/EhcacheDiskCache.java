/*
 * SPDX-License-Identifier: Apache-2.0
 *
 * The OpenSearch Contributors require contributions made to
 * this file be licensed under the Apache-2.0 license or a
 * compatible open source license.
 */

package org.opensearch.cache.store.disk;

import org.apache.logging.log4j.LogManager;
import org.apache.logging.log4j.Logger;
import org.apache.logging.log4j.message.ParameterizedMessage;
import org.opensearch.OpenSearchException;
import org.opensearch.cache.EhcacheDiskCacheSettings;
import org.opensearch.common.SuppressForbidden;
import org.opensearch.common.annotation.ExperimentalApi;
import org.opensearch.common.cache.CacheType;
import org.opensearch.common.cache.ICache;
import org.opensearch.common.cache.ICacheKey;
import org.opensearch.common.cache.LoadAwareCacheLoader;
import org.opensearch.common.cache.RemovalListener;
import org.opensearch.common.cache.RemovalNotification;
import org.opensearch.common.cache.RemovalReason;
<<<<<<< HEAD
import org.opensearch.common.cache.serializer.ICacheKeySerializer;
import org.opensearch.common.cache.serializer.Serializer;
import org.opensearch.common.cache.stats.CacheStats;
import org.opensearch.common.cache.stats.MultiDimensionCacheStats;
import org.opensearch.common.cache.stats.StatsHolder;
=======
import org.opensearch.common.cache.serializer.Serializer;
>>>>>>> d4e1ab13
import org.opensearch.common.cache.store.builders.ICacheBuilder;
import org.opensearch.common.cache.store.config.CacheConfig;
import org.opensearch.common.collect.Tuple;
import org.opensearch.common.settings.Setting;
import org.opensearch.common.settings.Settings;
import org.opensearch.common.unit.TimeValue;
import org.opensearch.common.util.io.IOUtils;

import java.io.File;
<<<<<<< HEAD
import java.nio.ByteBuffer;
=======
import java.io.IOException;
import java.nio.ByteBuffer;
import java.nio.file.Files;
import java.nio.file.Path;
import java.nio.file.Paths;
>>>>>>> d4e1ab13
import java.time.Duration;
import java.util.Arrays;
import java.util.Iterator;
import java.util.List;
import java.util.Map;
import java.util.NoSuchElementException;
import java.util.Objects;
import java.util.UUID;
import java.util.concurrent.CompletableFuture;
import java.util.concurrent.ConcurrentHashMap;
import java.util.concurrent.ExecutionException;
import java.util.function.BiFunction;
import java.util.function.Supplier;
import java.util.function.ToLongBiFunction;

import org.ehcache.Cache;
import org.ehcache.CachePersistenceException;
import org.ehcache.PersistentCacheManager;
import org.ehcache.config.builders.CacheConfigurationBuilder;
import org.ehcache.config.builders.CacheEventListenerConfigurationBuilder;
import org.ehcache.config.builders.CacheManagerBuilder;
import org.ehcache.config.builders.PooledExecutionServiceConfigurationBuilder;
import org.ehcache.config.builders.ResourcePoolsBuilder;
import org.ehcache.config.units.MemoryUnit;
import org.ehcache.core.spi.service.FileBasedPersistenceContext;
import org.ehcache.event.CacheEvent;
import org.ehcache.event.CacheEventListener;
import org.ehcache.event.EventType;
import org.ehcache.expiry.ExpiryPolicy;
import org.ehcache.impl.config.store.disk.OffHeapDiskStoreConfiguration;
import org.ehcache.spi.loaderwriter.CacheLoadingException;
import org.ehcache.spi.loaderwriter.CacheWritingException;
import org.ehcache.spi.serialization.SerializerException;

import static org.opensearch.cache.EhcacheDiskCacheSettings.DISK_CACHE_ALIAS_KEY;
import static org.opensearch.cache.EhcacheDiskCacheSettings.DISK_CACHE_EXPIRE_AFTER_ACCESS_KEY;
import static org.opensearch.cache.EhcacheDiskCacheSettings.DISK_LISTENER_MODE_SYNC_KEY;
import static org.opensearch.cache.EhcacheDiskCacheSettings.DISK_MAX_SIZE_IN_BYTES_KEY;
import static org.opensearch.cache.EhcacheDiskCacheSettings.DISK_SEGMENT_KEY;
import static org.opensearch.cache.EhcacheDiskCacheSettings.DISK_STORAGE_PATH_KEY;
import static org.opensearch.cache.EhcacheDiskCacheSettings.DISK_WRITE_CONCURRENCY_KEY;
import static org.opensearch.cache.EhcacheDiskCacheSettings.DISK_WRITE_MAXIMUM_THREADS_KEY;
import static org.opensearch.cache.EhcacheDiskCacheSettings.DISK_WRITE_MIN_THREADS_KEY;

/**
 * This variant of disk cache uses Ehcache underneath.
 *  @param <K> Type of key.
 *  @param <V> Type of value.
 *
 *  @opensearch.experimental
 *
 */
@ExperimentalApi
public class EhcacheDiskCache<K, V> implements ICache<K, V> {

    private static final Logger logger = LogManager.getLogger(EhcacheDiskCache.class);

    // Unique id associated with this cache.
    private final static String UNIQUE_ID = UUID.randomUUID().toString();
    private final static String THREAD_POOL_ALIAS_PREFIX = "ehcachePool";
    private final static int MINIMUM_MAX_SIZE_IN_BYTES = 1024 * 100; // 100KB

    // A Cache manager can create many caches.
    private final PersistentCacheManager cacheManager;

<<<<<<< HEAD
    // Disk cache
    @SuppressWarnings({ "rawtypes" }) // We have to use the raw type as there's no way to pass the "generic class" to ehcache
    private Cache<ICacheKey, byte[]> cache;
=======
    // Disk cache. Using ByteArrayWrapper to compare two byte[] by values rather than the default reference checks
    private Cache<K, ByteArrayWrapper> cache;
>>>>>>> d4e1ab13
    private final long maxWeightInBytes;
    private final String storagePath;
    private final Class<K> keyType;
    private final Class<V> valueType;
    private final TimeValue expireAfterAccess;
<<<<<<< HEAD
    private final StatsHolder statsHolder;
    private final EhCacheEventListener<K, V> ehCacheEventListener;
=======
    private final EhCacheEventListener ehCacheEventListener;
>>>>>>> d4e1ab13
    private final String threadPoolAlias;
    private final Settings settings;
    private final CacheType cacheType;
    private final String diskCacheAlias;
    private final Serializer<K, byte[]> keySerializer;
    private final Serializer<V, byte[]> valueSerializer;

    private final Serializer<K, byte[]> keySerializer;
    private final Serializer<V, byte[]> valueSerializer;

    /**
     * Used in computeIfAbsent to synchronize loading of a given key. This is needed as ehcache doesn't provide a
     * computeIfAbsent method.
     */
    Map<ICacheKey<K>, CompletableFuture<Tuple<ICacheKey<K>, V>>> completableFutureMap = new ConcurrentHashMap<>();

    private EhcacheDiskCache(Builder<K, V> builder) {
        this.keyType = Objects.requireNonNull(builder.keyType, "Key type shouldn't be null");
        this.valueType = Objects.requireNonNull(builder.valueType, "Value type shouldn't be null");
        this.expireAfterAccess = Objects.requireNonNull(builder.getExpireAfterAcess(), "ExpireAfterAccess value shouldn't " + "be null");
        this.maxWeightInBytes = builder.getMaxWeightInBytes();
        if (this.maxWeightInBytes <= MINIMUM_MAX_SIZE_IN_BYTES) {
            throw new IllegalArgumentException("Ehcache Disk tier cache size should be greater than " + MINIMUM_MAX_SIZE_IN_BYTES);
        }
        this.cacheType = Objects.requireNonNull(builder.cacheType, "Cache type shouldn't be null");
        if (builder.diskCacheAlias == null || builder.diskCacheAlias.isBlank()) {
            this.diskCacheAlias = "ehcacheDiskCache#" + this.cacheType;
        } else {
            this.diskCacheAlias = builder.diskCacheAlias;
        }
        this.storagePath = builder.storagePath;
        if (this.storagePath == null || this.storagePath.isBlank()) {
            throw new IllegalArgumentException("Storage path shouldn't be null or empty");
        }
        if (builder.threadPoolAlias == null || builder.threadPoolAlias.isBlank()) {
            this.threadPoolAlias = THREAD_POOL_ALIAS_PREFIX + "DiskWrite#" + UNIQUE_ID;
        } else {
            this.threadPoolAlias = builder.threadPoolAlias;
        }
        this.settings = Objects.requireNonNull(builder.getSettings(), "Settings objects shouldn't be null");
        this.keySerializer = Objects.requireNonNull(builder.keySerializer, "Key serializer shouldn't be null");
        this.valueSerializer = Objects.requireNonNull(builder.valueSerializer, "Value serializer shouldn't be null");
        this.cacheManager = buildCacheManager();
<<<<<<< HEAD
        this.ehCacheEventListener = new EhCacheEventListener<K, V>(
            Objects.requireNonNull(builder.getRemovalListener(), "Removal listener can't be null"),
            Objects.requireNonNull(builder.getWeigher(), "Weigher function can't be null"),
            this.valueSerializer
        );
=======
        Objects.requireNonNull(builder.getRemovalListener(), "Removal listener can't be null");
        this.removalListener = builder.getRemovalListener();
        this.ehCacheEventListener = new EhCacheEventListener(builder.getRemovalListener());
>>>>>>> d4e1ab13
        this.cache = buildCache(Duration.ofMillis(expireAfterAccess.getMillis()), builder);
        List<String> dimensionNames = Objects.requireNonNull(builder.dimensionNames, "Dimension names can't be null");
        this.statsHolder = new StatsHolder(dimensionNames);
    }

<<<<<<< HEAD
    @SuppressWarnings({ "rawtypes" })
    private Cache<ICacheKey, byte[]> buildCache(Duration expireAfterAccess, Builder<K, V> builder) {
=======
    private Cache<K, ByteArrayWrapper> buildCache(Duration expireAfterAccess, Builder<K, V> builder) {
>>>>>>> d4e1ab13
        try {
            return this.cacheManager.createCache(
                this.diskCacheAlias,
                CacheConfigurationBuilder.newCacheConfigurationBuilder(
<<<<<<< HEAD
                    ICacheKey.class,
                    byte[].class,
                    ResourcePoolsBuilder.newResourcePoolsBuilder().disk(maxWeightInBytes, MemoryUnit.B)
                ).withExpiry(new ExpiryPolicy<>() {
                    @Override
                    public Duration getExpiryForCreation(ICacheKey key, byte[] value) {
=======
                    this.keyType,
                    ByteArrayWrapper.class,
                    ResourcePoolsBuilder.newResourcePoolsBuilder().disk(maxWeightInBytes, MemoryUnit.B)
                ).withExpiry(new ExpiryPolicy<>() {
                    @Override
                    public Duration getExpiryForCreation(K key, ByteArrayWrapper value) {
>>>>>>> d4e1ab13
                        return INFINITE;
                    }

                    @Override
<<<<<<< HEAD
                    public Duration getExpiryForAccess(ICacheKey key, Supplier<? extends byte[]> value) {
=======
                    public Duration getExpiryForAccess(K key, Supplier<? extends ByteArrayWrapper> value) {
>>>>>>> d4e1ab13
                        return expireAfterAccess;
                    }

                    @Override
<<<<<<< HEAD
                    public Duration getExpiryForUpdate(ICacheKey key, Supplier<? extends byte[]> oldValue, byte[] newValue) {
=======
                    public Duration getExpiryForUpdate(K key, Supplier<? extends ByteArrayWrapper> oldValue, ByteArrayWrapper newValue) {
>>>>>>> d4e1ab13
                        return INFINITE;
                    }
                })
                    .withService(getListenerConfiguration(builder))
                    .withService(
                        new OffHeapDiskStoreConfiguration(
                            this.threadPoolAlias,
                            (Integer) EhcacheDiskCacheSettings.getSettingListForCacheType(cacheType)
                                .get(DISK_WRITE_CONCURRENCY_KEY)
                                .get(settings),
                            (Integer) EhcacheDiskCacheSettings.getSettingListForCacheType(cacheType).get(DISK_SEGMENT_KEY).get(settings)
                        )
                    )
<<<<<<< HEAD
                    .withKeySerializer(new KeySerializerWrapper(keySerializer))
=======
                    .withKeySerializer(new KeySerializerWrapper<K>(keySerializer))
                    .withValueSerializer(new ByteArrayWrapperSerializer())
                // We pass ByteArrayWrapperSerializer as ehcache's value serializer. If V is an interface, and we pass its
                // serializer directly to ehcache, ehcache requires the classes match exactly before/after serialization.
                // This is not always feasible or necessary, like for BytesReference. So, we handle the value serialization
                // before V hits ehcache.
>>>>>>> d4e1ab13
            );
        } catch (IllegalArgumentException ex) {
            logger.error("Ehcache disk cache initialization failed due to illegal argument: {}", ex.getMessage());
            throw ex;
        } catch (IllegalStateException ex) {
            logger.error("Ehcache disk cache initialization failed: {}", ex.getMessage());
            throw ex;
        }
    }

    private CacheEventListenerConfigurationBuilder getListenerConfiguration(Builder<K, V> builder) {
        CacheEventListenerConfigurationBuilder configurationBuilder = CacheEventListenerConfigurationBuilder.newEventListenerConfiguration(
            this.ehCacheEventListener,
            EventType.EVICTED,
            EventType.EXPIRED,
            EventType.REMOVED,
            EventType.UPDATED,
            EventType.CREATED
        ).unordered();
        if (builder.isEventListenerModeSync) {
            return configurationBuilder.synchronous();
        } else {
            return configurationBuilder.asynchronous();
        }
    }

    // Package private for testing
    Map<ICacheKey<K>, CompletableFuture<Tuple<ICacheKey<K>, V>>> getCompletableFutureMap() {
        return completableFutureMap;
    }

    @SuppressForbidden(reason = "Ehcache uses File.io")
    private PersistentCacheManager buildCacheManager() {
        // In case we use multiple ehCaches, we can define this cache manager at a global level.
        return CacheManagerBuilder.newCacheManagerBuilder()
            .with(CacheManagerBuilder.persistence(new File(storagePath)))

            .using(
                PooledExecutionServiceConfigurationBuilder.newPooledExecutionServiceConfigurationBuilder()
                    .defaultPool(THREAD_POOL_ALIAS_PREFIX + "Default#" + UNIQUE_ID, 1, 3) // Default pool used for other tasks
                    // like event listeners
                    .pool(
                        this.threadPoolAlias,
                        (Integer) EhcacheDiskCacheSettings.getSettingListForCacheType(cacheType)
                            .get(DISK_WRITE_MIN_THREADS_KEY)
                            .get(settings),
                        (Integer) EhcacheDiskCacheSettings.getSettingListForCacheType(cacheType)
                            .get(DISK_WRITE_MAXIMUM_THREADS_KEY)
                            .get(settings)
                    )
                    .build()
            )
            .build(true);
    }

    @Override
    public V get(ICacheKey<K> key) {
        if (key == null) {
            throw new IllegalArgumentException("Key passed to ehcache disk cache was null.");
        }
        V value;
        try {
<<<<<<< HEAD
            value = valueSerializer.deserialize(cache.get(key));
=======
            value = deserializeValue(cache.get(key));
>>>>>>> d4e1ab13
        } catch (CacheLoadingException ex) {
            throw new OpenSearchException("Exception occurred while trying to fetch item from ehcache disk cache");
        }
        if (value != null) {
            statsHolder.incrementHits(key);
        } else {
            statsHolder.incrementMisses(key);
        }
        return value;
    }

    /**
     * Puts the item into cache.
     * @param key Type of key.
     * @param value Type of value.
     */
    @Override
    public void put(ICacheKey<K> key, V value) {
        try {
<<<<<<< HEAD
            cache.put(key, valueSerializer.serialize(value));
=======
            cache.put(key, serializeValue(value));
>>>>>>> d4e1ab13
        } catch (CacheWritingException ex) {
            throw new OpenSearchException("Exception occurred while put item to ehcache disk cache");
        }
    }

    /**
     * Computes the value using loader in case key is not present, otherwise fetches it.
     * @param key Type of key
     * @param loader loader to load the value in case key is missing
     * @return value
     * @throws Exception when either internal get or put calls fail.
     */
    @Override
    public V computeIfAbsent(ICacheKey<K> key, LoadAwareCacheLoader<ICacheKey<K>, V> loader) throws Exception {
        // Ehcache doesn't provide any computeIfAbsent function. Exposes putIfAbsent but that works differently and is
        // not performant in case there are multiple concurrent request for same key. Below is our own custom
        // implementation of computeIfAbsent on top of ehcache. Inspired by OpenSearch Cache implementation.
<<<<<<< HEAD
        V value = valueSerializer.deserialize(cache.get(key));
=======
        V value = deserializeValue(cache.get(key));
>>>>>>> d4e1ab13
        if (value == null) {
            value = compute(key, loader);
        }
        if (!loader.isLoaded()) {
            statsHolder.incrementHits(key);
        } else {
            statsHolder.incrementMisses(key);
        }
        return value;
    }

    private V compute(ICacheKey<K> key, LoadAwareCacheLoader<ICacheKey<K>, V> loader) throws Exception {
        // A future that returns a pair of key/value.
        CompletableFuture<Tuple<ICacheKey<K>, V>> completableFuture = new CompletableFuture<>();
        // Only one of the threads will succeed putting a future into map for the same key.
        // Rest will fetch existing future.
        CompletableFuture<Tuple<ICacheKey<K>, V>> future = completableFutureMap.putIfAbsent(key, completableFuture);
        // Handler to handle results post processing. Takes a tuple<key, value> or exception as an input and returns
        // the value. Also before returning value, puts the value in cache.
        BiFunction<Tuple<ICacheKey<K>, V>, Throwable, V> handler = (pair, ex) -> {
            V value = null;
            if (pair != null) {
<<<<<<< HEAD
                cache.put(pair.v1(), valueSerializer.serialize(pair.v2()));
=======
                cache.put(pair.v1(), serializeValue(pair.v2()));
>>>>>>> d4e1ab13
                value = pair.v2(); // Returning a value itself assuming that a next get should return the same. Should
                // be safe to assume if we got no exception and reached here.
            }
            completableFutureMap.remove(key); // Remove key from map as not needed anymore.
            return value;
        };
        CompletableFuture<V> completableValue;
        if (future == null) {
            future = completableFuture;
            completableValue = future.handle(handler);
            V value;
            try {
                value = loader.load(key);
            } catch (Exception ex) {
                future.completeExceptionally(ex);
                throw new ExecutionException(ex);
            }
            if (value == null) {
                NullPointerException npe = new NullPointerException("loader returned a null value");
                future.completeExceptionally(npe);
                throw new ExecutionException(npe);
            } else {
                future.complete(new Tuple<>(key, value));
            }

        } else {
            completableValue = future.handle(handler);
        }
        V value;
        try {
            value = completableValue.get();
            if (future.isCompletedExceptionally()) {
                future.get(); // call get to force the exception to be thrown for other concurrent callers
                throw new IllegalStateException("Future completed exceptionally but no error thrown");
            }
        } catch (InterruptedException ex) {
            throw new IllegalStateException(ex);
        }
        return value;
    }

    /**
     * Invalidate the item.
     * @param key key to be invalidated.
     */
    @Override
    public void invalidate(ICacheKey<K> key) {
        try {
            cache.remove(key);
        } catch (CacheWritingException ex) {
            // Handle
            throw new RuntimeException(ex);
        }

    }

    @Override
    public void invalidateAll() {
        cache.clear();
        this.entries.dec(this.entries.count()); // reset to zero.
    }

    /**
     * Provides a way to iterate over disk cache keys.
     * @return Iterable
     */
    @Override
    public Iterable<ICacheKey<K>> keys() {
        return () -> new EhCacheKeyIterator<>(cache.iterator());
    }

    /**
     * Gives the current count of keys in disk cache.
     * @return current count of keys
     */
    @Override
    public long count() {
        return statsHolder.count();
    }

    @Override
    public void refresh() {
        // TODO: ehcache doesn't provide a way to refresh a cache.
    }

    @Override
    @SuppressForbidden(reason = "Ehcache uses File.io")
    public void close() {
        cacheManager.removeCache(this.diskCacheAlias);
        cacheManager.close();
        try {
            cacheManager.destroyCache(this.diskCacheAlias);
            // Delete all the disk cache related files/data
            Path ehcacheDirectory = Paths.get(this.storagePath);
            if (Files.exists(ehcacheDirectory)) {
                IOUtils.rm(ehcacheDirectory);
            }
        } catch (CachePersistenceException e) {
            throw new OpenSearchException("Exception occurred while destroying ehcache and associated data", e);
        } catch (IOException e) {
            logger.error(() -> new ParameterizedMessage("Failed to delete ehcache disk cache data under path: {}", this.storagePath));
        }
    }

    /**
     * Relevant stats for this cache.
     * @return CacheStats
     */
    @Override
    public CacheStats stats() {
        return new MultiDimensionCacheStats(statsHolder.createSnapshot(), statsHolder.getDimensionNames());
    }

    /**
     * This iterator wraps ehCache iterator and only iterates over its keys.
     * @param <K> Type of key
     */
    @SuppressWarnings({ "rawtypes", "unchecked" })
    class EhCacheKeyIterator<K> implements Iterator<ICacheKey<K>> {

<<<<<<< HEAD
        Iterator<Cache.Entry<ICacheKey, byte[]>> iterator;

        EhCacheKeyIterator(Iterator<Cache.Entry<ICacheKey, byte[]>> iterator) {
=======
        Iterator<Cache.Entry<K, ByteArrayWrapper>> iterator;

        EhCacheKeyIterator(Iterator<Cache.Entry<K, ByteArrayWrapper>> iterator) {
>>>>>>> d4e1ab13
            this.iterator = iterator;
        }

        @Override
        public boolean hasNext() {
            return iterator.hasNext();
        }

        @Override
        public ICacheKey<K> next() {
            if (!hasNext()) {
                throw new NoSuchElementException();
            }
            return iterator.next().getKey();
        }

        @Override
        public void remove() {
            iterator.remove(); // Calls underlying ehcache iterator.remove()
        }
    }

    /**
     * Wrapper over Ehcache original listener to listen to desired events and notify desired subscribers.
     */
<<<<<<< HEAD
    class EhCacheEventListener<K, V> implements CacheEventListener<ICacheKey<K>, byte[]> {
        private final RemovalListener<ICacheKey<K>, V> removalListener;
        private ToLongBiFunction<ICacheKey<K>, V> weigher;
        private Serializer<V, byte[]> valueSerializer;

        EhCacheEventListener(
            RemovalListener<ICacheKey<K>, V> removalListener,
            ToLongBiFunction<ICacheKey<K>, V> weigher,
            Serializer<V, byte[]> valueSerializer
        ) {
            this.removalListener = removalListener;
            this.weigher = weigher;
            this.valueSerializer = valueSerializer;
        }
=======
    class EhCacheEventListener implements CacheEventListener<K, ByteArrayWrapper> {
>>>>>>> d4e1ab13

        private long getOldValuePairSize(CacheEvent<? extends ICacheKey<K>, ? extends byte[]> event) {
            return weigher.applyAsLong(event.getKey(), valueSerializer.deserialize(event.getOldValue()));
        }

        private long getNewValuePairSize(CacheEvent<? extends ICacheKey<K>, ? extends byte[]> event) {
            return weigher.applyAsLong(event.getKey(), valueSerializer.deserialize(event.getNewValue()));
        }

        @Override
<<<<<<< HEAD
        public void onEvent(CacheEvent<? extends ICacheKey<K>, ? extends byte[]> event) {
            switch (event.getType()) {
                case CREATED:
                    statsHolder.incrementEntries(event.getKey());
                    statsHolder.incrementSizeInBytes(event.getKey(), getNewValuePairSize(event));
=======
        public void onEvent(CacheEvent<? extends K, ? extends ByteArrayWrapper> event) {
            switch (event.getType()) {
                case CREATED:
                    entries.inc();
>>>>>>> d4e1ab13
                    assert event.getOldValue() == null;
                    break;
                case EVICTED:
                    this.removalListener.onRemoval(
<<<<<<< HEAD
                        new RemovalNotification<>(event.getKey(), valueSerializer.deserialize(event.getOldValue()), RemovalReason.EVICTED)
                    );
                    statsHolder.decrementEntries(event.getKey());
                    statsHolder.incrementSizeInBytes(event.getKey(), -getOldValuePairSize(event));
                    statsHolder.incrementEvictions(event.getKey());
                    assert event.getNewValue() == null;
                    break;
                case REMOVED:
                    this.removalListener.onRemoval(
                        new RemovalNotification<>(event.getKey(), valueSerializer.deserialize(event.getOldValue()), RemovalReason.EXPLICIT)
                    );
                    statsHolder.decrementEntries(event.getKey());
                    statsHolder.incrementSizeInBytes(event.getKey(), -getOldValuePairSize(event));
=======
                        new RemovalNotification<>(event.getKey(), deserializeValue(event.getOldValue()), RemovalReason.EVICTED)
                    );
                    entries.dec();
                    assert event.getNewValue() == null;
                    break;
                case REMOVED:
                    entries.dec();
                    this.removalListener.onRemoval(
                        new RemovalNotification<>(event.getKey(), deserializeValue(event.getOldValue()), RemovalReason.EXPLICIT)
                    );
>>>>>>> d4e1ab13
                    assert event.getNewValue() == null;
                    break;
                case EXPIRED:
                    this.removalListener.onRemoval(
<<<<<<< HEAD
                        new RemovalNotification<>(
                            event.getKey(),
                            valueSerializer.deserialize(event.getOldValue()),
                            RemovalReason.INVALIDATED
                        )
=======
                        new RemovalNotification<>(event.getKey(), deserializeValue(event.getOldValue()), RemovalReason.INVALIDATED)
>>>>>>> d4e1ab13
                    );
                    statsHolder.decrementEntries(event.getKey());
                    statsHolder.incrementSizeInBytes(event.getKey(), -getOldValuePairSize(event));
                    assert event.getNewValue() == null;
                    break;
                case UPDATED:
                    long newSize = getNewValuePairSize(event);
                    long oldSize = getOldValuePairSize(event);
                    statsHolder.incrementSizeInBytes(event.getKey(), newSize - oldSize);
                    break;
                default:
                    break;
            }
        }
    }

    @SuppressWarnings({ "rawtypes", "unchecked" })
    private class KeySerializerWrapper implements org.ehcache.spi.serialization.Serializer<ICacheKey> {
        private ICacheKeySerializer<K> serializer;

        public KeySerializerWrapper(Serializer<K, byte[]> internalKeySerializer) {
            this.serializer = new ICacheKeySerializer<>(internalKeySerializer);
        }

        // This constructor must be present, but does not have to work as we are not actually persisting the disk
        // cache after a restart.
        // See https://www.ehcache.org/documentation/3.0/serializers-copiers.html#persistent-vs-transient-caches
        public KeySerializerWrapper(ClassLoader classLoader, FileBasedPersistenceContext persistenceContext) {}

        @Override
        public ByteBuffer serialize(ICacheKey object) throws SerializerException {
            return ByteBuffer.wrap(serializer.serialize(object));
        }

        @Override
        public ICacheKey<K> read(ByteBuffer binary) throws ClassNotFoundException, SerializerException {
            byte[] arr = new byte[binary.remaining()];
            binary.get(arr);
            return serializer.deserialize(arr);
        }

        @Override
        public boolean equals(ICacheKey object, ByteBuffer binary) throws ClassNotFoundException, SerializerException {
            byte[] arr = new byte[binary.remaining()];
            binary.get(arr);
            return serializer.equals(object, arr);
        }
    }

    /**
     * Wrapper over Serializer which is compatible with ehcache's serializer requirements.
     */
    private class KeySerializerWrapper<T> implements org.ehcache.spi.serialization.Serializer<T> {
        private Serializer<T, byte[]> serializer;

        public KeySerializerWrapper(Serializer<T, byte[]> keySerializer) {
            this.serializer = keySerializer;
        }

        // This constructor must be present, but does not have to work as we are not actually persisting the disk
        // cache after a restart.
        // See https://www.ehcache.org/documentation/3.0/serializers-copiers.html#persistent-vs-transient-caches
        public KeySerializerWrapper(ClassLoader classLoader, FileBasedPersistenceContext persistenceContext) {}

        @Override
        public ByteBuffer serialize(T object) throws SerializerException {
            return ByteBuffer.wrap(serializer.serialize(object));
        }

        @Override
        public T read(ByteBuffer binary) throws ClassNotFoundException, SerializerException {
            byte[] arr = new byte[binary.remaining()];
            binary.get(arr);
            return serializer.deserialize(arr);
        }

        @Override
        public boolean equals(T object, ByteBuffer binary) throws ClassNotFoundException, SerializerException {
            byte[] arr = new byte[binary.remaining()];
            binary.get(arr);
            return serializer.equals(object, arr);
        }
    }

    /**
     * Wrapper allowing Ehcache to serialize ByteArrayWrapper.
     */
    private static class ByteArrayWrapperSerializer implements org.ehcache.spi.serialization.Serializer<ByteArrayWrapper> {
        public ByteArrayWrapperSerializer() {}

        // This constructor must be present, but does not have to work as we are not actually persisting the disk
        // cache after a restart.
        // See https://www.ehcache.org/documentation/3.0/serializers-copiers.html#persistent-vs-transient-caches
        public ByteArrayWrapperSerializer(ClassLoader classLoader, FileBasedPersistenceContext persistenceContext) {}

        @Override
        public ByteBuffer serialize(ByteArrayWrapper object) throws SerializerException {
            return ByteBuffer.wrap(object.value);
        }

        @Override
        public ByteArrayWrapper read(ByteBuffer binary) throws ClassNotFoundException, SerializerException {
            byte[] arr = new byte[binary.remaining()];
            binary.get(arr);
            return new ByteArrayWrapper(arr);
        }

        @Override
        public boolean equals(ByteArrayWrapper object, ByteBuffer binary) throws ClassNotFoundException, SerializerException {
            byte[] arr = new byte[binary.remaining()];
            binary.get(arr);
            return Arrays.equals(arr, object.value);
        }
    }

    /**
     * Transform a value from V to ByteArrayWrapper, which can be passed to ehcache.
     * @param value the value
     * @return the serialized value
     */
    private ByteArrayWrapper serializeValue(V value) {
        ByteArrayWrapper result = new ByteArrayWrapper(valueSerializer.serialize(value));
        return result;
    }

    /**
     * Transform a ByteArrayWrapper, which comes from ehcache, back to V.
     * @param binary the serialized value
     * @return the deserialized value
     */
    private V deserializeValue(ByteArrayWrapper binary) {
        if (binary == null) {
            return null;
        }
        return valueSerializer.deserialize(binary.value);
    }

    /**
     * Factory to create an ehcache disk cache.
     */
    public static class EhcacheDiskCacheFactory implements ICache.Factory {

        /**
         * Ehcache disk cache name.
         */
        public static final String EHCACHE_DISK_CACHE_NAME = "ehcache_disk";

        /**
         * Default constructor.
         */
        public EhcacheDiskCacheFactory() {}

        @Override
<<<<<<< HEAD
        @SuppressWarnings({ "unchecked" }) // TODO: Is there a better way to check for generic type than a try-catch block? It still gives
                                           // the unchecked cast warning.
=======
        @SuppressWarnings({ "unchecked" }) // Required to ensure the serializers output byte[]
>>>>>>> d4e1ab13
        public <K, V> ICache<K, V> create(CacheConfig<K, V> config, CacheType cacheType, Map<String, Factory> cacheFactories) {
            Map<String, Setting<?>> settingList = EhcacheDiskCacheSettings.getSettingListForCacheType(cacheType);
            Settings settings = config.getSettings();

            Serializer<K, byte[]> keySerializer = null;
            try {
                keySerializer = (Serializer<K, byte[]>) config.getKeySerializer();
            } catch (ClassCastException e) {
                throw new IllegalArgumentException("EhcacheDiskCache requires a key serializer of type Serializer<K, byte[]>");
            }

            Serializer<V, byte[]> valueSerializer = null;
            try {
                valueSerializer = (Serializer<V, byte[]>) config.getValueSerializer();
            } catch (ClassCastException e) {
                throw new IllegalArgumentException("EhcacheDiskCache requires a value serializer of type Serializer<V, byte[]>");
            }

            return new Builder<K, V>().setStoragePath((String) settingList.get(DISK_STORAGE_PATH_KEY).get(settings))
                .setDiskCacheAlias((String) settingList.get(DISK_CACHE_ALIAS_KEY).get(settings))
                .setIsEventListenerModeSync((Boolean) settingList.get(DISK_LISTENER_MODE_SYNC_KEY).get(settings))
                .setCacheType(cacheType)
                .setKeyType((config.getKeyType()))
                .setValueType(config.getValueType())
                .setKeySerializer(keySerializer)
                .setValueSerializer(valueSerializer)
<<<<<<< HEAD
                .setDimensionNames(config.getDimensionNames())
                .setWeigher(config.getWeigher())
=======
>>>>>>> d4e1ab13
                .setRemovalListener(config.getRemovalListener())
                .setExpireAfterAccess((TimeValue) settingList.get(DISK_CACHE_EXPIRE_AFTER_ACCESS_KEY).get(settings))
                .setMaximumWeightInBytes((Long) settingList.get(DISK_MAX_SIZE_IN_BYTES_KEY).get(settings))
                .setSettings(settings)
                .build();
        }

        @Override
        public String getCacheName() {
            return EHCACHE_DISK_CACHE_NAME;
        }
    }

    /**
     * Builder object to build Ehcache disk tier.
     * @param <K> Type of key
     * @param <V> Type of value
     */
    public static class Builder<K, V> extends ICacheBuilder<K, V> {

        private CacheType cacheType;
        private String storagePath;

        private String threadPoolAlias;

        private String diskCacheAlias;

        // Provides capability to make ehCache event listener to run in sync mode. Used for testing too.
        private boolean isEventListenerModeSync;

        private Class<K> keyType;

        private Class<V> valueType;
<<<<<<< HEAD
        private List<String> dimensionNames;
=======
>>>>>>> d4e1ab13
        private Serializer<K, byte[]> keySerializer;
        private Serializer<V, byte[]> valueSerializer;

        /**
         * Default constructor. Added to fix javadocs.
         */
        public Builder() {}

        /**
         * Sets the desired cache type.
         * @param cacheType cache type
         * @return builder
         */
        public Builder<K, V> setCacheType(CacheType cacheType) {
            this.cacheType = cacheType;
            return this;
        }

        /**
         * Sets the key type of value.
         * @param keyType type of key
         * @return builder
         */
        public Builder<K, V> setKeyType(Class<K> keyType) {
            this.keyType = keyType;
            return this;
        }

        /**
         * Sets the class type of value.
         * @param valueType type of value
         * @return builder
         */
        public Builder<K, V> setValueType(Class<V> valueType) {
            this.valueType = valueType;
            return this;
        }

        /**
         * Desired storage path for disk cache.
         * @param storagePath path for disk cache
         * @return builder
         */
        public Builder<K, V> setStoragePath(String storagePath) {
            this.storagePath = storagePath;
            return this;
        }

        /**
         * Thread pool alias for the cache.
         * @param threadPoolAlias alias
         * @return builder
         */
        public Builder<K, V> setThreadPoolAlias(String threadPoolAlias) {
            this.threadPoolAlias = threadPoolAlias;
            return this;
        }

        /**
         * Cache alias
         * @param diskCacheAlias disk cache alias
         * @return builder
         */
        public Builder<K, V> setDiskCacheAlias(String diskCacheAlias) {
            this.diskCacheAlias = diskCacheAlias;
            return this;
        }

        /**
         * Determines whether event listener is triggered async/sync.
         * @param isEventListenerModeSync mode sync
         * @return builder
         */
        public Builder<K, V> setIsEventListenerModeSync(boolean isEventListenerModeSync) {
            this.isEventListenerModeSync = isEventListenerModeSync;
            return this;
        }

        /**
<<<<<<< HEAD
         * Sets the allowed dimension names for keys that will enter this cache.
         * @param dimensionNames A list of dimension names this cache will accept
         * @return builder
         */
        public Builder<K, V> setDimensionNames(List<String> dimensionNames) {
            this.dimensionNames = dimensionNames;
            return this;
        }

        /**
=======
>>>>>>> d4e1ab13
         * Sets the key serializer for this cache.
         * @param keySerializer the key serializer
         * @return builder
         */
        public Builder<K, V> setKeySerializer(Serializer<K, byte[]> keySerializer) {
            this.keySerializer = keySerializer;
            return this;
        }

        /**
         * Sets the value serializer for this cache.
         * @param valueSerializer the value serializer
         * @return builder
         */
        public Builder<K, V> setValueSerializer(Serializer<V, byte[]> valueSerializer) {
            this.valueSerializer = valueSerializer;
            return this;
        }

        @Override
        public EhcacheDiskCache<K, V> build() {
            return new EhcacheDiskCache<>(this);
        }
    }

    /**
     * A wrapper over byte[], with equals() that works using Arrays.equals().
     * Necessary due to a bug in Ehcache.
     */
    static class ByteArrayWrapper {
        private final byte[] value;

        public ByteArrayWrapper(byte[] value) {
            this.value = value;
        }

        @Override
        public boolean equals(Object o) {
            if (o == null || o.getClass() != ByteArrayWrapper.class) {
                return false;
            }
            ByteArrayWrapper other = (ByteArrayWrapper) o;
            return Arrays.equals(this.value, other.value);
        }

        @Override
        public int hashCode() {
            return Arrays.hashCode(value);
        }
    }
}<|MERGE_RESOLUTION|>--- conflicted
+++ resolved
@@ -22,15 +22,12 @@
 import org.opensearch.common.cache.RemovalListener;
 import org.opensearch.common.cache.RemovalNotification;
 import org.opensearch.common.cache.RemovalReason;
-<<<<<<< HEAD
 import org.opensearch.common.cache.serializer.ICacheKeySerializer;
 import org.opensearch.common.cache.serializer.Serializer;
 import org.opensearch.common.cache.stats.CacheStats;
 import org.opensearch.common.cache.stats.MultiDimensionCacheStats;
 import org.opensearch.common.cache.stats.StatsHolder;
-=======
 import org.opensearch.common.cache.serializer.Serializer;
->>>>>>> d4e1ab13
 import org.opensearch.common.cache.store.builders.ICacheBuilder;
 import org.opensearch.common.cache.store.config.CacheConfig;
 import org.opensearch.common.collect.Tuple;
@@ -40,15 +37,12 @@
 import org.opensearch.common.util.io.IOUtils;
 
 import java.io.File;
-<<<<<<< HEAD
 import java.nio.ByteBuffer;
-=======
 import java.io.IOException;
 import java.nio.ByteBuffer;
 import java.nio.file.Files;
 import java.nio.file.Path;
 import java.nio.file.Paths;
->>>>>>> d4e1ab13
 import java.time.Duration;
 import java.util.Arrays;
 import java.util.Iterator;
@@ -114,32 +108,20 @@
     // A Cache manager can create many caches.
     private final PersistentCacheManager cacheManager;
 
-<<<<<<< HEAD
-    // Disk cache
+    // Disk cache. Using ByteArrayWrapper to compare two byte[] by values rather than the default reference checks
     @SuppressWarnings({ "rawtypes" }) // We have to use the raw type as there's no way to pass the "generic class" to ehcache
-    private Cache<ICacheKey, byte[]> cache;
-=======
-    // Disk cache. Using ByteArrayWrapper to compare two byte[] by values rather than the default reference checks
-    private Cache<K, ByteArrayWrapper> cache;
->>>>>>> d4e1ab13
+    private Cache<ICacheKey, ByteArrayWrapper> cache;
     private final long maxWeightInBytes;
     private final String storagePath;
     private final Class<K> keyType;
     private final Class<V> valueType;
     private final TimeValue expireAfterAccess;
-<<<<<<< HEAD
     private final StatsHolder statsHolder;
-    private final EhCacheEventListener<K, V> ehCacheEventListener;
-=======
     private final EhCacheEventListener ehCacheEventListener;
->>>>>>> d4e1ab13
     private final String threadPoolAlias;
     private final Settings settings;
     private final CacheType cacheType;
     private final String diskCacheAlias;
-    private final Serializer<K, byte[]> keySerializer;
-    private final Serializer<V, byte[]> valueSerializer;
-
     private final Serializer<K, byte[]> keySerializer;
     private final Serializer<V, byte[]> valueSerializer;
 
@@ -176,65 +158,36 @@
         this.keySerializer = Objects.requireNonNull(builder.keySerializer, "Key serializer shouldn't be null");
         this.valueSerializer = Objects.requireNonNull(builder.valueSerializer, "Value serializer shouldn't be null");
         this.cacheManager = buildCacheManager();
-<<<<<<< HEAD
-        this.ehCacheEventListener = new EhCacheEventListener<K, V>(
-            Objects.requireNonNull(builder.getRemovalListener(), "Removal listener can't be null"),
-            Objects.requireNonNull(builder.getWeigher(), "Weigher function can't be null"),
-            this.valueSerializer
-        );
-=======
         Objects.requireNonNull(builder.getRemovalListener(), "Removal listener can't be null");
         this.removalListener = builder.getRemovalListener();
         this.ehCacheEventListener = new EhCacheEventListener(builder.getRemovalListener());
->>>>>>> d4e1ab13
         this.cache = buildCache(Duration.ofMillis(expireAfterAccess.getMillis()), builder);
         List<String> dimensionNames = Objects.requireNonNull(builder.dimensionNames, "Dimension names can't be null");
         this.statsHolder = new StatsHolder(dimensionNames);
     }
 
-<<<<<<< HEAD
     @SuppressWarnings({ "rawtypes" })
-    private Cache<ICacheKey, byte[]> buildCache(Duration expireAfterAccess, Builder<K, V> builder) {
-=======
-    private Cache<K, ByteArrayWrapper> buildCache(Duration expireAfterAccess, Builder<K, V> builder) {
->>>>>>> d4e1ab13
+    private Cache<ICacheKey, ByteArrayWrapper> buildCache(Duration expireAfterAccess, Builder<K, V> builder) {
         try {
             return this.cacheManager.createCache(
                 this.diskCacheAlias,
                 CacheConfigurationBuilder.newCacheConfigurationBuilder(
-<<<<<<< HEAD
                     ICacheKey.class,
-                    byte[].class,
-                    ResourcePoolsBuilder.newResourcePoolsBuilder().disk(maxWeightInBytes, MemoryUnit.B)
-                ).withExpiry(new ExpiryPolicy<>() {
-                    @Override
-                    public Duration getExpiryForCreation(ICacheKey key, byte[] value) {
-=======
-                    this.keyType,
                     ByteArrayWrapper.class,
                     ResourcePoolsBuilder.newResourcePoolsBuilder().disk(maxWeightInBytes, MemoryUnit.B)
                 ).withExpiry(new ExpiryPolicy<>() {
                     @Override
-                    public Duration getExpiryForCreation(K key, ByteArrayWrapper value) {
->>>>>>> d4e1ab13
+                    public Duration getExpiryForCreation(ICacheKey key, ByteArrayWrapper value) {
                         return INFINITE;
                     }
 
                     @Override
-<<<<<<< HEAD
-                    public Duration getExpiryForAccess(ICacheKey key, Supplier<? extends byte[]> value) {
-=======
-                    public Duration getExpiryForAccess(K key, Supplier<? extends ByteArrayWrapper> value) {
->>>>>>> d4e1ab13
+                    public Duration getExpiryForAccess(ICacheKey key, Supplier<? extends ByteArrayWrapper> value) {
                         return expireAfterAccess;
                     }
 
                     @Override
-<<<<<<< HEAD
-                    public Duration getExpiryForUpdate(ICacheKey key, Supplier<? extends byte[]> oldValue, byte[] newValue) {
-=======
-                    public Duration getExpiryForUpdate(K key, Supplier<? extends ByteArrayWrapper> oldValue, ByteArrayWrapper newValue) {
->>>>>>> d4e1ab13
+                    public Duration getExpiryForUpdate(ICacheKey key, Supplier<? extends ByteArrayWrapper> oldValue, ByteArrayWrapper newValue) {
                         return INFINITE;
                     }
                 })
@@ -248,16 +201,12 @@
                             (Integer) EhcacheDiskCacheSettings.getSettingListForCacheType(cacheType).get(DISK_SEGMENT_KEY).get(settings)
                         )
                     )
-<<<<<<< HEAD
-                    .withKeySerializer(new KeySerializerWrapper(keySerializer))
-=======
                     .withKeySerializer(new KeySerializerWrapper<K>(keySerializer))
                     .withValueSerializer(new ByteArrayWrapperSerializer())
                 // We pass ByteArrayWrapperSerializer as ehcache's value serializer. If V is an interface, and we pass its
                 // serializer directly to ehcache, ehcache requires the classes match exactly before/after serialization.
                 // This is not always feasible or necessary, like for BytesReference. So, we handle the value serialization
                 // before V hits ehcache.
->>>>>>> d4e1ab13
             );
         } catch (IllegalArgumentException ex) {
             logger.error("Ehcache disk cache initialization failed due to illegal argument: {}", ex.getMessage());
@@ -320,11 +269,7 @@
         }
         V value;
         try {
-<<<<<<< HEAD
-            value = valueSerializer.deserialize(cache.get(key));
-=======
             value = deserializeValue(cache.get(key));
->>>>>>> d4e1ab13
         } catch (CacheLoadingException ex) {
             throw new OpenSearchException("Exception occurred while trying to fetch item from ehcache disk cache");
         }
@@ -344,11 +289,7 @@
     @Override
     public void put(ICacheKey<K> key, V value) {
         try {
-<<<<<<< HEAD
-            cache.put(key, valueSerializer.serialize(value));
-=======
             cache.put(key, serializeValue(value));
->>>>>>> d4e1ab13
         } catch (CacheWritingException ex) {
             throw new OpenSearchException("Exception occurred while put item to ehcache disk cache");
         }
@@ -366,11 +307,7 @@
         // Ehcache doesn't provide any computeIfAbsent function. Exposes putIfAbsent but that works differently and is
         // not performant in case there are multiple concurrent request for same key. Below is our own custom
         // implementation of computeIfAbsent on top of ehcache. Inspired by OpenSearch Cache implementation.
-<<<<<<< HEAD
-        V value = valueSerializer.deserialize(cache.get(key));
-=======
         V value = deserializeValue(cache.get(key));
->>>>>>> d4e1ab13
         if (value == null) {
             value = compute(key, loader);
         }
@@ -393,11 +330,7 @@
         BiFunction<Tuple<ICacheKey<K>, V>, Throwable, V> handler = (pair, ex) -> {
             V value = null;
             if (pair != null) {
-<<<<<<< HEAD
-                cache.put(pair.v1(), valueSerializer.serialize(pair.v2()));
-=======
                 cache.put(pair.v1(), serializeValue(pair.v2()));
->>>>>>> d4e1ab13
                 value = pair.v2(); // Returning a value itself assuming that a next get should return the same. Should
                 // be safe to assume if we got no exception and reached here.
             }
@@ -457,7 +390,7 @@
     @Override
     public void invalidateAll() {
         cache.clear();
-        this.entries.dec(this.entries.count()); // reset to zero.
+        statsHolder.reset();
     }
 
     /**
@@ -518,15 +451,9 @@
     @SuppressWarnings({ "rawtypes", "unchecked" })
     class EhCacheKeyIterator<K> implements Iterator<ICacheKey<K>> {
 
-<<<<<<< HEAD
-        Iterator<Cache.Entry<ICacheKey, byte[]>> iterator;
-
-        EhCacheKeyIterator(Iterator<Cache.Entry<ICacheKey, byte[]>> iterator) {
-=======
-        Iterator<Cache.Entry<K, ByteArrayWrapper>> iterator;
-
-        EhCacheKeyIterator(Iterator<Cache.Entry<K, ByteArrayWrapper>> iterator) {
->>>>>>> d4e1ab13
+        Iterator<Cache.Entry<ICacheKey, ByteArrayWrapper>> iterator;
+
+        EhCacheKeyIterator(Iterator<Cache.Entry<ICacheKey, ByteArrayWrapper>> iterator) {
             this.iterator = iterator;
         }
 
@@ -552,52 +479,37 @@
     /**
      * Wrapper over Ehcache original listener to listen to desired events and notify desired subscribers.
      */
-<<<<<<< HEAD
-    class EhCacheEventListener<K, V> implements CacheEventListener<ICacheKey<K>, byte[]> {
+    class EhCacheEventListener implements CacheEventListener<ICacheKey<K>, ByteArrayWrapper> {
         private final RemovalListener<ICacheKey<K>, V> removalListener;
         private ToLongBiFunction<ICacheKey<K>, V> weigher;
-        private Serializer<V, byte[]> valueSerializer;
 
         EhCacheEventListener(
             RemovalListener<ICacheKey<K>, V> removalListener,
-            ToLongBiFunction<ICacheKey<K>, V> weigher,
-            Serializer<V, byte[]> valueSerializer
+            ToLongBiFunction<ICacheKey<K>, V> weigher
         ) {
             this.removalListener = removalListener;
             this.weigher = weigher;
-            this.valueSerializer = valueSerializer;
-        }
-=======
-    class EhCacheEventListener implements CacheEventListener<K, ByteArrayWrapper> {
->>>>>>> d4e1ab13
-
-        private long getOldValuePairSize(CacheEvent<? extends ICacheKey<K>, ? extends byte[]> event) {
-            return weigher.applyAsLong(event.getKey(), valueSerializer.deserialize(event.getOldValue()));
-        }
-
-        private long getNewValuePairSize(CacheEvent<? extends ICacheKey<K>, ? extends byte[]> event) {
-            return weigher.applyAsLong(event.getKey(), valueSerializer.deserialize(event.getNewValue()));
-        }
-
-        @Override
-<<<<<<< HEAD
-        public void onEvent(CacheEvent<? extends ICacheKey<K>, ? extends byte[]> event) {
+        }
+
+        private long getOldValuePairSize(CacheEvent<? extends ICacheKey<K>, ? extends ByteArrayWrapper> event) {
+            return weigher.applyAsLong(event.getKey(), deserializeValue(event.getOldValue()));
+        }
+
+        private long getNewValuePairSize(CacheEvent<? extends ICacheKey<K>, ? extends ByteArrayWrapper> event) {
+            return weigher.applyAsLong(event.getKey(), deserializeValue(event.getNewValue()));
+        }
+
+        @Override
+        public void onEvent(CacheEvent<? extends ICacheKey<K>, ? extends ByteArrayWrapper> event) {
             switch (event.getType()) {
                 case CREATED:
                     statsHolder.incrementEntries(event.getKey());
                     statsHolder.incrementSizeInBytes(event.getKey(), getNewValuePairSize(event));
-=======
-        public void onEvent(CacheEvent<? extends K, ? extends ByteArrayWrapper> event) {
-            switch (event.getType()) {
-                case CREATED:
-                    entries.inc();
->>>>>>> d4e1ab13
                     assert event.getOldValue() == null;
                     break;
                 case EVICTED:
                     this.removalListener.onRemoval(
-<<<<<<< HEAD
-                        new RemovalNotification<>(event.getKey(), valueSerializer.deserialize(event.getOldValue()), RemovalReason.EVICTED)
+                        new RemovalNotification<>(event.getKey(), deserializeValue(event.getOldValue()), RemovalReason.EVICTED)
                     );
                     statsHolder.decrementEntries(event.getKey());
                     statsHolder.incrementSizeInBytes(event.getKey(), -getOldValuePairSize(event));
@@ -606,35 +518,15 @@
                     break;
                 case REMOVED:
                     this.removalListener.onRemoval(
-                        new RemovalNotification<>(event.getKey(), valueSerializer.deserialize(event.getOldValue()), RemovalReason.EXPLICIT)
+                        new RemovalNotification<>(event.getKey(), deserializeValue(event.getOldValue()), RemovalReason.EXPLICIT)
                     );
                     statsHolder.decrementEntries(event.getKey());
                     statsHolder.incrementSizeInBytes(event.getKey(), -getOldValuePairSize(event));
-=======
-                        new RemovalNotification<>(event.getKey(), deserializeValue(event.getOldValue()), RemovalReason.EVICTED)
-                    );
-                    entries.dec();
-                    assert event.getNewValue() == null;
-                    break;
-                case REMOVED:
-                    entries.dec();
-                    this.removalListener.onRemoval(
-                        new RemovalNotification<>(event.getKey(), deserializeValue(event.getOldValue()), RemovalReason.EXPLICIT)
-                    );
->>>>>>> d4e1ab13
                     assert event.getNewValue() == null;
                     break;
                 case EXPIRED:
                     this.removalListener.onRemoval(
-<<<<<<< HEAD
-                        new RemovalNotification<>(
-                            event.getKey(),
-                            valueSerializer.deserialize(event.getOldValue()),
-                            RemovalReason.INVALIDATED
-                        )
-=======
                         new RemovalNotification<>(event.getKey(), deserializeValue(event.getOldValue()), RemovalReason.INVALIDATED)
->>>>>>> d4e1ab13
                     );
                     statsHolder.decrementEntries(event.getKey());
                     statsHolder.incrementSizeInBytes(event.getKey(), -getOldValuePairSize(event));
@@ -651,6 +543,9 @@
         }
     }
 
+    /**
+     * Wrapper over ICacheKeySerializer which is compatible with ehcache's serializer requirements.
+     */
     @SuppressWarnings({ "rawtypes", "unchecked" })
     private class KeySerializerWrapper implements org.ehcache.spi.serialization.Serializer<ICacheKey> {
         private ICacheKeySerializer<K> serializer;
@@ -684,40 +579,7 @@
         }
     }
 
-    /**
-     * Wrapper over Serializer which is compatible with ehcache's serializer requirements.
-     */
-    private class KeySerializerWrapper<T> implements org.ehcache.spi.serialization.Serializer<T> {
-        private Serializer<T, byte[]> serializer;
-
-        public KeySerializerWrapper(Serializer<T, byte[]> keySerializer) {
-            this.serializer = keySerializer;
-        }
-
-        // This constructor must be present, but does not have to work as we are not actually persisting the disk
-        // cache after a restart.
-        // See https://www.ehcache.org/documentation/3.0/serializers-copiers.html#persistent-vs-transient-caches
-        public KeySerializerWrapper(ClassLoader classLoader, FileBasedPersistenceContext persistenceContext) {}
-
-        @Override
-        public ByteBuffer serialize(T object) throws SerializerException {
-            return ByteBuffer.wrap(serializer.serialize(object));
-        }
-
-        @Override
-        public T read(ByteBuffer binary) throws ClassNotFoundException, SerializerException {
-            byte[] arr = new byte[binary.remaining()];
-            binary.get(arr);
-            return serializer.deserialize(arr);
-        }
-
-        @Override
-        public boolean equals(T object, ByteBuffer binary) throws ClassNotFoundException, SerializerException {
-            byte[] arr = new byte[binary.remaining()];
-            binary.get(arr);
-            return serializer.equals(object, arr);
-        }
-    }
+
 
     /**
      * Wrapper allowing Ehcache to serialize ByteArrayWrapper.
@@ -756,8 +618,7 @@
      * @return the serialized value
      */
     private ByteArrayWrapper serializeValue(V value) {
-        ByteArrayWrapper result = new ByteArrayWrapper(valueSerializer.serialize(value));
-        return result;
+        return new ByteArrayWrapper(valueSerializer.serialize(value));
     }
 
     /**
@@ -788,12 +649,7 @@
         public EhcacheDiskCacheFactory() {}
 
         @Override
-<<<<<<< HEAD
-        @SuppressWarnings({ "unchecked" }) // TODO: Is there a better way to check for generic type than a try-catch block? It still gives
-                                           // the unchecked cast warning.
-=======
         @SuppressWarnings({ "unchecked" }) // Required to ensure the serializers output byte[]
->>>>>>> d4e1ab13
         public <K, V> ICache<K, V> create(CacheConfig<K, V> config, CacheType cacheType, Map<String, Factory> cacheFactories) {
             Map<String, Setting<?>> settingList = EhcacheDiskCacheSettings.getSettingListForCacheType(cacheType);
             Settings settings = config.getSettings();
@@ -820,11 +676,8 @@
                 .setValueType(config.getValueType())
                 .setKeySerializer(keySerializer)
                 .setValueSerializer(valueSerializer)
-<<<<<<< HEAD
                 .setDimensionNames(config.getDimensionNames())
                 .setWeigher(config.getWeigher())
-=======
->>>>>>> d4e1ab13
                 .setRemovalListener(config.getRemovalListener())
                 .setExpireAfterAccess((TimeValue) settingList.get(DISK_CACHE_EXPIRE_AFTER_ACCESS_KEY).get(settings))
                 .setMaximumWeightInBytes((Long) settingList.get(DISK_MAX_SIZE_IN_BYTES_KEY).get(settings))
@@ -858,10 +711,7 @@
         private Class<K> keyType;
 
         private Class<V> valueType;
-<<<<<<< HEAD
         private List<String> dimensionNames;
-=======
->>>>>>> d4e1ab13
         private Serializer<K, byte[]> keySerializer;
         private Serializer<V, byte[]> valueSerializer;
 
@@ -941,7 +791,6 @@
         }
 
         /**
-<<<<<<< HEAD
          * Sets the allowed dimension names for keys that will enter this cache.
          * @param dimensionNames A list of dimension names this cache will accept
          * @return builder
@@ -952,8 +801,6 @@
         }
 
         /**
-=======
->>>>>>> d4e1ab13
          * Sets the key serializer for this cache.
          * @param keySerializer the key serializer
          * @return builder
@@ -981,7 +828,7 @@
 
     /**
      * A wrapper over byte[], with equals() that works using Arrays.equals().
-     * Necessary due to a bug in Ehcache.
+     * Necessary due to a limitation in how Ehcache compares byte[].
      */
     static class ByteArrayWrapper {
         private final byte[] value;
