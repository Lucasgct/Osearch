--- conflicted
+++ resolved
@@ -164,18 +164,13 @@
         this.ehCacheEventListener = new EhCacheEventListener(builder.getRemovalListener(), builder.getWeigher());
         this.cache = buildCache(Duration.ofMillis(expireAfterAccess.getMillis()), builder);
         List<String> dimensionNames = Objects.requireNonNull(builder.dimensionNames, "Dimension names can't be null");
-<<<<<<< HEAD
         if (builder.getUseNoopStats()) {
             this.cacheStatsHolder = NoopCacheStatsHolder.getInstance();
         } else {
             // If this cache is being used, FeatureFlags.PLUGGABLE_CACHE is already on, so we can always use the DefaultCacheStatsHolder
             // unless useNoopStats is explicitly set in CacheConfig.
-            this.cacheStatsHolder = new DefaultCacheStatsHolder(dimensionNames);
-        }
-=======
-        // If this cache is being used, FeatureFlags.PLUGGABLE_CACHE is already on, so we can always use the DefaultCacheStatsHolder.
-        this.cacheStatsHolder = new DefaultCacheStatsHolder(dimensionNames, EhcacheDiskCacheFactory.EHCACHE_DISK_CACHE_NAME);
->>>>>>> 2a37bdde
+            this.cacheStatsHolder = new DefaultCacheStatsHolder(dimensionNames, EhcacheDiskCacheFactory.EHCACHE_DISK_CACHE_NAME);
+        }
     }
 
     @SuppressWarnings({ "rawtypes" })
