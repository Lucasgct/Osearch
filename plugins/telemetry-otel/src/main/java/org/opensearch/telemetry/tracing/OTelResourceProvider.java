/*
 * SPDX-License-Identifier: Apache-2.0
 *
 * The OpenSearch Contributors require contributions made to
 * this file be licensed under the Apache-2.0 license or a
 * compatible open source license.
 */

package org.opensearch.telemetry.tracing;

import org.opensearch.common.settings.Settings;
import org.opensearch.telemetry.TelemetrySettings;
import org.opensearch.telemetry.tracing.exporter.OTelSpanExporterFactory;
import org.opensearch.telemetry.tracing.sampler.ProbabilisticSampler;
import org.opensearch.telemetry.tracing.sampler.RequestSampler;

import java.security.AccessController;
import java.security.PrivilegedAction;
import java.util.concurrent.TimeUnit;

import io.opentelemetry.api.OpenTelemetry;
import io.opentelemetry.api.common.Attributes;
import io.opentelemetry.api.trace.propagation.W3CTraceContextPropagator;
import io.opentelemetry.context.propagation.ContextPropagators;
import io.opentelemetry.sdk.OpenTelemetrySdk;
import io.opentelemetry.sdk.resources.Resource;
import io.opentelemetry.sdk.trace.SdkTracerProvider;
import io.opentelemetry.sdk.trace.export.BatchSpanProcessor;
import io.opentelemetry.sdk.trace.export.SpanExporter;
import io.opentelemetry.sdk.trace.samplers.Sampler;
import io.opentelemetry.semconv.resource.attributes.ResourceAttributes;

import static org.opensearch.telemetry.OTelTelemetrySettings.TRACER_EXPORTER_BATCH_SIZE_SETTING;
import static org.opensearch.telemetry.OTelTelemetrySettings.TRACER_EXPORTER_DELAY_SETTING;
import static org.opensearch.telemetry.OTelTelemetrySettings.TRACER_EXPORTER_MAX_QUEUE_SIZE_SETTING;

/**
 * This class encapsulates all OpenTelemetry related resources
 */
public final class OTelResourceProvider {
    private OTelResourceProvider() {}

    /**
     * Creates OpenTelemetry instance with default configuration
     * @param telemetrySettings telemetry settings
     * @param settings cluster settings
     * @return OpenTelemetry instance
     */
<<<<<<< HEAD
    public static OpenTelemetry get(Settings settings) {
        return AccessController.doPrivileged(
            (PrivilegedAction<OpenTelemetry>) () -> get(
                settings,
                OTelSpanExporterFactory.create(settings),
                ContextPropagators.create(W3CTraceContextPropagator.getInstance()),
                Sampler.alwaysOn()
            )
=======
    public static OpenTelemetry get(TelemetrySettings telemetrySettings, Settings settings) {
        return get(
            settings,
            OTelSpanExporterFactory.create(settings),
            ContextPropagators.create(W3CTraceContextPropagator.getInstance()),
            Sampler.parentBased(new RequestSampler(new ProbabilisticSampler(telemetrySettings)))
>>>>>>> f5d3fd24
        );
    }

    /**
     * Creates OpenTelemetry instance with provided configuration
     * @param settings cluster settings
     * @param spanExporter span exporter instance
     * @param contextPropagators context propagator instance
     * @param sampler sampler instance
     * @return Opentelemetry instance
     */
    public static OpenTelemetry get(Settings settings, SpanExporter spanExporter, ContextPropagators contextPropagators, Sampler sampler) {
        Resource resource = Resource.create(Attributes.of(ResourceAttributes.SERVICE_NAME, "OpenSearch"));
        SdkTracerProvider sdkTracerProvider = SdkTracerProvider.builder()
            .addSpanProcessor(spanProcessor(settings, spanExporter))
            .setResource(resource)
            .setSampler(sampler)
            .build();

        return OpenTelemetrySdk.builder().setTracerProvider(sdkTracerProvider).setPropagators(contextPropagators).buildAndRegisterGlobal();
    }

    private static BatchSpanProcessor spanProcessor(Settings settings, SpanExporter spanExporter) {
        return BatchSpanProcessor.builder(spanExporter)
            .setScheduleDelay(TRACER_EXPORTER_DELAY_SETTING.get(settings).getSeconds(), TimeUnit.SECONDS)
            .setMaxExportBatchSize(TRACER_EXPORTER_BATCH_SIZE_SETTING.get(settings))
            .setMaxQueueSize(TRACER_EXPORTER_MAX_QUEUE_SIZE_SETTING.get(settings))
            .build();
    }

}<|MERGE_RESOLUTION|>--- conflicted
+++ resolved
@@ -46,23 +46,14 @@
      * @param settings cluster settings
      * @return OpenTelemetry instance
      */
-<<<<<<< HEAD
-    public static OpenTelemetry get(Settings settings) {
+    public static OpenTelemetry get(TelemetrySettings telemetrySettings, Settings settings) {
         return AccessController.doPrivileged(
             (PrivilegedAction<OpenTelemetry>) () -> get(
                 settings,
                 OTelSpanExporterFactory.create(settings),
                 ContextPropagators.create(W3CTraceContextPropagator.getInstance()),
-                Sampler.alwaysOn()
+                Sampler.parentBased(new RequestSampler(new ProbabilisticSampler(telemetrySettings)))
             )
-=======
-    public static OpenTelemetry get(TelemetrySettings telemetrySettings, Settings settings) {
-        return get(
-            settings,
-            OTelSpanExporterFactory.create(settings),
-            ContextPropagators.create(W3CTraceContextPropagator.getInstance()),
-            Sampler.parentBased(new RequestSampler(new ProbabilisticSampler(telemetrySettings)))
->>>>>>> f5d3fd24
         );
     }
 
