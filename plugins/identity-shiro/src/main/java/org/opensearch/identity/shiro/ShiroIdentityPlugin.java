/*
 * SPDX-License-Identifier: Apache-2.0
 *
 * The OpenSearch Contributors require contributions made to
 * this file be licensed under the Apache-2.0 license or a
 * compatible open source license.
 */

package org.opensearch.identity.shiro;

import org.apache.logging.log4j.LogManager;
import org.apache.logging.log4j.Logger;
import org.apache.shiro.SecurityUtils;
import org.apache.shiro.mgt.SecurityManager;
<<<<<<< HEAD
import org.opensearch.client.node.NodeClient;
import org.opensearch.common.settings.Settings;
import org.opensearch.common.util.concurrent.ThreadContext;
import org.opensearch.core.rest.RestStatus;
=======
import org.opensearch.client.Client;
import org.opensearch.cluster.metadata.IndexNameExpressionResolver;
import org.opensearch.cluster.service.ClusterService;
import org.opensearch.common.annotation.ExperimentalApi;
import org.opensearch.common.settings.Settings;
import org.opensearch.core.common.io.stream.NamedWriteableRegistry;
import org.opensearch.core.xcontent.NamedXContentRegistry;
import org.opensearch.env.Environment;
import org.opensearch.env.NodeEnvironment;
import org.opensearch.identity.PluginSubject;
>>>>>>> ee17ecac
import org.opensearch.identity.Subject;
import org.opensearch.identity.tokens.AuthToken;
import org.opensearch.identity.tokens.RestTokenExtractor;
import org.opensearch.identity.tokens.TokenManager;
import org.opensearch.plugins.IdentityPlugin;
import org.opensearch.plugins.Plugin;
<<<<<<< HEAD
import org.opensearch.rest.BytesRestResponse;
import org.opensearch.rest.RestChannel;
import org.opensearch.rest.RestHandler;
import org.opensearch.rest.RestRequest;

import java.util.function.UnaryOperator;
=======
import org.opensearch.repositories.RepositoriesService;
import org.opensearch.script.ScriptService;
import org.opensearch.threadpool.ThreadPool;
import org.opensearch.watcher.ResourceWatcherService;

import java.util.Collection;
import java.util.Collections;
import java.util.function.Supplier;
>>>>>>> ee17ecac

/**
 * Identity implementation with Shiro
 */
@ExperimentalApi
public final class ShiroIdentityPlugin extends Plugin implements IdentityPlugin {
    private Logger log = LogManager.getLogger(this.getClass());

    private final Settings settings;
    private final ShiroTokenManager authTokenHandler;

    private ThreadPool threadPool;

    /**
     * Create a new instance of the Shiro Identity Plugin
     *
     * @param settings settings being used in the configuration
     */
    public ShiroIdentityPlugin(final Settings settings) {
        this.settings = settings;
        authTokenHandler = new ShiroTokenManager();

        SecurityManager securityManager = new ShiroSecurityManager();
        SecurityUtils.setSecurityManager(securityManager);
    }

    @Override
    public Collection<Object> createComponents(
        Client client,
        ClusterService clusterService,
        ThreadPool threadPool,
        ResourceWatcherService resourceWatcherService,
        ScriptService scriptService,
        NamedXContentRegistry xContentRegistry,
        Environment environment,
        NodeEnvironment nodeEnvironment,
        NamedWriteableRegistry namedWriteableRegistry,
        IndexNameExpressionResolver expressionResolver,
        Supplier<RepositoriesService> repositoriesServiceSupplier
    ) {
        this.threadPool = threadPool;
        return Collections.emptyList();
    }

    /**
     * Return a Shiro Subject based on the provided authTokenHandler and current subject
     *
     * @return The current subject
     */
    @Override
    public Subject getCurrentSubject() {
        return new ShiroSubject(authTokenHandler, SecurityUtils.getSubject());
    }

    /**
     * Return the Shiro Token Handler
     *
     * @return the Shiro Token Handler
     */
    @Override
    public TokenManager getTokenManager() {
        return this.authTokenHandler;
    }

    @Override
<<<<<<< HEAD
    public UnaryOperator<RestHandler> authenticate(ThreadContext threadContext) {
        return AuthcRestHandler::new;
    }

    class AuthcRestHandler extends DelegatingRestHandler {
        public AuthcRestHandler(RestHandler original) {
            super(original);
        }

        @Override
        public void handleRequest(RestRequest request, RestChannel channel, NodeClient client) throws Exception {
            try {
                final AuthToken token = RestTokenExtractor.extractToken(request);
                // If no token was found, continue executing the request
                if (token == null) {
                    // Authentication did not fail so return true. Authorization is handled at the action level.
                    delegate.handleRequest(request, channel, client);
                    return;
                }
                ShiroSubject shiroSubject = (ShiroSubject) getSubject();
                shiroSubject.authenticate(token);
                // Caller was authorized, forward the request to the handler
                delegate.handleRequest(request, channel, client);
            } catch (final Exception e) {
                final BytesRestResponse bytesRestResponse = new BytesRestResponse(RestStatus.UNAUTHORIZED, e.getMessage());
                channel.sendResponse(bytesRestResponse);
            }
        }
=======
    public PluginSubject getPluginSubject(Plugin plugin) {
        return new ShiroPluginSubject(threadPool);
>>>>>>> ee17ecac
    }
}<|MERGE_RESOLUTION|>--- conflicted
+++ resolved
@@ -12,38 +12,30 @@
 import org.apache.logging.log4j.Logger;
 import org.apache.shiro.SecurityUtils;
 import org.apache.shiro.mgt.SecurityManager;
-<<<<<<< HEAD
+import org.opensearch.client.Client;
 import org.opensearch.client.node.NodeClient;
-import org.opensearch.common.settings.Settings;
-import org.opensearch.common.util.concurrent.ThreadContext;
-import org.opensearch.core.rest.RestStatus;
-=======
-import org.opensearch.client.Client;
 import org.opensearch.cluster.metadata.IndexNameExpressionResolver;
 import org.opensearch.cluster.service.ClusterService;
 import org.opensearch.common.annotation.ExperimentalApi;
 import org.opensearch.common.settings.Settings;
+import org.opensearch.common.util.concurrent.ThreadContext;
 import org.opensearch.core.common.io.stream.NamedWriteableRegistry;
+import org.opensearch.core.rest.RestStatus;
 import org.opensearch.core.xcontent.NamedXContentRegistry;
 import org.opensearch.env.Environment;
 import org.opensearch.env.NodeEnvironment;
 import org.opensearch.identity.PluginSubject;
->>>>>>> ee17ecac
 import org.opensearch.identity.Subject;
 import org.opensearch.identity.tokens.AuthToken;
 import org.opensearch.identity.tokens.RestTokenExtractor;
 import org.opensearch.identity.tokens.TokenManager;
 import org.opensearch.plugins.IdentityPlugin;
 import org.opensearch.plugins.Plugin;
-<<<<<<< HEAD
+import org.opensearch.repositories.RepositoriesService;
 import org.opensearch.rest.BytesRestResponse;
 import org.opensearch.rest.RestChannel;
 import org.opensearch.rest.RestHandler;
 import org.opensearch.rest.RestRequest;
-
-import java.util.function.UnaryOperator;
-=======
-import org.opensearch.repositories.RepositoriesService;
 import org.opensearch.script.ScriptService;
 import org.opensearch.threadpool.ThreadPool;
 import org.opensearch.watcher.ResourceWatcherService;
@@ -51,7 +43,7 @@
 import java.util.Collection;
 import java.util.Collections;
 import java.util.function.Supplier;
->>>>>>> ee17ecac
+import java.util.function.UnaryOperator;
 
 /**
  * Identity implementation with Shiro
@@ -117,7 +109,6 @@
     }
 
     @Override
-<<<<<<< HEAD
     public UnaryOperator<RestHandler> authenticate(ThreadContext threadContext) {
         return AuthcRestHandler::new;
     }
@@ -137,7 +128,7 @@
                     delegate.handleRequest(request, channel, client);
                     return;
                 }
-                ShiroSubject shiroSubject = (ShiroSubject) getSubject();
+                ShiroSubject shiroSubject = (ShiroSubject) getCurrentSubject();
                 shiroSubject.authenticate(token);
                 // Caller was authorized, forward the request to the handler
                 delegate.handleRequest(request, channel, client);
@@ -146,9 +137,9 @@
                 channel.sendResponse(bytesRestResponse);
             }
         }
-=======
+    }
+
     public PluginSubject getPluginSubject(Plugin plugin) {
         return new ShiroPluginSubject(threadPool);
->>>>>>> ee17ecac
     }
 }