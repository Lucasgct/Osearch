/*
 * SPDX-License-Identifier: Apache-2.0
 *
 * The OpenSearch Contributors require contributions made to
 * this file be licensed under the Apache-2.0 license or a
 * compatible open source license.
 */

package org.opensearch.identity.shiro;

import org.opensearch.identity.ScheduledJobIdentityManager;
import org.opensearch.identity.Subject;
import org.apache.logging.log4j.LogManager;
import org.apache.logging.log4j.Logger;
<<<<<<< HEAD
import org.opensearch.identity.noop.NoopScheduledJobIdentityManager;
=======
import org.opensearch.identity.tokens.TokenManager;
>>>>>>> c81668c9
import org.opensearch.plugins.IdentityPlugin;
import org.opensearch.common.settings.Settings;
import org.opensearch.plugins.Plugin;
import org.apache.shiro.SecurityUtils;
import org.apache.shiro.mgt.SecurityManager;

/**
 * Identity implementation with Shiro
 *
 * @opensearch.experimental
 */
public final class ShiroIdentityPlugin extends Plugin implements IdentityPlugin {
    private Logger log = LogManager.getLogger(this.getClass());

    private final Settings settings;
    private final ShiroTokenManager authTokenHandler;

    /**
     * Create a new instance of the Shiro Identity Plugin
     *
     * @param settings settings being used in the configuration
     */
    public ShiroIdentityPlugin(final Settings settings) {
        this.settings = settings;
        authTokenHandler = new ShiroTokenManager();

        SecurityManager securityManager = new ShiroSecurityManager();
        SecurityUtils.setSecurityManager(securityManager);
    }

    /**
     * Return a Shiro Subject based on the provided authTokenHandler and current subject
     *
     * @return The current subject
     */
    @Override
    public Subject getSubject() {
        return new ShiroSubject(authTokenHandler, SecurityUtils.getSubject());
    }

<<<<<<< HEAD
    @Override
    public ScheduledJobIdentityManager getScheduledJobIdentityManager() {
        return new NoopScheduledJobIdentityManager();
=======
    /**
     * Return the Shiro Token Handler
     *
     * @return the Shiro Token Handler
     */
    @Override
    public TokenManager getTokenManager() {
        return this.authTokenHandler;
>>>>>>> c81668c9
    }
}<|MERGE_RESOLUTION|>--- conflicted
+++ resolved
@@ -12,11 +12,8 @@
 import org.opensearch.identity.Subject;
 import org.apache.logging.log4j.LogManager;
 import org.apache.logging.log4j.Logger;
-<<<<<<< HEAD
 import org.opensearch.identity.noop.NoopScheduledJobIdentityManager;
-=======
 import org.opensearch.identity.tokens.TokenManager;
->>>>>>> c81668c9
 import org.opensearch.plugins.IdentityPlugin;
 import org.opensearch.common.settings.Settings;
 import org.opensearch.plugins.Plugin;
@@ -57,11 +54,11 @@
         return new ShiroSubject(authTokenHandler, SecurityUtils.getSubject());
     }
 
-<<<<<<< HEAD
     @Override
     public ScheduledJobIdentityManager getScheduledJobIdentityManager() {
         return new NoopScheduledJobIdentityManager();
-=======
+    }
+
     /**
      * Return the Shiro Token Handler
      *
@@ -70,6 +67,5 @@
     @Override
     public TokenManager getTokenManager() {
         return this.authTokenHandler;
->>>>>>> c81668c9
     }
 }