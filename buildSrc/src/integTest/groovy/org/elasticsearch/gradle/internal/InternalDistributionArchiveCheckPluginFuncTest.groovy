/*
 * Licensed to Elasticsearch under one or more contributor
 * license agreements. See the NOTICE file distributed with
 * this work for additional information regarding copyright
 * ownership. Elasticsearch licenses this file to you under
 * the Apache License, Version 2.0 (the "License"); you may
 * not use this file except in compliance with the License.
 * You may obtain a copy of the License at
 *
 *     http://www.apache.org/licenses/LICENSE-2.0
 *
 * Unless required by applicable law or agreed to in writing,
 * software distributed under the License is distributed on an
 * "AS IS" BASIS, WITHOUT WARRANTIES OR CONDITIONS OF ANY
 * KIND, either express or implied.  See the License for the
 * specific language governing permissions and limitations
 * under the License.
 */

package org.elasticsearch.gradle.internal

import org.elasticsearch.gradle.VersionProperties
import org.elasticsearch.gradle.fixtures.AbstractGradleFuncTest
import org.gradle.testkit.runner.TaskOutcome
import spock.lang.Unroll

class InternalDistributionArchiveCheckPluginFuncTest extends AbstractGradleFuncTest {

    def setup() {
        ["darwin-zip", 'darwin-tar'].each { projName ->
            settingsFile << """
            include ':${projName}'
            """

            file("${projName}/build.gradle") << """
                plugins {
                  id 'elasticsearch.internal-distribution-archive-check'
                }"""
        }
        file("SomeFile.txt") << """
            some dummy txt file
        """

        buildFile << """
            allprojects {
                apply plugin:'base'
                ext.elasticLicenseUrl = "http://foo.bar"
            }
            tasks.register("buildDarwinTar", Tar) {
                compression = Compression.GZIP
                from 'SomeFile.class'
            }
            tasks.register("buildDarwinZip", Zip) {
                from 'SomeFile.txt'
            }"""
    }

    @Unroll
    def "plain class files in distribution #archiveType archives are detected"() {
        given:
        file("SomeFile.class") << """
            some dummy class file
        """
        buildFile << """
            tasks.withType(AbstractArchiveTask).configureEach {
                from 'SomeFile.class'
            }
        """
        when:
        def result = gradleRunner(":darwin-${archiveType}:check", '--stacktrace').buildAndFail()
        then:
        result.task(":darwin-${archiveType}:checkExtraction").outcome == TaskOutcome.FAILED
        result.output.contains("Detected class file in distribution ('SomeFile.class')")

        where:
        archiveType << ["zip", 'tar']
    }

    def "fails on unexpected notice content"() {
        given:
        license(file("LICENSE.txt"))
        file("NOTICE.txt").text = """Elasticsearch
Copyright 2009-2018 Acme Coorp"""
        buildFile << """
            apply plugin:'base'
            tasks.withType(AbstractArchiveTask).configureEach {
                into("elasticsearch-${VersionProperties.getElasticsearch()}") {
                    from 'LICENSE.txt'
                    from 'SomeFile.txt'
                    from 'NOTICE.txt'
                }
            }
        """

        when:
        def result = gradleRunner(":darwin-tar:checkNotice").buildAndFail()
        then:
        result.task(":darwin-tar:checkNotice").outcome == TaskOutcome.FAILED
        normalizedOutput(result.output).contains("> expected line [2] in " +
                "[./darwin-tar/build/tar-extracted/elasticsearch-${VersionProperties.getElasticsearch()}/NOTICE.txt] " +
<<<<<<< HEAD
                "to be [Copyright 2009-2018 Elasticsearch] but was [Copyright 2009-2018 Acme Coorp]")
=======
                "to be [Copyright 2021 OpenSearch Contributors] but was [Copyright 2009-2018 Acme Coorp]")
>>>>>>> b0f137e9
    }

    void license(File file = file("licenses/APACHE-LICENSE-2.0.txt")) {
        file << """license coorp stuff line 1
license coorp stuff line 2
license coorp stuff line 3
"""
    }

}<|MERGE_RESOLUTION|>--- conflicted
+++ resolved
@@ -98,11 +98,7 @@
         result.task(":darwin-tar:checkNotice").outcome == TaskOutcome.FAILED
         normalizedOutput(result.output).contains("> expected line [2] in " +
                 "[./darwin-tar/build/tar-extracted/elasticsearch-${VersionProperties.getElasticsearch()}/NOTICE.txt] " +
-<<<<<<< HEAD
-                "to be [Copyright 2009-2018 Elasticsearch] but was [Copyright 2009-2018 Acme Coorp]")
-=======
                 "to be [Copyright 2021 OpenSearch Contributors] but was [Copyright 2009-2018 Acme Coorp]")
->>>>>>> b0f137e9
     }
 
     void license(File file = file("licenses/APACHE-LICENSE-2.0.txt")) {
