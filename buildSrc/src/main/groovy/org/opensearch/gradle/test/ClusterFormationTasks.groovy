/*
 * SPDX-License-Identifier: Apache-2.0
 *
 * The OpenSearch Contributors require contributions made to
 * this file be licensed under the Apache-2.0 license or a
 *
 * Modifications Copyright OpenSearch Contributors. See
 * GitHub history for details.
 */

/*
 * Licensed to Elasticsearch under one or more contributor
 * license agreements. See the NOTICE file distributed with
 * this work for additional information regarding copyright
 * ownership. Elasticsearch licenses this file to you under
 * the Apache License, Version 2.0 (the "License"); you may
 * not use this file except in compliance with the License.
 * You may obtain a copy of the License at
 *
 *    http://www.apache.org/licenses/LICENSE-2.0
 *
 * Unless required by applicable law or agreed to in writing,
 * software distributed under the License is distributed on an
 * "AS IS" BASIS, WITHOUT WARRANTIES OR CONDITIONS OF ANY
 * KIND, either express or implied.  See the License for the
 * specific language governing permissions and limitations
 * under the License.
 */
package org.opensearch.gradle.test

import org.apache.tools.ant.DefaultLogger
import org.apache.tools.ant.taskdefs.condition.Os
import org.opensearch.gradle.BuildPlugin
import org.opensearch.gradle.BwcVersions
import org.opensearch.gradle.LoggedExec
import org.opensearch.gradle.Version
import org.opensearch.gradle.VersionProperties
import org.opensearch.gradle.info.BuildParams
import org.opensearch.gradle.plugin.PluginBuildPlugin
import org.opensearch.gradle.plugin.PluginPropertiesExtension
import org.gradle.api.AntBuilder
import org.gradle.api.DefaultTask
import org.gradle.api.GradleException
import org.gradle.api.Project
import org.gradle.api.Task
import org.gradle.api.artifacts.Configuration
import org.gradle.api.artifacts.Dependency
import org.gradle.api.file.FileCollection
import org.gradle.api.logging.Logger
import org.gradle.api.tasks.Copy
import org.gradle.api.tasks.Delete
import org.gradle.api.tasks.Exec
import org.gradle.internal.jvm.Jvm

import java.nio.charset.StandardCharsets
import java.nio.file.Paths
import java.util.concurrent.TimeUnit
import java.util.stream.Collectors

/**
 * A helper for creating tasks to build a cluster that is used by a task, and tear down the cluster when the task is finished.
 */
class ClusterFormationTasks {

    /**
     * Adds dependent tasks to the given task to start and stop a cluster with the given configuration.
     *
     * Returns a list of NodeInfo objects for each node in the cluster.
     */
    static List<NodeInfo> setup(Project project, String prefix, Task runner, ClusterConfiguration config) {
        File sharedDir = new File(project.buildDir, "cluster/shared")
        Object startDependencies = config.dependencies
        /* First, if we want a clean environment, we remove everything in the
         * shared cluster directory to ensure there are no leftovers in repos
         * or anything in theory this should not be necessary but repositories
         * are only deleted in the cluster-state and not on-disk such that
         * snapshots survive failures / test runs and there is no simple way
         * today to fix that. */
        if (config.cleanShared) {
          Task cleanup = project.tasks.create(
            name: "${prefix}#prepareCluster.cleanShared",
            type: Delete,
            dependsOn: startDependencies) {
              delete sharedDir
              doLast {
                  sharedDir.mkdirs()
              }
          }
          startDependencies = cleanup
        }
        List<Task> startTasks = []
        List<NodeInfo> nodes = []
        if (config.numNodes < config.numBwcNodes) {
            throw new GradleException("numNodes must be >= numBwcNodes [${config.numNodes} < ${config.numBwcNodes}]")
        }
        if (config.numBwcNodes > 0 && config.bwcVersion == null) {
            throw new GradleException("bwcVersion must not be null if numBwcNodes is > 0")
        }
        // this is our current version distribution configuration we use for all kinds of REST tests etc.
        Configuration currentDistro = project.configurations.create("${prefix}_opensearchDistro")
        Configuration bwcDistro = project.configurations.create("${prefix}_opensearchBwcDistro")
        Configuration bwcPlugins = project.configurations.create("${prefix}_opensearchBwcPlugins")
        if (System.getProperty('tests.distribution', 'archive') == 'integ-test-zip') {
            throw new Exception("tests.distribution=integ-test-zip is not supported")
        }
        configureDistributionDependency(project, config.distribution, currentDistro, VersionProperties.getOpenSearch())
        boolean hasBwcNodes = config.numBwcNodes > 0
        if (hasBwcNodes) {
            if (config.bwcVersion == null) {
                throw new IllegalArgumentException("Must specify bwcVersion when numBwcNodes > 0")
            }
            // if we have a cluster that has a BWC cluster we also need to configure a dependency on the BWC version
            // this version uses the same distribution etc. and only differs in the version we depend on.
            // from here on everything else works the same as if it's the current version, we fetch the BWC version
            // from mirrors using gradles built-in mechanism etc.

            configureDistributionDependency(project, config.distribution, bwcDistro, config.bwcVersion.toString())
            for (Map.Entry<String, Object> entry : config.plugins.entrySet()) {
                configureBwcPluginDependency(project, entry.getValue(), bwcPlugins, config.bwcVersion)
            }
            bwcDistro.resolutionStrategy.cacheChangingModulesFor(0, TimeUnit.SECONDS)
            bwcPlugins.resolutionStrategy.cacheChangingModulesFor(0, TimeUnit.SECONDS)
        }
        for (int i = 0; i < config.numNodes; i++) {
            // we start N nodes and out of these N nodes there might be M bwc nodes.
            // for each of those nodes we might have a different configuration
            Configuration distro
            String opensearchVersion
            if (i < config.numBwcNodes) {
                opensearchVersion = config.bwcVersion.toString()
                if (project.bwcVersions.unreleased.contains(config.bwcVersion)) {
                    opensearchVersion += "-SNAPSHOT"
                }
                distro = bwcDistro
            } else {
                opensearchVersion = VersionProperties.getOpenSearch()
                distro = currentDistro
            }
            NodeInfo node = new NodeInfo(config, i, project, prefix, opensearchVersion, sharedDir)
            nodes.add(node)
            Closure<Map> writeConfigSetup
            Object dependsOn
            if (node.nodeVersion.onOrAfter("6.5.0")) {
                writeConfigSetup = { Map esConfig ->
                    if (config.getAutoSetHostsProvider()) {
                        // Don't force discovery provider if one is set by the test cluster specs already
                        final String seedProvidersSettingName =
                                node.nodeVersion.onOrAfter("7.0.0") ? "discovery.seed_providers" : "discovery.zen.hosts_provider";
                        if (esConfig.containsKey(seedProvidersSettingName) == false) {
                            esConfig[seedProvidersSettingName] = 'file'
                        }
                        esConfig[node.nodeVersion.onOrAfter("7.0.0") ? "discovery.seed_hosts" : "discovery.zen.ping.unicast.hosts"] = []
                    }
<<<<<<< HEAD
                    boolean supportsInitialClusterManagerNodes = hasBwcNodes == false || config.bwcVersion.onOrAfter("7.0.0")
                    if (esConfig['discovery.type'] == null && config.getAutoSetClusterManagerNodes() && supportsInitialClusterManagerNodes) {
                        esConfig['cluster.initial_master_nodes'] = nodes.stream().map({ n ->
=======
                    boolean supportsInitialMasterNodes = hasBwcNodes == false || config.bwcVersion.onOrAfter("7.0.0")
                    if (esConfig['discovery.type'] == null && config.getAutoSetInitialMasterNodes() && supportsInitialMasterNodes) {
                        // To promote inclusive language, the old setting name is deprecated in 2.0.0
                        esConfig[node.nodeVersion.onOrAfter("2.0.0") ? 'cluster.initial_cluster_manager_nodes' : 'cluster.initial_master_nodes'] = nodes.stream().map({ n ->
>>>>>>> e0f77064
                            if (n.config.settings['node.name'] == null) {
                                return "node-" + n.nodeNum
                            } else {
                                return n.config.settings['node.name']
                            }
                        }).collect(Collectors.toList())
                    }
                    esConfig
                }
                dependsOn = startDependencies
            } else {
                dependsOn = startTasks.empty ? startDependencies : startTasks.get(0)
                writeConfigSetup = { Map esConfig ->
                    String unicastTransportUri = node.config.unicastTransportUri(nodes.get(0), node, project.createAntBuilder())
                    if (unicastTransportUri == null) {
                        esConfig['discovery.zen.ping.unicast.hosts'] = []
                    } else {
                        esConfig['discovery.zen.ping.unicast.hosts'] = "\"${unicastTransportUri}\""
                    }
                    esConfig
                }
            }
            startTasks.add(configureNode(project, prefix, runner, dependsOn, node, config, distro, writeConfigSetup))
        }

        Task wait = configureWaitTask("${prefix}#wait", project, nodes, startTasks, config.nodeStartupWaitSeconds)
        runner.dependsOn(wait)

        return nodes
    }

    /** Adds a dependency on the given distribution */
    static void configureDistributionDependency(Project project, String distro, Configuration configuration, String opensearchVersion) {
        boolean internalBuild = project.hasProperty('bwcVersions')
        if (distro.equals("integ-test-zip")) {
            // short circuit integ test so it doesn't complicate the rest of the distribution setup below
            if (internalBuild) {
                project.dependencies.add(
                        configuration.name,
                        project.dependencies.project(path: ":distribution", configuration: 'integ-test-zip')
                )
            } else {
                project.dependencies.add(
                        configuration.name,
                        "org.opensearch.distribution.integ-test-zip:opensearch:${opensearchVersion}@zip"
                )
            }
            return
        }

        Version version = Version.fromString(opensearchVersion)
        String os = getOs()
        String classifier = "-${os}-x64"
        String packaging = os.equals('windows') ? 'zip' : 'tar.gz'
        String artifactName = 'opensearch'
        Object dependency
        String snapshotProject = "${os}-${os.equals('windows') ? 'zip' : 'tar'}"
        if (version.before("7.0.0")) {
            snapshotProject = "zip"
            packaging = "zip"
        }

        BwcVersions.UnreleasedVersionInfo unreleasedInfo = null

        if (project.hasProperty('bwcVersions')) {
            // NOTE: leniency is needed for external plugin authors using build-tools. maybe build the version compat info into build-tools?
            unreleasedInfo = project.bwcVersions.unreleasedInfo(version)
        }
        if (unreleasedInfo != null) {
            dependency = project.dependencies.project(
                    path: unreleasedInfo.gradleProjectPath, configuration: snapshotProject
            )
        } else if (internalBuild && opensearchVersion.equals(VersionProperties.getOpenSearch())) {
            dependency = project.dependencies.project(path: ":distribution:archives:${snapshotProject}")
        } else {
            if (version.before('7.0.0')) {
                classifier = "" // for bwc, before we had classifiers
            }
            // group does not matter as it is not used when we pull from the ivy repo that points to the download service
            dependency = "dnm:${artifactName}:${opensearchVersion}${classifier}@${packaging}"
        }
        project.dependencies.add(configuration.name, dependency)
    }

    /** Adds a dependency on a different version of the given plugin, which will be retrieved using gradle's dependency resolution */
    static void configureBwcPluginDependency(Project project, Object plugin, Configuration configuration, Version opensearchVersion) {
        if (plugin instanceof Project) {
            Project pluginProject = (Project)plugin
            verifyProjectHasBuildPlugin(configuration.name, opensearchVersion, project, pluginProject)
            final String pluginName = findPluginName(pluginProject)
            project.dependencies.add(configuration.name, "org.opensearch.plugin:${pluginName}:${opensearchVersion}@zip")
        } else {
            project.dependencies.add(configuration.name, "${plugin}@zip")
        }
    }

    /**
     * Adds dependent tasks to start an opensearch cluster before the given task is executed,
     * and stop it after it has finished executing.
     *
     * The setup of the cluster involves the following:
     * <ol>
     *   <li>Cleanup the extraction directory</li>
     *   <li>Extract a fresh copy of opensearch</li>
     *   <li>Write an opensearch.yml config file</li>
     *   <li>Copy plugins that will be installed to a temporary dir (which contains spaces)</li>
     *   <li>Install plugins</li>
     *   <li>Run additional setup commands</li>
     *   <li>Start opensearch<li>
     * </ol>
     *
     * @return a task which starts the node.
     */
    static Task configureNode(Project project, String prefix, Task runner, Object dependsOn, NodeInfo node, ClusterConfiguration config,
                              Configuration distribution, Closure<Map> writeConfig) {

        // tasks are chained so their execution order is maintained
        Task setup = project.tasks.create(name: taskName(prefix, node, 'clean'), type: Delete, dependsOn: dependsOn) {
            delete node.homeDir
            delete node.cwd
        }
        setup = project.tasks.create(name: taskName(prefix, node, 'createCwd'), type: DefaultTask, dependsOn: setup) {
            doLast {
                node.cwd.mkdirs()
            }
            outputs.dir node.cwd
        }
        setup = configureCheckPreviousTask(taskName(prefix, node, 'checkPrevious'), project, setup, node)
        setup = configureStopTask(taskName(prefix, node, 'stopPrevious'), project, setup, node)
        setup = configureExtractTask(taskName(prefix, node, 'extract'), project, setup, node, distribution, config.distribution)
        setup = configureWriteConfigTask(taskName(prefix, node, 'configure'), project, setup, node, writeConfig)
        setup = configureCreateKeystoreTask(taskName(prefix, node, 'createKeystore'), project, setup, node)
        setup = configureAddKeystoreSettingTasks(prefix, project, setup, node)
        setup = configureAddKeystoreFileTasks(prefix, project, setup, node)

        if (node.config.plugins.isEmpty() == false) {
            if (node.nodeVersion == Version.fromString(VersionProperties.getOpenSearch())) {
                setup = configureCopyPluginsTask(taskName(prefix, node, 'copyPlugins'), project, setup, node, prefix)
            } else {
                setup = configureCopyBwcPluginsTask(taskName(prefix, node, 'copyBwcPlugins'), project, setup, node, prefix)
            }
        }

        // install modules
        for (Project module : node.config.modules) {
            String actionName = pluginTaskName('install', module.name, 'Module')
            setup = configureInstallModuleTask(taskName(prefix, node, actionName), project, setup, node, module)
        }

        // install plugins
        for (String pluginName : node.config.plugins.keySet()) {
            String actionName = pluginTaskName('install', pluginName, 'Plugin')
            setup = configureInstallPluginTask(taskName(prefix, node, actionName), project, setup, node, pluginName, prefix)
        }

        // sets up any extra config files that need to be copied over to the ES instance;
        // its run after plugins have been installed, as the extra config files may belong to plugins
        setup = configureExtraConfigFilesTask(taskName(prefix, node, 'extraConfig'), project, setup, node)

        // extra setup commands
        for (Map.Entry<String, Object[]> command : node.config.setupCommands.entrySet()) {
            // the first argument is the actual script name, relative to home
            Object[] args = command.getValue().clone()
            final Object commandPath
            if (Os.isFamily(Os.FAMILY_WINDOWS)) {
                /*
                 * We have to delay building the string as the path will not exist during configuration which will fail on Windows due to
                 * getting the short name requiring the path to already exist. Note that we have to capture the value of arg[0] now
                 * otherwise we would stack overflow later since arg[0] is replaced below.
                 */
                String argsZero = args[0]
                commandPath = "${-> Paths.get(NodeInfo.getShortPathName(node.homeDir.toString())).resolve(argsZero.toString()).toString()}"
            } else {
                commandPath = node.homeDir.toPath().resolve(args[0].toString()).toString()
            }
            args[0] = commandPath
            setup = configureExecTask(taskName(prefix, node, command.getKey()), project, setup, node, args)
        }

        Task start = configureStartTask(taskName(prefix, node, 'start'), project, setup, node)

        if (node.config.daemonize) {
            Task stop = configureStopTask(taskName(prefix, node, 'stop'), project, [], node)
            // if we are running in the background, make sure to stop the server when the task completes
            runner.finalizedBy(stop)
            start.finalizedBy(stop)
            for (Object dependency : config.dependencies) {
                if (dependency instanceof Fixture) {
                    def depStop = ((Fixture)dependency).stopTask
                    runner.finalizedBy(depStop)
                    start.finalizedBy(depStop)
                }
            }
        }
        return start
    }

    /** Adds a task to extract the opensearch distribution */
    static Task configureExtractTask(String name, Project project, Task setup, NodeInfo node,
                                     Configuration configuration, String distribution) {
        List extractDependsOn = [configuration, setup]
        /* configuration.singleFile will be an external artifact if this is being run by a plugin not living in the
          opensearch source tree. If this is a plugin built in the opensearch source tree or this is a distro in
          the opensearch source tree then this should be the version of opensearch built by the source tree.
          If it isn't then Bad Things(TM) will happen. */
        Task extract = project.tasks.create(name: name, type: Copy, dependsOn: extractDependsOn) {
            if (getOs().equals("windows") || distribution.equals("integ-test-zip") || node.nodeVersion.before("7.0.0")) {
                from {
                    project.zipTree(configuration.singleFile)
                }
            } else {
                // macos and linux use tar
                from {
                    project.tarTree(project.resources.gzip(configuration.singleFile))
                }
            }
            into node.baseDir
        }

        return extract
    }

    /** Adds a task to write opensearch.yml for the given node configuration */
    static Task configureWriteConfigTask(String name, Project project, Task setup, NodeInfo node, Closure<Map> configFilter) {
        Map esConfig = [
                'cluster.name'                 : node.clusterName,
                'node.name'                    : "node-" + node.nodeNum,
                (node.nodeVersion.onOrAfter('7.4.0') ? 'node.pidfile' : 'pidfile') : node.pidFile,
                'path.repo'                    : "${node.sharedDir}/repo",
                'path.shared_data'             : "${node.sharedDir}/",
                // Define a node attribute so we can test that it exists
                'node.attr.testattr'           : 'test',
                // Don't wait for state, just start up quickly. This will also allow new and old nodes in the BWC case to become the master
                'discovery.initial_state_timeout' : '0s'
        ]
        int minimumClusterManagerNodes = node.config.minimumMasterNodes.call()
        if (node.nodeVersion.before("7.0.0") && minimumClusterManagerNodes > 0) {
            esConfig['discovery.zen.minimum_master_nodes'] = minimumClusterManagerNodes
        }
        if (node.nodeVersion.before("7.0.0") && esConfig.containsKey('discovery.zen.master_election.wait_for_joins_timeout') == false) {
            // If a node decides to become master based on partial information from the pinging, don't let it hang for 30 seconds to correct
            // its mistake. Instead, only wait 5s to do another round of pinging.
            // This is necessary since we use 30s as the default timeout in REST requests waiting for cluster formation
            // so we need to bail quicker than the default 30s for the cluster to form in time.
            esConfig['discovery.zen.master_election.wait_for_joins_timeout'] = '5s'
        }
        esConfig['http.port'] = node.config.httpPort
        if (node.nodeVersion.onOrAfter('6.7.0')) {
            esConfig['transport.port'] =  node.config.transportPort
        } else {
            esConfig['transport.tcp.port'] =  node.config.transportPort
        }
        // Default the watermarks to absurdly low to prevent the tests from failing on nodes without enough disk space
        esConfig['cluster.routing.allocation.disk.watermark.low'] = '1b'
        esConfig['cluster.routing.allocation.disk.watermark.high'] = '1b'
        if (node.nodeVersion.major >= 6) {
            esConfig['cluster.routing.allocation.disk.watermark.flood_stage'] = '1b'
        }
        // increase script compilation limit since tests can rapid-fire script compilations
        if (node.nodeVersion.onOrAfter('7.9.0')) {
            esConfig['script.disable_max_compilations_rate'] = 'true'
        } else {
            esConfig['script.max_compilations_rate'] = '2048/1m'
        }
        // Temporarily disable the real memory usage circuit breaker. It depends on real memory usage which we have no full control
        // over and the REST client will not retry on circuit breaking exceptions yet (see #31986 for details). Once the REST client
        // can retry on circuit breaking exceptions, we can revert again to the default configuration.
        if (node.nodeVersion.major >= 7) {
            esConfig['indices.breaker.total.use_real_memory'] = false
        }

        Task writeConfig = project.tasks.create(name: name, type: DefaultTask, dependsOn: setup)
        writeConfig.doFirst {
            for (Map.Entry<String, Object> setting : node.config.settings) {
                if (setting.value == null) {
                    esConfig.remove(setting.key)
                } else {
                    esConfig.put(setting.key, setting.value)
                }
            }

            esConfig = configFilter.call(esConfig)
            File configFile = new File(node.pathConf, 'opensearch.yml')
            logger.info("Configuring ${configFile}")
            configFile.setText(esConfig.collect { key, value -> "${key}: ${value}" }.join('\n'), 'UTF-8')
        }
    }

    /** Adds a task to create keystore */
    static Task configureCreateKeystoreTask(String name, Project project, Task setup, NodeInfo node) {
        if (node.config.keystoreSettings.isEmpty() && node.config.keystoreFiles.isEmpty()) {
            return setup
        } else {
            /*
             * We have to delay building the string as the path will not exist during configuration which will fail on Windows due to
             * getting the short name requiring the path to already exist.
             */
            final Object esKeystoreUtil = "${-> node.binPath().resolve('opensearch-keystore').toString()}"
            return configureExecTask(name, project, setup, node, esKeystoreUtil, 'create')
        }
    }

    /** Adds tasks to add settings to the keystore */
    static Task configureAddKeystoreSettingTasks(String parent, Project project, Task setup, NodeInfo node) {
        Map kvs = node.config.keystoreSettings
        Task parentTask = setup
        /*
         * We have to delay building the string as the path will not exist during configuration which will fail on Windows due to getting
         * the short name requiring the path to already exist.
         */
        final Object esKeystoreUtil = "${-> node.binPath().resolve('opensearch-keystore').toString()}"
        for (Map.Entry<String, String> entry in kvs) {
            String key = entry.getKey()
            String name = taskName(parent, node, 'addToKeystore#' + key)
            Task t = configureExecTask(name, project, parentTask, node, esKeystoreUtil, 'add', key, '-x')
            String settingsValue = entry.getValue() // eval this early otherwise it will not use the right value
            t.doFirst {
                standardInput = new ByteArrayInputStream(settingsValue.getBytes(StandardCharsets.UTF_8))
            }
            parentTask = t
        }
        return parentTask
    }

    /** Adds tasks to add files to the keystore */
    static Task configureAddKeystoreFileTasks(String parent, Project project, Task setup, NodeInfo node) {
        Map<String, Object> kvs = node.config.keystoreFiles
        if (kvs.isEmpty()) {
            return setup
        }
        Task parentTask = setup
        /*
         * We have to delay building the string as the path will not exist during configuration which will fail on Windows due to getting
         * the short name requiring the path to already exist.
         */
        final Object esKeystoreUtil = "${-> node.binPath().resolve('opensearch-keystore').toString()}"
        for (Map.Entry<String, Object> entry in kvs) {
            String key = entry.getKey()
            String name = taskName(parent, node, 'addToKeystore#' + key)
            String srcFileName = entry.getValue()
            Task t = configureExecTask(name, project, parentTask, node, esKeystoreUtil, 'add-file', key, srcFileName)
            t.doFirst {
                File srcFile = project.file(srcFileName)
                if (srcFile.isDirectory()) {
                    throw new GradleException("Source for keystoreFile must be a file: ${srcFile}")
                }
                if (srcFile.exists() == false) {
                    throw new GradleException("Source file for keystoreFile does not exist: ${srcFile}")
                }
            }
            parentTask = t
        }
        return parentTask
    }

    static Task configureExtraConfigFilesTask(String name, Project project, Task setup, NodeInfo node) {
        if (node.config.extraConfigFiles.isEmpty()) {
            return setup
        }
        Copy copyConfig = project.tasks.create(name: name, type: Copy, dependsOn: setup)
        File configDir = new File(node.homeDir, 'config')
        copyConfig.into(configDir) // copy must always have a general dest dir, even though we don't use it
        for (Map.Entry<String,Object> extraConfigFile : node.config.extraConfigFiles.entrySet()) {
            Object extraConfigFileValue = extraConfigFile.getValue()
            copyConfig.doFirst {
                // make sure the copy won't be a no-op or act on a directory
                File srcConfigFile = project.file(extraConfigFileValue)
                if (srcConfigFile.isDirectory()) {
                    throw new GradleException("Source for extraConfigFile must be a file: ${srcConfigFile}")
                }
                if (srcConfigFile.exists() == false) {
                    throw new GradleException("Source file for extraConfigFile does not exist: ${srcConfigFile}")
                }
            }
            File destConfigFile = new File(node.homeDir, 'config/' + extraConfigFile.getKey())
            // wrap source file in closure to delay resolution to execution time
            copyConfig.from({ extraConfigFileValue }) {
                // this must be in a closure so it is only applied to the single file specified in from above
                into(configDir.toPath().relativize(destConfigFile.canonicalFile.parentFile.toPath()).toFile())
                rename { destConfigFile.name }
            }
        }
        return copyConfig
    }

    /**
     * Adds a task to copy plugins to a temp dir, which they will later be installed from.
     *
     * For each plugin, if the plugin has rest spec apis in its tests, those api files are also copied
     * to the test resources for this project.
     */
    static Task configureCopyPluginsTask(String name, Project project, Task setup, NodeInfo node, String prefix) {
        Copy copyPlugins = project.tasks.create(name: name, type: Copy, dependsOn: setup)

        List<FileCollection> pluginFiles = []
        for (Map.Entry<String, Object> plugin : node.config.plugins.entrySet()) {

            String configurationName = pluginConfigurationName(prefix, plugin.key)
            Configuration configuration = project.configurations.findByName(configurationName)
            if (configuration == null) {
                configuration = project.configurations.create(configurationName)
            }

            if (plugin.getValue() instanceof Project) {
                Project pluginProject = plugin.getValue()
                verifyProjectHasBuildPlugin(name, node.nodeVersion, project, pluginProject)

                project.dependencies.add(configurationName, project.dependencies.project(path: pluginProject.path, configuration: 'zip'))
                setup.dependsOn(pluginProject.tasks.bundlePlugin)

                // also allow rest tests to use the rest spec from the plugin
                String copyRestSpecTaskName = pluginTaskName('copy', plugin.getKey(), 'PluginRestSpec')
                Copy copyRestSpec = project.tasks.findByName(copyRestSpecTaskName)
                for (File resourceDir : pluginProject.sourceSets.test.resources.srcDirs) {
                    File restApiDir = new File(resourceDir, 'rest-api-spec/api')
                    if (restApiDir.exists() == false) continue
                    if (copyRestSpec == null) {
                        copyRestSpec = project.tasks.create(name: copyRestSpecTaskName, type: Copy)
                        copyPlugins.dependsOn(copyRestSpec)
                        copyRestSpec.into(project.sourceSets.test.output.resourcesDir)
                    }
                    copyRestSpec.from(resourceDir).include('rest-api-spec/api/**')
                }
            } else {
                project.dependencies.add(configurationName, "${plugin.getValue()}@zip")
            }



            pluginFiles.add(configuration)
        }

        copyPlugins.into(node.pluginsTmpDir)
        copyPlugins.from(pluginFiles)
        return copyPlugins
    }

    private static String pluginConfigurationName(final String prefix, final String name) {
        return "_plugin_${prefix}_${name}".replace(':', '_')
    }

    private static String pluginBwcConfigurationName(final String prefix, final String name) {
        return "_plugin_bwc_${prefix}_${name}".replace(':', '_')
    }

    /** Configures task to copy a plugin based on a zip file resolved using dependencies for an older version */
    static Task configureCopyBwcPluginsTask(String name, Project project, Task setup, NodeInfo node, String prefix) {
        Configuration bwcPlugins = project.configurations.getByName("${prefix}_opensearchBwcPlugins")
        for (Map.Entry<String, Object> plugin : node.config.plugins.entrySet()) {
            String configurationName = pluginBwcConfigurationName(prefix, plugin.key)
            Configuration configuration = project.configurations.findByName(configurationName)
            if (configuration == null) {
                configuration = project.configurations.create(configurationName)
            }

            if (plugin.getValue() instanceof Project) {
                Project pluginProject = plugin.getValue()
                verifyProjectHasBuildPlugin(name, node.nodeVersion, project, pluginProject)

                final String depName = findPluginName(pluginProject)

                Dependency dep = bwcPlugins.dependencies.find {
                    it.name == depName
                }
                configuration.dependencies.add(dep)
            } else {
                project.dependencies.add(configurationName, "${plugin.getValue()}@zip")
            }
        }

        Copy copyPlugins = project.tasks.create(name: name, type: Copy, dependsOn: setup) {
            from bwcPlugins
            into node.pluginsTmpDir
        }
        return copyPlugins
    }

    static Task configureInstallModuleTask(String name, Project project, Task setup, NodeInfo node, Project module) {
        if (node.config.distribution != 'integ-test-zip') {
            project.logger.info("Not installing modules for $name, ${node.config.distribution} already has them")
            return setup
        }
        if (module.plugins.hasPlugin(PluginBuildPlugin) == false) {
            throw new GradleException("Task ${name} cannot include module ${module.path} which is not an opensearchplugin")
        }
        Copy installModule = project.tasks.create(name, Copy.class)
        installModule.dependsOn(setup)
        installModule.dependsOn(module.tasks.bundlePlugin)
        installModule.into(new File(node.homeDir, "modules/${module.name}"))
        installModule.from({ project.zipTree(module.tasks.bundlePlugin.outputs.files.singleFile) })
        return installModule
    }

    static Task configureInstallPluginTask(String name, Project project, Task setup, NodeInfo node, String pluginName, String prefix) {
        FileCollection pluginZip;
        if (node.nodeVersion != Version.fromString(VersionProperties.getOpenSearch())) {
            pluginZip = project.configurations.getByName(pluginBwcConfigurationName(prefix, pluginName))
        } else {
            pluginZip = project.configurations.getByName(pluginConfigurationName(prefix, pluginName))
        }
        // delay reading the file location until execution time by wrapping in a closure within a GString
        final Object file = "${-> new File(node.pluginsTmpDir, pluginZip.singleFile.getName()).toURI().toURL().toString()}"
        /*
         * We have to delay building the string as the path will not exist during configuration which will fail on Windows due to getting
         * the short name requiring the path to already exist.
         */
        final Object esPluginUtil = "${-> node.binPath().resolve('opensearch-plugin').toString()}"
        final Object[] args = [esPluginUtil, 'install', '--batch', file]
        return configureExecTask(name, project, setup, node, args)
    }

    /** Wrapper for command line argument: surrounds comma with double quotes **/
    private static class EscapeCommaWrapper {

        Object arg

        public String toString() {
            String s = arg.toString()

            /// Surround strings that contains a comma with double quotes
            if (s.indexOf(',') != -1) {
                return "\"${s}\""
            }
            return s
        }
    }

    /** Adds a task to execute a command to help setup the cluster */
    static Task configureExecTask(String name, Project project, Task setup, NodeInfo node, Object[] execArgs) {
        return project.tasks.create(name: name, type: LoggedExec, dependsOn: setup) { Exec exec ->
            exec.workingDir node.cwd
            if (useRuntimeJava(project, node)) {
                exec.environment.put('JAVA_HOME', project.runtimeJavaHome)
            } else {
                // force JAVA_HOME to *not* be set
                exec.environment.remove('JAVA_HOME')
            }
            if (Os.isFamily(Os.FAMILY_WINDOWS)) {
                exec.executable 'cmd'
                exec.args '/C', 'call'
                // On Windows the comma character is considered a parameter separator:
                // argument are wrapped in an ExecArgWrapper that escapes commas
                exec.args execArgs.collect { a -> new EscapeCommaWrapper(arg: a) }
            } else {
                exec.commandLine execArgs
            }
        }
    }

    public static boolean useRuntimeJava(Project project, NodeInfo node) {
        return (BuildParams.isRuntimeJavaHomeSet ||
                (node.isBwcNode == false && node.nodeVersion.before(Version.fromString("7.0.0"))) ||
                node.config.distribution == 'integ-test-zip')
    }

    /** Adds a task to start an opensearch node with the given configuration */
    static Task configureStartTask(String name, Project project, Task setup, NodeInfo node) {
        // this closure is converted into ant nodes by groovy's AntBuilder
        Closure antRunner = { AntBuilder ant ->
            ant.exec(executable: node.executable, spawn: node.config.daemonize, newenvironment: true,
                     dir: node.cwd, taskname: 'opensearch') {
                node.env.each { key, value -> env(key: key, value: value) }
                if (useRuntimeJava(project, node)) {
                    env(key: 'JAVA_HOME', value: project.runtimeJavaHome)
                }
                node.args.each { arg(value: it) }
                if (Os.isFamily(Os.FAMILY_WINDOWS)) {
                    // Having no TMP on Windows defaults to C:\Windows and permission errors
                    // Since we configure ant to run with a new  environment above, we need to explicitly pass this
                    String tmp = System.getenv("TMP")
                    assert tmp != null
                    env(key: "TMP", value: tmp)
                }
            }
        }

        // this closure is the actual code to run opensearch
        Closure opensearchRunner = {
            // Due to how ant exec works with the spawn option, we lose all stdout/stderr from the
            // process executed. To work around this, when spawning, we wrap the opensearch start
            // command inside another shell script, which simply internally redirects the output
            // of the real opensearch script. This allows ant to keep the streams open with the
            // dummy process, but us to have the output available if there is an error in the
            // opensearch start script
            if (node.config.daemonize) {
                node.writeWrapperScript()
            }

            node.getCommandString().eachLine { line -> logger.info(line) }

            if (logger.isInfoEnabled() || node.config.daemonize == false) {
                runAntCommand(project, antRunner, System.out, System.err)
            } else {
                // buffer the output, we may not need to print it
                PrintStream captureStream = new PrintStream(node.buffer, true, "UTF-8")
                runAntCommand(project, antRunner, captureStream, captureStream)
            }
        }

        Task start = project.tasks.create(name: name, type: DefaultTask, dependsOn: setup)
        if (node.javaVersion != null) {
            BuildPlugin.requireJavaHome(start, node.javaVersion)
        }
        start.doLast(opensearchRunner)
        start.doFirst {
            // If the node runs in a FIPS 140-2 JVM, the BCFKS default keystore will be password protected
            if (BuildParams.inFipsJvm) {
                node.config.systemProperties.put('javax.net.ssl.trustStorePassword', 'password')
                node.config.systemProperties.put('javax.net.ssl.keyStorePassword', 'password')
            }

            // Configure ES JAVA OPTS - adds system properties, assertion flags, remote debug etc
            List<String> opensearchJavaOpts = [node.env.get('OPENSEARCH_JAVA_OPTS', '')]
            String collectedSystemProperties = node.config.systemProperties.collect { key, value -> "-D${key}=${value}" }.join(" ")
            opensearchJavaOpts.add(collectedSystemProperties)
            opensearchJavaOpts.add(node.config.jvmArgs)
            if (Boolean.parseBoolean(System.getProperty('tests.asserts', 'true'))) {
                // put the enable assertions options before other options to allow
                // flexibility to disable assertions for specific packages or classes
                // in the cluster-specific options
                opensearchJavaOpts.add("-ea")
                opensearchJavaOpts.add("-esa")
            }
            // we must add debug options inside the closure so the config is read at execution time, as
            // gradle task options are not processed until the end of the configuration phase
            if (node.config.debug) {
                println 'Running opensearch in debug mode, suspending until connected on port 8000'
                opensearchJavaOpts.add('-agentlib:jdwp=transport=dt_socket,server=y,suspend=y,address=8000')
            }
            node.env['OPENSEARCH_JAVA_OPTS'] = opensearchJavaOpts.join(" ")

            //
            project.logger.info("Starting node in ${node.clusterName} distribution: ${node.config.distribution}")
        }
        return start
    }

    static Task configureWaitTask(String name, Project project, List<NodeInfo> nodes, List<Task> startTasks, int waitSeconds) {
        Task wait = project.tasks.create(name: name, dependsOn: startTasks)
        wait.doLast {

            Collection<String> unicastHosts = new HashSet<>()
            nodes.forEach { node ->
                unicastHosts.addAll(node.config.otherUnicastHostAddresses.call())
                String unicastHost = node.config.unicastTransportUri(node, null, project.createAntBuilder())
                if (unicastHost != null) {
                    unicastHosts.add(unicastHost)
                }
            }
            String unicastHostsTxt = String.join("\n", unicastHosts)
            nodes.forEach { node ->
                node.pathConf.toPath().resolve("unicast_hosts.txt").setText(unicastHostsTxt)
            }

            ant.waitfor(maxwait: "${waitSeconds}", maxwaitunit: 'second', checkevery: '500', checkeveryunit: 'millisecond', timeoutproperty: "failed${name}") {
                or {
                    for (NodeInfo node : nodes) {
                        resourceexists {
                            file(file: node.failedMarker.toString())
                        }
                    }
                    and {
                        for (NodeInfo node : nodes) {
                            resourceexists {
                                file(file: node.pidFile.toString())
                            }
                            resourceexists {
                                file(file: node.httpPortsFile.toString())
                            }
                            resourceexists {
                                file(file: node.transportPortsFile.toString())
                            }
                        }
                    }
                }
            }
            if (ant.properties.containsKey("failed${name}".toString())) {
                waitFailed(project, nodes, logger, "Failed to start opensearch: timed out after ${waitSeconds} seconds")
            }

            boolean anyNodeFailed = false
            for (NodeInfo node : nodes) {
                if (node.failedMarker.exists()) {
                    logger.error("Failed to start opensearch: ${node.failedMarker.toString()} exists")
                    anyNodeFailed = true
                }
            }
            if (anyNodeFailed) {
                waitFailed(project, nodes, logger, 'Failed to start opensearch')
            }

            // make sure all files exist otherwise we haven't fully started up
            boolean missingFile = false
            for (NodeInfo node : nodes) {
                missingFile |= node.pidFile.exists() == false
                missingFile |= node.httpPortsFile.exists() == false
                missingFile |= node.transportPortsFile.exists() == false
            }
            if (missingFile) {
                waitFailed(project, nodes, logger, 'OpenSearch did not complete startup in time allotted')
            }

            // go through each node checking the wait condition
            for (NodeInfo node : nodes) {
                // first bind node info to the closure, then pass to the ant runner so we can get good logging
                Closure antRunner = node.config.waitCondition.curry(node)

                boolean success
                if (logger.isInfoEnabled()) {
                    success = runAntCommand(project, antRunner, System.out, System.err)
                } else {
                    PrintStream captureStream = new PrintStream(node.buffer, true, "UTF-8")
                    success = runAntCommand(project, antRunner, captureStream, captureStream)
                }

                if (success == false) {
                    waitFailed(project, nodes, logger, 'OpenSearch cluster failed to pass wait condition')
                }
            }
        }
        return wait
    }

    static void waitFailed(Project project, List<NodeInfo> nodes, Logger logger, String msg) {
        for (NodeInfo node : nodes) {
            if (logger.isInfoEnabled() == false) {
                // We already log the command at info level. No need to do it twice.
                node.getCommandString().eachLine { line -> logger.error(line) }
            }
            logger.error("Node ${node.nodeNum} output:")
            logger.error("|-----------------------------------------")
            logger.error("|  failure marker exists: ${node.failedMarker.exists()}")
            logger.error("|  pid file exists: ${node.pidFile.exists()}")
            logger.error("|  http ports file exists: ${node.httpPortsFile.exists()}")
            logger.error("|  transport ports file exists: ${node.transportPortsFile.exists()}")
            // the waitfor failed, so dump any output we got (if info logging this goes directly to stdout)
            logger.error("|\n|  [ant output]")
            node.buffer.toString('UTF-8').eachLine { line -> logger.error("|    ${line}") }
            // also dump the log file for the startup script (which will include ES logging output to stdout)
            if (node.startLog.exists()) {
                logger.error("|\n|  [log]")
                node.startLog.eachLine { line -> logger.error("|    ${line}") }
            }
            if (node.pidFile.exists() && node.failedMarker.exists() == false &&
                (node.httpPortsFile.exists() == false || node.transportPortsFile.exists() == false)) {
                logger.error("|\n|  [jstack]")
                String pid = node.pidFile.getText('UTF-8')
                ByteArrayOutputStream output = new ByteArrayOutputStream()
                project.exec {
                    commandLine = ["${project.runtimeJavaHome}/bin/jstack", pid]
                    standardOutput = output
                }
                output.toString('UTF-8').eachLine { line -> logger.error("|    ${line}") }
            }
            logger.error("|-----------------------------------------")
        }
        throw new GradleException(msg)
    }

    /** Adds a task to check if the process with the given pidfile is actually opensearch */
    static Task configureCheckPreviousTask(String name, Project project, Object depends, NodeInfo node) {
        return project.tasks.create(name: name, type: Exec, dependsOn: depends) {
            onlyIf { node.pidFile.exists() }
            // the pid file won't actually be read until execution time, since the read is wrapped within an inner closure of the GString
            ext.pid = "${ -> node.pidFile.getText('UTF-8').trim()}"
            final File jps = Jvm.forHome(project.runtimeJavaHome).getExecutable('jps')
            commandLine jps, '-l'
            standardOutput = new ByteArrayOutputStream()
            doLast {
                String out = standardOutput.toString()
                if (out.contains("${ext.pid} org.opensearch.bootstrap.OpenSearch") == false) {
                    logger.error('jps -l')
                    logger.error(out)
                    logger.error("pid file: ${node.pidFile}")
                    logger.error("pid: ${ext.pid}")
                    throw new GradleException("jps -l did not report any process with org.opensearch.bootstrap.OpenSearch\n" +
                            "Did you run gradle clean? Maybe an old pid file is still lying around.")
                } else {
                    logger.info(out)
                }
            }
        }
    }

    /** Adds a task to kill an opensearch node with the given pidfile */
    static Task configureStopTask(String name, Project project, Object depends, NodeInfo node) {
        return project.tasks.create(name: name, type: LoggedExec, dependsOn: depends) {
            onlyIf { node.pidFile.exists() }
            // the pid file won't actually be read until execution time, since the read is wrapped within an inner closure of the GString
            ext.pid = "${ -> node.pidFile.getText('UTF-8').trim()}"
            doFirst {
                logger.info("Shutting down external node with pid ${pid}")
            }
            if (Os.isFamily(Os.FAMILY_WINDOWS)) {
                executable 'Taskkill'
                args '/PID', pid, '/F'
            } else {
                executable 'kill'
                args '-9', pid
            }
            doLast {
                project.delete(node.pidFile)
                // Large tests can exhaust disk space, clean up jdk from the distribution to save some space
                project.delete(new File(node.homeDir, "jdk"))
            }
        }
    }

    /** Returns a unique task name for this task and node configuration */
    static String taskName(String prefix, NodeInfo node, String action) {
        if (node.config.numNodes > 1) {
            return "${prefix}#node${node.nodeNum}.${action}"
        } else {
            return "${prefix}#${action}"
        }
    }

    public static String pluginTaskName(String action, String name, String suffix) {
        // replace every dash followed by a character with just the uppercase character
        String camelName = name.replaceAll(/-(\w)/) { _, c -> c.toUpperCase(Locale.ROOT) }
        return action + camelName[0].toUpperCase(Locale.ROOT) + camelName.substring(1) + suffix
    }

    /** Runs an ant command, sending output to the given out and error streams */
    static Object runAntCommand(Project project, Closure command, PrintStream outputStream, PrintStream errorStream) {
        DefaultLogger listener = new DefaultLogger(
                errorPrintStream: errorStream,
                outputPrintStream: outputStream,
                messageOutputLevel: org.apache.tools.ant.Project.MSG_INFO)

        AntBuilder ant = project.createAntBuilder()
        ant.project.addBuildListener(listener)
        Object retVal = command(ant)
        ant.project.removeBuildListener(listener)
        return retVal
    }

    static void verifyProjectHasBuildPlugin(String name, Version version, Project project, Project pluginProject) {
        if (pluginProject.plugins.hasPlugin(PluginBuildPlugin) == false) {
            throw new GradleException("Task [${name}] cannot add plugin [${pluginProject.path}] with version [${version}] to project's " +
                    "[${project.path}] dependencies: the plugin is not an opensearchplugin")
        }
    }

    /** Find the plugin name in the given project. */
    static String findPluginName(Project pluginProject) {
        PluginPropertiesExtension extension = pluginProject.extensions.findByName('opensearchplugin')
        return extension.name
    }

    /** Find the current OS */
    static String getOs() {
        String os = "linux"
        if (Os.isFamily(Os.FAMILY_WINDOWS)) {
            os = "windows"
        } else if (Os.isFamily(Os.FAMILY_MAC)) {
            os = "darwin"
        }
        return os
    }
}<|MERGE_RESOLUTION|>--- conflicted
+++ resolved
@@ -151,16 +151,10 @@
                         }
                         esConfig[node.nodeVersion.onOrAfter("7.0.0") ? "discovery.seed_hosts" : "discovery.zen.ping.unicast.hosts"] = []
                     }
-<<<<<<< HEAD
                     boolean supportsInitialClusterManagerNodes = hasBwcNodes == false || config.bwcVersion.onOrAfter("7.0.0")
                     if (esConfig['discovery.type'] == null && config.getAutoSetClusterManagerNodes() && supportsInitialClusterManagerNodes) {
-                        esConfig['cluster.initial_master_nodes'] = nodes.stream().map({ n ->
-=======
-                    boolean supportsInitialMasterNodes = hasBwcNodes == false || config.bwcVersion.onOrAfter("7.0.0")
-                    if (esConfig['discovery.type'] == null && config.getAutoSetInitialMasterNodes() && supportsInitialMasterNodes) {
                         // To promote inclusive language, the old setting name is deprecated in 2.0.0
                         esConfig[node.nodeVersion.onOrAfter("2.0.0") ? 'cluster.initial_cluster_manager_nodes' : 'cluster.initial_master_nodes'] = nodes.stream().map({ n ->
->>>>>>> e0f77064
                             if (n.config.settings['node.name'] == null) {
                                 return "node-" + n.nodeNum
                             } else {
