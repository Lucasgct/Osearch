/*
 * SPDX-License-Identifier: Apache-2.0
 *
 * The OpenSearch Contributors require contributions made to
 * this file be licensed under the Apache-2.0 license or a
 * compatible open source license.
 */

/*
 * Licensed to Elasticsearch under one or more contributor
 * license agreements. See the NOTICE file distributed with
 * this work for additional information regarding copyright
 * ownership. Elasticsearch licenses this file to you under
 * the Apache License, Version 2.0 (the "License"); you may
 * not use this file except in compliance with the License.
 * You may obtain a copy of the License at
 *
 *    http://www.apache.org/licenses/LICENSE-2.0
 *
 * Unless required by applicable law or agreed to in writing,
 * software distributed under the License is distributed on an
 * "AS IS" BASIS, WITHOUT WARRANTIES OR CONDITIONS OF ANY
 * KIND, either express or implied.  See the License for the
 * specific language governing permissions and limitations
 * under the License.
 */
/*
 * Modifications Copyright OpenSearch Contributors. See
 * GitHub history for details.
 */

package org.opensearch.gradle;

import java.util.ArrayList;
import java.util.Collection;
import java.util.Collections;
import java.util.HashMap;
import java.util.HashSet;
import java.util.List;
import java.util.Map;
import java.util.Set;
import java.util.SortedSet;
import java.util.TreeSet;
import java.util.function.Consumer;
import java.util.regex.Matcher;
import java.util.regex.Pattern;
import java.util.stream.Collectors;
import java.util.stream.Stream;

import static java.util.Collections.emptyList;
import static java.util.Collections.unmodifiableList;

/**
 * A container for opensearch supported version information used in BWC testing.
 *
 * Parse the Java source file containing the versions declarations and use the known rules to figure out which are all
 * the version the current one is wire and index compatible with.
 * On top of this, figure out which of these are unreleased and provide the branch they can be built from.
 *
 * Note that in this context, currentVersion is the unreleased version this build operates on.
 * At any point in time there will surely be four such unreleased versions being worked on,
 * thus currentVersion will be one of these.
 *
 * Considering:
 * <dl>
 *     <dt>M, M &gt; 0</dt>
 *     <dd>last released major</dd>
 *     <dt>N, N &gt; 0</dt>
 *     <dd>last released minor</dd>
 * </dl>
 *
 * <ul>
 * <li>the unreleased <b>major</b>, M+1.0.0 on the `master` branch</li>
 * <li>the unreleased <b>minor</b>,  M.N.0 on the `M.x` (x is literal) branch</li>
 * <li>the unreleased <b>bugfix</b>, M.N.c (c &gt; 0) on the `M.N` branch</li>
 * <li>the unreleased <b>maintenance</b>, M-1.d.e ( d &gt; 0, e &gt; 0) on the `(M-1).d` branch</li>
 * </ul>
 * In addition to these, there will be a fifth one when a minor reaches feature freeze, we call this the <i>staged</i>
 * version:
 * <ul>
 * <li>the unreleased <b>staged</b>, M.N-2.0 (N &gt; 2) on the `M.(N-2)` branch</li>
 * </ul>
 *
 * Each build is only concerned with versions before it, as those are the ones that need to be tested
 * for backwards compatibility. We never look forward, and don't add forward facing version number to branches of previous
 * version.
 *
 * Each branch has a current version, and expected compatible versions are parsed from the server code's Version` class.
 * We can reliably figure out which the unreleased versions are due to the convention of always adding the next unreleased
 * version number to server in all branches when a version is released.
 * E.x when M.N.c is released M.N.c+1 is added to the Version class mentioned above in all the following branches:
 *  `M.N`, `M.x` and `master` so we can reliably assume that the leafs of the version tree are unreleased.
 * This convention is enforced by checking the versions we consider to be unreleased against an
 * authoritative source (maven central).
 * We are then able to map the unreleased version to branches in git and Gradle projects that are capable of checking
 * out and building them, so we can include these in the testing plan as well.
 */
public class BwcVersions {

    private static final Pattern LINE_PATTERN = Pattern.compile(
        "\\W+public static final (LegacyES)?Version V_(\\d+)_(\\d+)_(\\d+)(_alpha\\d+|_beta\\d+|_rc\\d+)? .*"
    );

    private final Version currentVersion;
    private final Map<Integer, List<Version>> groupByMajor;
    private final Map<Version, UnreleasedVersionInfo> unreleased;

    public class UnreleasedVersionInfo {
        public final Version version;
        public final String branch;
        public final String gradleProjectPath;

        UnreleasedVersionInfo(Version version, String branch, String gradleProjectPath) {
            this.version = version;
            this.branch = branch;
            this.gradleProjectPath = gradleProjectPath;
        }
    }

    public BwcVersions(List<String> versionLines) {
        this(versionLines, Version.fromString(VersionProperties.getOpenSearch()));
    }

    protected BwcVersions(List<String> versionLines, Version currentVersionProperty) {
        this(
            versionLines.stream()
                .map(LINE_PATTERN::matcher)
                .filter(Matcher::matches)
                .map(
                    match -> new Version(
                        Integer.parseInt(match.group(2)),
                        Integer.parseInt(match.group(3)),
                        Integer.parseInt(match.group(4))
                    )
                )
                .collect(Collectors.toCollection(TreeSet::new)),
            currentVersionProperty
        );
    }

    // for testkit tests, until BwcVersions is extracted into an extension
    public BwcVersions(SortedSet<Version> allVersions, Version currentVersionProperty) {
        if (allVersions.isEmpty()) {
            throw new IllegalArgumentException("Could not parse any versions");
        }

        // hack: this is horribly volatile like this entire logic; fix
        currentVersion = allVersions.last();

        groupByMajor = allVersions.stream()
            // We only care about the last 2 majors when it comes to BWC.
            // It might take us time to remove the older ones from versionLines, so we allow them to exist.
<<<<<<< HEAD
=======
            // Adjust the major number since OpenSearch 1.x is released after predecessor version 7.x
>>>>>>> 46cdfbec
            .filter(
                version -> (version.getMajor() == 1 ? 7 : version.getMajor()) > (currentVersion.getMajor() == 1
                    ? 7
                    : currentVersion.getMajor()) - 2
            )
            .collect(Collectors.groupingBy(Version::getMajor, Collectors.toList()));

        assertCurrentVersionMatchesParsed(currentVersionProperty);

        assertNoOlderThanTwoMajors();

        Map<Version, UnreleasedVersionInfo> unreleased = new HashMap<>();
        for (Version unreleasedVersion : getUnreleased()) {
            unreleased.put(
                unreleasedVersion,
                new UnreleasedVersionInfo(unreleasedVersion, getBranchFor(unreleasedVersion), getGradleProjectPathFor(unreleasedVersion))
            );
        }
        this.unreleased = Collections.unmodifiableMap(unreleased);
    }

    private void assertNoOlderThanTwoMajors() {
        Set<Integer> majors = groupByMajor.keySet();
        if (majors.size() != 2 && currentVersion.getMinor() != 0 && currentVersion.getRevision() != 0) {
            throw new IllegalStateException("Expected exactly 2 majors in parsed versions but found: " + majors);
        }
    }

    private void assertCurrentVersionMatchesParsed(Version currentVersionProperty) {
        if (currentVersionProperty.equals(currentVersion) == false) {
            throw new IllegalStateException(
                "Parsed versions latest version does not match the one configured in build properties. "
                    + "Parsed latest version is "
                    + currentVersion
                    + " but the build has "
                    + currentVersionProperty
            );
        }
    }

    /**
      * Returns info about the unreleased version, or {@code null} if the version is released.
      */
    public UnreleasedVersionInfo unreleasedInfo(Version version) {
        return unreleased.get(version);
    }

    public void forPreviousUnreleased(Consumer<UnreleasedVersionInfo> consumer) {
        List<UnreleasedVersionInfo> collect = getUnreleased().stream()
            .filter(version -> version.equals(currentVersion) == false)
            .map(version -> new UnreleasedVersionInfo(version, getBranchFor(version), getGradleProjectPathFor(version)))
            .collect(Collectors.toList());

        collect.forEach(uvi -> consumer.accept(uvi));
    }

    private String getGradleProjectPathFor(Version version) {
        // We have Gradle projects set up to check out and build unreleased versions based on the our branching
        // conventions described in this classes javadoc
        if (version.equals(currentVersion)) {
            return ":distribution";
        }

        Map<Integer, List<Version>> releasedMajorGroupedByMinor = getReleasedMajorGroupedByMinor();

        if (version.getRevision() == 0) {
            List<Version> unreleasedStagedOrMinor = getUnreleased().stream().filter(v -> v.getRevision() == 0).collect(Collectors.toList());
            if (unreleasedStagedOrMinor.size() > 2) {
                if (unreleasedStagedOrMinor.get(unreleasedStagedOrMinor.size() - 2).equals(version)) {
                    return ":distribution:bwc:minor";
                } else {
                    return ":distribution:bwc:staged";
                }
            } else {
                return ":distribution:bwc:minor";
            }
        } else {
            if (releasedMajorGroupedByMinor.getOrDefault(version.getMinor(), emptyList()).contains(version)) {
                return ":distribution:bwc:bugfix";
            } else {
                return ":distribution:bwc:maintenance";
            }
        }
    }

    private String getBranchFor(Version version) {
        // based on the rules described in this classes javadoc, figure out the branch on which an unreleased version
        // lives.
        // We do this based on the Gradle project path because there's a direct correlation, so we dont have to duplicate
        // the logic from there
        switch (getGradleProjectPathFor(version)) {
            case ":distribution":
                return "master";
            case ":distribution:bwc:minor":
                // The .x branch will always point to the latest minor (for that major), so a "minor" project will be on the .x branch
                // unless there is more recent (higher) minor.
                final Version latestInMajor = getLatestVersionByKey(groupByMajor, version.getMajor());
                if (latestInMajor.getMinor() == version.getMinor()) {
                    return version.getMajor() + ".x";
                } else {
                    return version.getMajor() + "." + version.getMinor();
                }
            case ":distribution:bwc:staged":
            case ":distribution:bwc:maintenance":
            case ":distribution:bwc:bugfix":
                return version.getMajor() + "." + version.getMinor();
            default:
                throw new IllegalStateException("Unexpected Gradle project name");
        }
    }

    public List<Version> getUnreleased() {
        List<Version> unreleased = new ArrayList<>();

        // The current version is being worked, is always unreleased
        unreleased.add(currentVersion);

        // version 1 is the first release, there is no previous "unreleased version":
        if (currentVersion.getMajor() != 1) {
            // the tip of the previous major is unreleased for sure, be it a minor or a bugfix
            final Version latestOfPreviousMajor = getLatestVersionByKey(this.groupByMajor, currentVersion.getMajor() - 1);
            unreleased.add(latestOfPreviousMajor);
            if (latestOfPreviousMajor.getRevision() == 0) {
                // if the previous major is a x.y.0 release, then the tip of the minor before that (y-1) is also unreleased
                final Version previousMinor = getLatestInMinor(latestOfPreviousMajor.getMajor(), latestOfPreviousMajor.getMinor() - 1);
                if (previousMinor != null) {
                    unreleased.add(previousMinor);
                }
            }
        }

        final Map<Integer, List<Version>> groupByMinor = getReleasedMajorGroupedByMinor();
        int greatestMinor = groupByMinor.keySet().stream().max(Integer::compareTo).orElse(0);

        // the last bugfix for this minor series is always unreleased
        unreleased.add(getLatestVersionByKey(groupByMinor, greatestMinor));

        if (groupByMinor.get(greatestMinor).size() == 1) {
            // we found an unreleased minor
            unreleased.add(getLatestVersionByKey(groupByMinor, greatestMinor - 1));
            if (groupByMinor.getOrDefault(greatestMinor - 1, emptyList()).size() == 1) {
                // we found that the previous minor is staged but not yet released
                // in this case, the minor before that has a bugfix, should there be such a minor
                if (greatestMinor >= 2) {
                    unreleased.add(getLatestVersionByKey(groupByMinor, greatestMinor - 2));
                }
            }
        }

        return unmodifiableList(unreleased.stream().sorted().distinct().collect(Collectors.toList()));
    }

    private Version getLatestInMinor(int major, int minor) {
        return groupByMajor.get(major).stream().filter(v -> v.getMinor() == minor).max(Version::compareTo).orElse(null);
    }

    private Version getLatestVersionByKey(Map<Integer, List<Version>> groupByMajor, int key) {
        return groupByMajor.getOrDefault(key, emptyList())
            .stream()
            .max(Version::compareTo)
            .orElseThrow(() -> new IllegalStateException("Unexpected number of versions in collection"));
    }

    private Map<Integer, List<Version>> getReleasedMajorGroupedByMinor() {
        int currentMajor = currentVersion.getMajor();
        List<Version> currentMajorVersions = groupByMajor.get(currentMajor);
<<<<<<< HEAD
        List<Version> previousMajorVersions = groupByMajor.get(currentMajor == 1 ? 7 : currentVersion.getMajor() - 1);
        if (previousMajorVersions == null) {
            System.out.println("size: " + groupByMajor.size());
            System.out.println(currentVersion.getMajor());
        }
=======
        List<Version> previousMajorVersions = groupByMajor.get(getPreviousMajor(currentMajor));
>>>>>>> 46cdfbec

        final Map<Integer, List<Version>> groupByMinor;
        if (currentMajorVersions.size() == 1) {
            // Current is an unreleased major: x.0.0 so we have to look for other unreleased versions in the previous major
            groupByMinor = previousMajorVersions.stream().collect(Collectors.groupingBy(Version::getMinor, Collectors.toList()));
        } else {
            groupByMinor = currentMajorVersions.stream().collect(Collectors.groupingBy(Version::getMinor, Collectors.toList()));
        }
        return groupByMinor;
    }

    public void compareToAuthoritative(List<Version> authoritativeReleasedVersions) {
        Set<Version> notReallyReleased = new HashSet<>(getReleased());
        notReallyReleased.removeAll(authoritativeReleasedVersions);
        if (notReallyReleased.isEmpty() == false) {
            throw new IllegalStateException(
                "out-of-date released versions"
                    + "\nFollowing versions are not really released, but the build thinks they are: "
                    + notReallyReleased
            );
        }

        Set<Version> incorrectlyConsideredUnreleased = new HashSet<>(authoritativeReleasedVersions);
        incorrectlyConsideredUnreleased.retainAll(getUnreleased());
        if (incorrectlyConsideredUnreleased.isEmpty() == false) {
            throw new IllegalStateException(
                "out-of-date released versions"
                    + "\nBuild considers versions unreleased, "
                    + "but they are released according to an authoritative source: "
                    + incorrectlyConsideredUnreleased
                    + "\nThe next versions probably needs to be added to Version.java (CURRENT doesn't count)."
            );
        }
    }

    private List<Version> getReleased() {
        List<Version> unreleased = getUnreleased();
        return groupByMajor.values()
            .stream()
            .flatMap(Collection::stream)
            .filter(each -> unreleased.contains(each) == false)
            .collect(Collectors.toList());
    }

    public List<Version> getIndexCompatible() {
        int currentMajor = currentVersion.getMajor();
<<<<<<< HEAD
        int prevMajor = currentMajor == 1 ? 7 : currentMajor - 1;
=======
        int prevMajor = getPreviousMajor(currentMajor);
>>>>>>> 46cdfbec
        List<Version> result = Stream.concat(groupByMajor.get(prevMajor).stream(), groupByMajor.get(currentMajor).stream())
            .filter(version -> version.equals(currentVersion) == false)
            .collect(Collectors.toList());
        if (currentMajor == 1) {
            // add 6.x compatible for OpenSearch 1.0.0
            return unmodifiableList(Stream.concat(groupByMajor.get(prevMajor - 1).stream(), result.stream()).collect(Collectors.toList()));
        }
        return unmodifiableList(result);
    }

    public List<Version> getWireCompatible() {
        List<Version> wireCompat = new ArrayList<>();
        int currentMajor = currentVersion.getMajor();
        int lastMajor = currentMajor == 1 ? 6 : currentMajor - 1;
        List<Version> lastMajorList = groupByMajor.get(lastMajor);
        int minor = lastMajorList.get(lastMajorList.size() - 1).getMinor();
        for (int i = lastMajorList.size() - 1; i > 0 && lastMajorList.get(i).getMinor() == minor; --i) {
            wireCompat.add(lastMajorList.get(i));
        }

        // if current is OpenSearch 1.0.0 add all of the 7.x line:
        if (currentMajor == 1) {
            List<Version> previousMajor = groupByMajor.get(7);
            for (Version v : previousMajor) {
                wireCompat.add(v);
            }
        }
        wireCompat.addAll(groupByMajor.get(currentMajor));
        wireCompat.remove(currentVersion);
        wireCompat.sort(Version::compareTo);

        return unmodifiableList(wireCompat);
    }

    public List<Version> getUnreleasedIndexCompatible() {
        List<Version> unreleasedIndexCompatible = new ArrayList<>(getIndexCompatible());
        unreleasedIndexCompatible.retainAll(getUnreleased());
        return unmodifiableList(unreleasedIndexCompatible);
    }

    public List<Version> getUnreleasedWireCompatible() {
        List<Version> unreleasedWireCompatible = new ArrayList<>(getWireCompatible());
        unreleasedWireCompatible.retainAll(getUnreleased());
        return unmodifiableList(unreleasedWireCompatible);
    }

    private int getPreviousMajor(int currentMajor) {
        return currentMajor == 1 ? 7 : currentMajor - 1;
    }

}<|MERGE_RESOLUTION|>--- conflicted
+++ resolved
@@ -150,10 +150,7 @@
         groupByMajor = allVersions.stream()
             // We only care about the last 2 majors when it comes to BWC.
             // It might take us time to remove the older ones from versionLines, so we allow them to exist.
-<<<<<<< HEAD
-=======
             // Adjust the major number since OpenSearch 1.x is released after predecessor version 7.x
->>>>>>> 46cdfbec
             .filter(
                 version -> (version.getMajor() == 1 ? 7 : version.getMajor()) > (currentVersion.getMajor() == 1
                     ? 7
@@ -320,15 +317,7 @@
     private Map<Integer, List<Version>> getReleasedMajorGroupedByMinor() {
         int currentMajor = currentVersion.getMajor();
         List<Version> currentMajorVersions = groupByMajor.get(currentMajor);
-<<<<<<< HEAD
-        List<Version> previousMajorVersions = groupByMajor.get(currentMajor == 1 ? 7 : currentVersion.getMajor() - 1);
-        if (previousMajorVersions == null) {
-            System.out.println("size: " + groupByMajor.size());
-            System.out.println(currentVersion.getMajor());
-        }
-=======
         List<Version> previousMajorVersions = groupByMajor.get(getPreviousMajor(currentMajor));
->>>>>>> 46cdfbec
 
         final Map<Integer, List<Version>> groupByMinor;
         if (currentMajorVersions.size() == 1) {
@@ -375,11 +364,7 @@
 
     public List<Version> getIndexCompatible() {
         int currentMajor = currentVersion.getMajor();
-<<<<<<< HEAD
-        int prevMajor = currentMajor == 1 ? 7 : currentMajor - 1;
-=======
         int prevMajor = getPreviousMajor(currentMajor);
->>>>>>> 46cdfbec
         List<Version> result = Stream.concat(groupByMajor.get(prevMajor).stream(), groupByMajor.get(currentMajor).stream())
             .filter(version -> version.equals(currentVersion) == false)
             .collect(Collectors.toList());
