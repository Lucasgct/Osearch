/*
 * SPDX-License-Identifier: Apache-2.0
 *
 * The OpenSearch Contributors require contributions made to
 * this file be licensed under the Apache-2.0 license or a
 * compatible open source license.
 */

/*
 * Licensed to Elasticsearch under one or more contributor
 * license agreements. See the NOTICE file distributed with
 * this work for additional information regarding copyright
 * ownership. Elasticsearch licenses this file to you under
 * the Apache License, Version 2.0 (the "License"); you may
 * not use this file except in compliance with the License.
 * You may obtain a copy of the License at
 *
 *    http://www.apache.org/licenses/LICENSE-2.0
 *
 * Unless required by applicable law or agreed to in writing,
 * software distributed under the License is distributed on an
 * "AS IS" BASIS, WITHOUT WARRANTIES OR CONDITIONS OF ANY
 * KIND, either express or implied.  See the License for the
 * specific language governing permissions and limitations
 * under the License.
 */

/*
 * Modifications Copyright OpenSearch Contributors. See
 * GitHub history for details.
 */

package org.opensearch.client;

import com.fasterxml.jackson.core.JsonParseException;
import org.apache.http.HttpEntity;
import org.apache.http.HttpHost;
import org.apache.http.HttpResponse;
import org.apache.http.ProtocolVersion;
import org.apache.http.RequestLine;
import org.apache.http.StatusLine;
import org.apache.http.client.methods.HttpGet;
import org.apache.http.entity.ContentType;
import org.apache.http.message.BasicHttpResponse;
import org.apache.http.message.BasicRequestLine;
import org.apache.http.message.BasicStatusLine;
import org.apache.http.nio.entity.NByteArrayEntity;
import org.apache.http.nio.entity.NStringEntity;
import org.opensearch.OpenSearchException;
import org.opensearch.action.ActionListener;
import org.opensearch.action.ActionRequest;
import org.opensearch.action.ActionRequestValidationException;
import org.opensearch.action.search.ClearScrollRequest;
import org.opensearch.action.search.ClearScrollResponse;
import org.opensearch.action.search.SearchResponse;
import org.opensearch.action.search.SearchResponseSections;
import org.opensearch.action.search.SearchScrollRequest;
import org.opensearch.action.search.ShardSearchFailure;
import org.opensearch.client.core.MainRequest;
import org.opensearch.client.core.MainResponse;
import org.opensearch.common.CheckedFunction;
import org.opensearch.common.bytes.BytesReference;
import org.opensearch.common.collect.Tuple;
import org.opensearch.common.util.set.Sets;
import org.opensearch.common.xcontent.NamedXContentRegistry;
import org.opensearch.common.xcontent.ToXContent;
import org.opensearch.common.xcontent.ToXContentFragment;
import org.opensearch.common.xcontent.XContentBuilder;
import org.opensearch.common.xcontent.XContentParser;
import org.opensearch.common.xcontent.cbor.CborXContent;
import org.opensearch.common.xcontent.smile.SmileXContent;
import org.opensearch.index.rankeval.DiscountedCumulativeGain;
import org.opensearch.index.rankeval.EvaluationMetric;
import org.opensearch.index.rankeval.ExpectedReciprocalRank;
import org.opensearch.index.rankeval.MeanReciprocalRank;
import org.opensearch.index.rankeval.MetricDetail;
import org.opensearch.index.rankeval.PrecisionAtK;
import org.opensearch.index.rankeval.RecallAtK;
import org.opensearch.join.aggregations.ChildrenAggregationBuilder;
import org.opensearch.rest.RestStatus;
import org.opensearch.search.SearchHits;
import org.opensearch.search.aggregations.Aggregation;
import org.opensearch.search.aggregations.InternalAggregations;
import org.opensearch.search.aggregations.matrix.stats.MatrixStatsAggregationBuilder;
import org.opensearch.search.suggest.Suggest;
import org.opensearch.test.OpenSearchTestCase;
import org.opensearch.test.InternalAggregationTestCase;
import org.opensearch.test.rest.yaml.restspec.ClientYamlSuiteRestApi;
import org.opensearch.test.rest.yaml.restspec.ClientYamlSuiteRestSpec;
import org.hamcrest.Matchers;
import org.junit.Before;

import java.io.IOException;
import java.lang.reflect.Method;
import java.lang.reflect.Modifier;
import java.net.SocketTimeoutException;
import java.util.ArrayList;
import java.util.Arrays;
import java.util.Collections;
import java.util.HashMap;
import java.util.HashSet;
import java.util.List;
import java.util.Map;
import java.util.Optional;
import java.util.Set;
import java.util.concurrent.atomic.AtomicInteger;
import java.util.concurrent.atomic.AtomicReference;
import java.util.stream.Collectors;
import java.util.stream.Stream;

import static org.opensearch.common.xcontent.XContentHelper.toXContent;
import static org.hamcrest.CoreMatchers.endsWith;
import static org.hamcrest.CoreMatchers.equalTo;
import static org.hamcrest.CoreMatchers.instanceOf;
import static org.mockito.Mockito.any;
import static org.mockito.Mockito.mock;
import static org.mockito.Mockito.times;
import static org.mockito.Mockito.verify;
import static org.mockito.Mockito.when;

public class RestHighLevelClientTests extends OpenSearchTestCase {

    private static final String SUBMIT_TASK_PREFIX = "submit_";
    private static final String SUBMIT_TASK_SUFFIX = "_task";
    private static final ProtocolVersion HTTP_PROTOCOL = new ProtocolVersion("http", 1, 1);
    private static final RequestLine REQUEST_LINE = new BasicRequestLine(HttpGet.METHOD_NAME, "/", HTTP_PROTOCOL);

    /**
     * These APIs do not use a Request object (because they don't have a body, or any request parameters).
     * The method naming/parameter assertions use this {@code Set} to determine which rules to apply.
     * (This is also used for async variants of these APIs when they exist)
     */
    private static final Set<String> APIS_WITHOUT_REQUEST_OBJECT = Sets.newHashSet(
        // core
        "ping",
        "info",
        "delete_all_pits",
        // security
        "security.get_ssl_certificates",
        "security.authenticate",
        "security.get_user_privileges",
        "security.get_builtin_privileges",
        // license
        "license.get_trial_status",
        "license.get_basic_status"

    );

    private RestClient restClient;
    private RestHighLevelClient restHighLevelClient;

    @Before
    public void initClient() {
        restClient = mock(RestClient.class);
        restHighLevelClient = new RestHighLevelClient(restClient, RestClient::close, Collections.emptyList());
    }

    public void testCloseIsIdempotent() throws IOException {
        restHighLevelClient.close();
        verify(restClient, times(1)).close();
        restHighLevelClient.close();
        verify(restClient, times(2)).close();
        restHighLevelClient.close();
        verify(restClient, times(3)).close();
    }

    public void testPingSuccessful() throws IOException {
        Response response = mock(Response.class);
        when(response.getStatusLine()).thenReturn(newStatusLine(RestStatus.OK));
        when(restClient.performRequest(any(Request.class))).thenReturn(response);
        assertTrue(restHighLevelClient.ping(RequestOptions.DEFAULT));
    }

    public void testPing404NotFound() throws IOException {
        Response response = mock(Response.class);
        when(response.getStatusLine()).thenReturn(newStatusLine(RestStatus.NOT_FOUND));
        when(restClient.performRequest(any(Request.class))).thenReturn(response);
        assertFalse(restHighLevelClient.ping(RequestOptions.DEFAULT));
    }

    public void testPingSocketTimeout() throws IOException {
        when(restClient.performRequest(any(Request.class))).thenThrow(new SocketTimeoutException());
        expectThrows(SocketTimeoutException.class, () -> restHighLevelClient.ping(RequestOptions.DEFAULT));
    }

    public void testInfo() throws IOException {
        MainResponse testInfo = new MainResponse(
            "nodeName",
            new MainResponse.Version(
                "number",
                "buildType",
                "buildHash",
                "buildDate",
                true,
                "luceneVersion",
                "minimumWireCompatibilityVersion",
                "minimumIndexCompatibilityVersion"
            ),
            "clusterName",
            "clusterUuid"
        );
        mockResponse((ToXContentFragment) (builder, params) -> {
            // taken from the server side MainResponse
            builder.field("name", testInfo.getNodeName());
            builder.field("cluster_name", testInfo.getClusterName());
            builder.field("cluster_uuid", testInfo.getClusterUuid());
            builder.startObject("version")
                .field("number", testInfo.getVersion().getNumber())
                .field("build_type", testInfo.getVersion().getBuildType())
                .field("build_hash", testInfo.getVersion().getBuildHash())
                .field("build_date", testInfo.getVersion().getBuildDate())
                .field("build_snapshot", testInfo.getVersion().isSnapshot())
                .field("lucene_version", testInfo.getVersion().getLuceneVersion())
                .field("minimum_wire_compatibility_version", testInfo.getVersion().getMinimumWireCompatibilityVersion())
                .field("minimum_index_compatibility_version", testInfo.getVersion().getMinimumIndexCompatibilityVersion())
                .endObject();
            return builder;
        });
        MainResponse receivedInfo = restHighLevelClient.info(RequestOptions.DEFAULT);
        assertEquals(testInfo, receivedInfo);
    }

    public void testSearchScroll() throws IOException {
        SearchResponse mockSearchResponse = new SearchResponse(
            new SearchResponseSections(SearchHits.empty(), InternalAggregations.EMPTY, null, false, false, null, 1),
            randomAlphaOfLengthBetween(5, 10),
            5,
            5,
            0,
            100,
            ShardSearchFailure.EMPTY_ARRAY,
            SearchResponse.Clusters.EMPTY
        );
        mockResponse(mockSearchResponse);
        SearchResponse searchResponse = restHighLevelClient.scroll(
            new SearchScrollRequest(randomAlphaOfLengthBetween(5, 10)),
            RequestOptions.DEFAULT
        );
        assertEquals(mockSearchResponse.getScrollId(), searchResponse.getScrollId());
        assertEquals(0, searchResponse.getHits().getTotalHits().value);
        assertEquals(5, searchResponse.getTotalShards());
        assertEquals(5, searchResponse.getSuccessfulShards());
        assertEquals(100, searchResponse.getTook().getMillis());
    }

    public void testClearScroll() throws IOException {
        ClearScrollResponse mockClearScrollResponse = new ClearScrollResponse(randomBoolean(), randomIntBetween(0, Integer.MAX_VALUE));
        mockResponse(mockClearScrollResponse);
        ClearScrollRequest clearScrollRequest = new ClearScrollRequest();
        clearScrollRequest.addScrollId(randomAlphaOfLengthBetween(5, 10));
        ClearScrollResponse clearScrollResponse = restHighLevelClient.clearScroll(clearScrollRequest, RequestOptions.DEFAULT);
        assertEquals(mockClearScrollResponse.isSucceeded(), clearScrollResponse.isSucceeded());
        assertEquals(mockClearScrollResponse.getNumFreed(), clearScrollResponse.getNumFreed());
    }

    private void mockResponse(ToXContent toXContent) throws IOException {
        Response response = mock(Response.class);
        ContentType contentType = ContentType.parse(RequestConverters.REQUEST_BODY_CONTENT_TYPE.mediaType());
        String requestBody = toXContent(toXContent, RequestConverters.REQUEST_BODY_CONTENT_TYPE, false).utf8ToString();
        when(response.getEntity()).thenReturn(new NStringEntity(requestBody, contentType));
        when(restClient.performRequest(any(Request.class))).thenReturn(response);
    }

    public void testRequestValidation() {
        ActionRequestValidationException validationException = new ActionRequestValidationException();
        validationException.addValidationError("validation error");
        ActionRequest request = new ActionRequest() {
            @Override
            public ActionRequestValidationException validate() {
                return validationException;
            }
        };

        {
            ActionRequestValidationException actualException = expectThrows(
                ActionRequestValidationException.class,
                () -> restHighLevelClient.performRequest(request, null, RequestOptions.DEFAULT, null, null)
            );
            assertSame(validationException, actualException);
        }
        {
            TrackingActionListener trackingActionListener = new TrackingActionListener();
            restHighLevelClient.performRequestAsync(request, null, RequestOptions.DEFAULT, null, trackingActionListener, null);
            assertSame(validationException, trackingActionListener.exception.get());
        }
    }

    public void testNullableActionListener() {
        ActionRequest request = new ActionRequest() {
            @Override
            public ActionRequestValidationException validate() {
                return null;
            }
        };

        assertThrows(
            IllegalArgumentException.class,
            () -> restHighLevelClient.performRequestAsync(request, null, RequestOptions.DEFAULT, null, null, null)
        );
    }

    public void testParseEntity() throws IOException {
        {
            IllegalStateException ise = expectThrows(IllegalStateException.class, () -> restHighLevelClient.parseEntity(null, null));
            assertEquals("Response body expected but not returned", ise.getMessage());
        }
        {
            IllegalStateException ise = expectThrows(
                IllegalStateException.class,
                () -> restHighLevelClient.parseEntity(new NStringEntity("", (ContentType) null), null)
            );
            assertEquals("OpenSearch didn't return the [Content-Type] header, unable to parse response body", ise.getMessage());
        }
        {
            NStringEntity entity = new NStringEntity("", ContentType.APPLICATION_SVG_XML);
            IllegalStateException ise = expectThrows(IllegalStateException.class, () -> restHighLevelClient.parseEntity(entity, null));
            assertEquals("Unsupported Content-Type: " + entity.getContentType().getValue(), ise.getMessage());
        }
        {
            CheckedFunction<XContentParser, String, IOException> entityParser = parser -> {
                assertEquals(XContentParser.Token.START_OBJECT, parser.nextToken());
                assertEquals(XContentParser.Token.FIELD_NAME, parser.nextToken());
                assertTrue(parser.nextToken().isValue());
                String value = parser.text();
                assertEquals(XContentParser.Token.END_OBJECT, parser.nextToken());
                return value;
            };
            HttpEntity jsonEntity = new NStringEntity("{\"field\":\"value\"}", ContentType.APPLICATION_JSON);
            assertEquals("value", restHighLevelClient.parseEntity(jsonEntity, entityParser));
            HttpEntity yamlEntity = new NStringEntity("---\nfield: value\n", ContentType.create("application/yaml"));
            assertEquals("value", restHighLevelClient.parseEntity(yamlEntity, entityParser));
            HttpEntity smileEntity = createBinaryEntity(SmileXContent.contentBuilder(), ContentType.create("application/smile"));
            assertEquals("value", restHighLevelClient.parseEntity(smileEntity, entityParser));
            HttpEntity cborEntity = createBinaryEntity(CborXContent.contentBuilder(), ContentType.create("application/cbor"));
            assertEquals("value", restHighLevelClient.parseEntity(cborEntity, entityParser));
        }
    }

    private static HttpEntity createBinaryEntity(XContentBuilder xContentBuilder, ContentType contentType) throws IOException {
        try (XContentBuilder builder = xContentBuilder) {
            builder.startObject();
            builder.field("field", "value");
            builder.endObject();
            return new NByteArrayEntity(BytesReference.bytes(builder).toBytesRef().bytes, contentType);
        }
    }

    public void testConvertExistsResponse() {
        RestStatus restStatus = randomBoolean() ? RestStatus.OK : randomFrom(RestStatus.values());
        HttpResponse httpResponse = new BasicHttpResponse(newStatusLine(restStatus));
        Response response = new Response(REQUEST_LINE, new HttpHost("localhost", 9200), httpResponse);
        boolean result = RestHighLevelClient.convertExistsResponse(response);
        assertEquals(restStatus == RestStatus.OK, result);
    }

    public void testParseResponseException() throws IOException {
        {
            RestStatus restStatus = randomFrom(RestStatus.values());
            HttpResponse httpResponse = new BasicHttpResponse(newStatusLine(restStatus));
            Response response = new Response(REQUEST_LINE, new HttpHost("localhost", 9200), httpResponse);
            ResponseException responseException = new ResponseException(response);
            OpenSearchException openSearchException = restHighLevelClient.parseResponseException(responseException);
            assertEquals(responseException.getMessage(), openSearchException.getMessage());
            assertEquals(restStatus, openSearchException.status());
            assertSame(responseException, openSearchException.getCause());
        }
        {
            RestStatus restStatus = randomFrom(RestStatus.values());
            HttpResponse httpResponse = new BasicHttpResponse(newStatusLine(restStatus));
            httpResponse.setEntity(
                new NStringEntity(
                    "{\"error\":\"test error message\",\"status\":" + restStatus.getStatus() + "}",
                    ContentType.APPLICATION_JSON
                )
            );
            Response response = new Response(REQUEST_LINE, new HttpHost("localhost", 9200), httpResponse);
            ResponseException responseException = new ResponseException(response);
            OpenSearchException openSearchException = restHighLevelClient.parseResponseException(responseException);
            assertEquals("OpenSearch exception [type=exception, reason=test error message]", openSearchException.getMessage());
            assertEquals(restStatus, openSearchException.status());
            assertSame(responseException, openSearchException.getSuppressed()[0]);
        }
        {
            RestStatus restStatus = randomFrom(RestStatus.values());
            HttpResponse httpResponse = new BasicHttpResponse(newStatusLine(restStatus));
            httpResponse.setEntity(new NStringEntity("{\"error\":", ContentType.APPLICATION_JSON));
            Response response = new Response(REQUEST_LINE, new HttpHost("localhost", 9200), httpResponse);
            ResponseException responseException = new ResponseException(response);
            OpenSearchException openSearchException = restHighLevelClient.parseResponseException(responseException);
            assertEquals("Unable to parse response body", openSearchException.getMessage());
            assertEquals(restStatus, openSearchException.status());
            assertSame(responseException, openSearchException.getCause());
            assertThat(openSearchException.getSuppressed()[0], instanceOf(IOException.class));
        }
        {
            RestStatus restStatus = randomFrom(RestStatus.values());
            HttpResponse httpResponse = new BasicHttpResponse(newStatusLine(restStatus));
            httpResponse.setEntity(new NStringEntity("{\"status\":" + restStatus.getStatus() + "}", ContentType.APPLICATION_JSON));
            Response response = new Response(REQUEST_LINE, new HttpHost("localhost", 9200), httpResponse);
            ResponseException responseException = new ResponseException(response);
            OpenSearchException openSearchException = restHighLevelClient.parseResponseException(responseException);
            assertEquals("Unable to parse response body", openSearchException.getMessage());
            assertEquals(restStatus, openSearchException.status());
            assertSame(responseException, openSearchException.getCause());
            assertThat(openSearchException.getSuppressed()[0], instanceOf(IllegalStateException.class));
        }
    }

    public void testPerformRequestOnSuccess() throws IOException {
        MainRequest mainRequest = new MainRequest();
        CheckedFunction<MainRequest, Request, IOException> requestConverter = request -> new Request(HttpGet.METHOD_NAME, "/");
        RestStatus restStatus = randomFrom(RestStatus.values());
        HttpResponse httpResponse = new BasicHttpResponse(newStatusLine(restStatus));
        Response mockResponse = new Response(REQUEST_LINE, new HttpHost("localhost", 9200), httpResponse);
        when(restClient.performRequest(any(Request.class))).thenReturn(mockResponse);
        {
            Integer result = restHighLevelClient.performRequest(
                mainRequest,
                requestConverter,
                RequestOptions.DEFAULT,
                response -> response.getStatusLine().getStatusCode(),
                Collections.emptySet()
            );
            assertEquals(restStatus.getStatus(), result.intValue());
        }
        {
            IOException ioe = expectThrows(
                IOException.class,
                () -> restHighLevelClient.performRequest(
                    mainRequest,
                    requestConverter,
                    RequestOptions.DEFAULT,
                    response -> { throw new IllegalStateException(); },
                    Collections.emptySet()
                )
            );
            assertEquals(
                "Unable to parse response body for Response{requestLine=GET / http/1.1, host=http://localhost:9200, "
                    + "response=http/1.1 "
                    + restStatus.getStatus()
                    + " "
                    + restStatus.name()
                    + "}",
                ioe.getMessage()
            );
        }
    }

    public void testPerformRequestOnResponseExceptionWithoutEntity() throws IOException {
        MainRequest mainRequest = new MainRequest();
        CheckedFunction<MainRequest, Request, IOException> requestConverter = request -> new Request(HttpGet.METHOD_NAME, "/");
        RestStatus restStatus = randomFrom(RestStatus.values());
        HttpResponse httpResponse = new BasicHttpResponse(newStatusLine(restStatus));
        Response mockResponse = new Response(REQUEST_LINE, new HttpHost("localhost", 9200), httpResponse);
        ResponseException responseException = new ResponseException(mockResponse);
        when(restClient.performRequest(any(Request.class))).thenThrow(responseException);
        OpenSearchException openSearchException = expectThrows(
            OpenSearchException.class,
            () -> restHighLevelClient.performRequest(
                mainRequest,
                requestConverter,
                RequestOptions.DEFAULT,
                response -> response.getStatusLine().getStatusCode(),
                Collections.emptySet()
            )
        );
        assertEquals(responseException.getMessage(), openSearchException.getMessage());
        assertEquals(restStatus, openSearchException.status());
        assertSame(responseException, openSearchException.getCause());
    }

    public void testPerformRequestOnResponseExceptionWithEntity() throws IOException {
        MainRequest mainRequest = new MainRequest();
        CheckedFunction<MainRequest, Request, IOException> requestConverter = request -> new Request(HttpGet.METHOD_NAME, "/");
        RestStatus restStatus = randomFrom(RestStatus.values());
        HttpResponse httpResponse = new BasicHttpResponse(newStatusLine(restStatus));
        httpResponse.setEntity(
            new NStringEntity("{\"error\":\"test error message\",\"status\":" + restStatus.getStatus() + "}", ContentType.APPLICATION_JSON)
        );
        Response mockResponse = new Response(REQUEST_LINE, new HttpHost("localhost", 9200), httpResponse);
        ResponseException responseException = new ResponseException(mockResponse);
        when(restClient.performRequest(any(Request.class))).thenThrow(responseException);
        OpenSearchException openSearchException = expectThrows(
            OpenSearchException.class,
            () -> restHighLevelClient.performRequest(
                mainRequest,
                requestConverter,
                RequestOptions.DEFAULT,
                response -> response.getStatusLine().getStatusCode(),
                Collections.emptySet()
            )
        );
        assertEquals("OpenSearch exception [type=exception, reason=test error message]", openSearchException.getMessage());
        assertEquals(restStatus, openSearchException.status());
        assertSame(responseException, openSearchException.getSuppressed()[0]);
    }

    public void testPerformRequestOnResponseExceptionWithBrokenEntity() throws IOException {
        MainRequest mainRequest = new MainRequest();
        CheckedFunction<MainRequest, Request, IOException> requestConverter = request -> new Request(HttpGet.METHOD_NAME, "/");
        RestStatus restStatus = randomFrom(RestStatus.values());
        HttpResponse httpResponse = new BasicHttpResponse(newStatusLine(restStatus));
        httpResponse.setEntity(new NStringEntity("{\"error\":", ContentType.APPLICATION_JSON));
        Response mockResponse = new Response(REQUEST_LINE, new HttpHost("localhost", 9200), httpResponse);
        ResponseException responseException = new ResponseException(mockResponse);
        when(restClient.performRequest(any(Request.class))).thenThrow(responseException);
        OpenSearchException openSearchException = expectThrows(
            OpenSearchException.class,
            () -> restHighLevelClient.performRequest(
                mainRequest,
                requestConverter,
                RequestOptions.DEFAULT,
                response -> response.getStatusLine().getStatusCode(),
                Collections.emptySet()
            )
        );
        assertEquals("Unable to parse response body", openSearchException.getMessage());
        assertEquals(restStatus, openSearchException.status());
        assertSame(responseException, openSearchException.getCause());
        assertThat(openSearchException.getSuppressed()[0], instanceOf(JsonParseException.class));
    }

    public void testPerformRequestOnResponseExceptionWithBrokenEntity2() throws IOException {
        MainRequest mainRequest = new MainRequest();
        CheckedFunction<MainRequest, Request, IOException> requestConverter = request -> new Request(HttpGet.METHOD_NAME, "/");
        RestStatus restStatus = randomFrom(RestStatus.values());
        HttpResponse httpResponse = new BasicHttpResponse(newStatusLine(restStatus));
        httpResponse.setEntity(new NStringEntity("{\"status\":" + restStatus.getStatus() + "}", ContentType.APPLICATION_JSON));
        Response mockResponse = new Response(REQUEST_LINE, new HttpHost("localhost", 9200), httpResponse);
        ResponseException responseException = new ResponseException(mockResponse);
        when(restClient.performRequest(any(Request.class))).thenThrow(responseException);
        OpenSearchException openSearchException = expectThrows(
            OpenSearchException.class,
            () -> restHighLevelClient.performRequest(
                mainRequest,
                requestConverter,
                RequestOptions.DEFAULT,
                response -> response.getStatusLine().getStatusCode(),
                Collections.emptySet()
            )
        );
        assertEquals("Unable to parse response body", openSearchException.getMessage());
        assertEquals(restStatus, openSearchException.status());
        assertSame(responseException, openSearchException.getCause());
        assertThat(openSearchException.getSuppressed()[0], instanceOf(IllegalStateException.class));
    }

    public void testPerformRequestOnResponseExceptionWithIgnores() throws IOException {
        MainRequest mainRequest = new MainRequest();
        CheckedFunction<MainRequest, Request, IOException> requestConverter = request -> new Request(HttpGet.METHOD_NAME, "/");
        HttpResponse httpResponse = new BasicHttpResponse(newStatusLine(RestStatus.NOT_FOUND));
        Response mockResponse = new Response(REQUEST_LINE, new HttpHost("localhost", 9200), httpResponse);
        ResponseException responseException = new ResponseException(mockResponse);
        when(restClient.performRequest(any(Request.class))).thenThrow(responseException);
        // although we got an exception, we turn it into a successful response because the status code was provided among ignores
        assertEquals(
            Integer.valueOf(404),
            restHighLevelClient.performRequest(
                mainRequest,
                requestConverter,
                RequestOptions.DEFAULT,
                response -> response.getStatusLine().getStatusCode(),
                Collections.singleton(404)
            )
        );
    }

    public void testPerformRequestOnResponseExceptionWithIgnoresErrorNoBody() throws IOException {
        MainRequest mainRequest = new MainRequest();
        CheckedFunction<MainRequest, Request, IOException> requestConverter = request -> new Request(HttpGet.METHOD_NAME, "/");
        HttpResponse httpResponse = new BasicHttpResponse(newStatusLine(RestStatus.NOT_FOUND));
        Response mockResponse = new Response(REQUEST_LINE, new HttpHost("localhost", 9200), httpResponse);
        ResponseException responseException = new ResponseException(mockResponse);
        when(restClient.performRequest(any(Request.class))).thenThrow(responseException);
        OpenSearchException openSearchException = expectThrows(
            OpenSearchException.class,
            () -> restHighLevelClient.performRequest(
                mainRequest,
                requestConverter,
                RequestOptions.DEFAULT,
                response -> { throw new IllegalStateException(); },
                Collections.singleton(404)
            )
        );
        assertEquals(RestStatus.NOT_FOUND, openSearchException.status());
        assertSame(responseException, openSearchException.getCause());
        assertEquals(responseException.getMessage(), openSearchException.getMessage());
    }

    public void testPerformRequestOnResponseExceptionWithIgnoresErrorValidBody() throws IOException {
        MainRequest mainRequest = new MainRequest();
        CheckedFunction<MainRequest, Request, IOException> requestConverter = request -> new Request(HttpGet.METHOD_NAME, "/");
        HttpResponse httpResponse = new BasicHttpResponse(newStatusLine(RestStatus.NOT_FOUND));
        httpResponse.setEntity(new NStringEntity("{\"error\":\"test error message\",\"status\":404}", ContentType.APPLICATION_JSON));
        Response mockResponse = new Response(REQUEST_LINE, new HttpHost("localhost", 9200), httpResponse);
        ResponseException responseException = new ResponseException(mockResponse);
        when(restClient.performRequest(any(Request.class))).thenThrow(responseException);
        OpenSearchException openSearchException = expectThrows(
            OpenSearchException.class,
            () -> restHighLevelClient.performRequest(
                mainRequest,
                requestConverter,
                RequestOptions.DEFAULT,
                response -> { throw new IllegalStateException(); },
                Collections.singleton(404)
            )
        );
        assertEquals(RestStatus.NOT_FOUND, openSearchException.status());
        assertSame(responseException, openSearchException.getSuppressed()[0]);
        assertEquals("OpenSearch exception [type=exception, reason=test error message]", openSearchException.getMessage());
    }

    public void testWrapResponseListenerOnSuccess() {
        {
            TrackingActionListener trackingActionListener = new TrackingActionListener();
            ResponseListener responseListener = restHighLevelClient.wrapResponseListener(
                response -> response.getStatusLine().getStatusCode(),
                trackingActionListener,
                Collections.emptySet()
            );
            RestStatus restStatus = randomFrom(RestStatus.values());
            HttpResponse httpResponse = new BasicHttpResponse(newStatusLine(restStatus));
            responseListener.onSuccess(new Response(REQUEST_LINE, new HttpHost("localhost", 9200), httpResponse));
            assertNull(trackingActionListener.exception.get());
            assertEquals(restStatus.getStatus(), trackingActionListener.statusCode.get());
        }
        {
            TrackingActionListener trackingActionListener = new TrackingActionListener();
            ResponseListener responseListener = restHighLevelClient.wrapResponseListener(
                response -> { throw new IllegalStateException(); },
                trackingActionListener,
                Collections.emptySet()
            );
            RestStatus restStatus = randomFrom(RestStatus.values());
            HttpResponse httpResponse = new BasicHttpResponse(newStatusLine(restStatus));
            responseListener.onSuccess(new Response(REQUEST_LINE, new HttpHost("localhost", 9200), httpResponse));
            assertThat(trackingActionListener.exception.get(), instanceOf(IOException.class));
            IOException ioe = (IOException) trackingActionListener.exception.get();
            assertEquals(
                "Unable to parse response body for Response{requestLine=GET / http/1.1, host=http://localhost:9200, "
                    + "response=http/1.1 "
                    + restStatus.getStatus()
                    + " "
                    + restStatus.name()
                    + "}",
                ioe.getMessage()
            );
            assertThat(ioe.getCause(), instanceOf(IllegalStateException.class));
        }
    }

    public void testWrapResponseListenerOnException() {
        TrackingActionListener trackingActionListener = new TrackingActionListener();
        ResponseListener responseListener = restHighLevelClient.wrapResponseListener(
            response -> response.getStatusLine().getStatusCode(),
            trackingActionListener,
            Collections.emptySet()
        );
        IllegalStateException exception = new IllegalStateException();
        responseListener.onFailure(exception);
        assertSame(exception, trackingActionListener.exception.get());
    }

    public void testWrapResponseListenerOnResponseExceptionWithoutEntity() throws IOException {
        TrackingActionListener trackingActionListener = new TrackingActionListener();
        ResponseListener responseListener = restHighLevelClient.wrapResponseListener(
            response -> response.getStatusLine().getStatusCode(),
            trackingActionListener,
            Collections.emptySet()
        );
        RestStatus restStatus = randomFrom(RestStatus.values());
        HttpResponse httpResponse = new BasicHttpResponse(newStatusLine(restStatus));
        Response response = new Response(REQUEST_LINE, new HttpHost("localhost", 9200), httpResponse);
        ResponseException responseException = new ResponseException(response);
        responseListener.onFailure(responseException);
        assertThat(trackingActionListener.exception.get(), instanceOf(OpenSearchException.class));
        OpenSearchException openSearchException = (OpenSearchException) trackingActionListener.exception.get();
        assertEquals(responseException.getMessage(), openSearchException.getMessage());
        assertEquals(restStatus, openSearchException.status());
        assertSame(responseException, openSearchException.getCause());
    }

    public void testWrapResponseListenerOnResponseExceptionWithEntity() throws IOException {
        TrackingActionListener trackingActionListener = new TrackingActionListener();
        ResponseListener responseListener = restHighLevelClient.wrapResponseListener(
            response -> response.getStatusLine().getStatusCode(),
            trackingActionListener,
            Collections.emptySet()
        );
        RestStatus restStatus = randomFrom(RestStatus.values());
        HttpResponse httpResponse = new BasicHttpResponse(newStatusLine(restStatus));
        httpResponse.setEntity(
            new NStringEntity("{\"error\":\"test error message\",\"status\":" + restStatus.getStatus() + "}", ContentType.APPLICATION_JSON)
        );
        Response response = new Response(REQUEST_LINE, new HttpHost("localhost", 9200), httpResponse);
        ResponseException responseException = new ResponseException(response);
        responseListener.onFailure(responseException);
        assertThat(trackingActionListener.exception.get(), instanceOf(OpenSearchException.class));
        OpenSearchException openSearchException = (OpenSearchException) trackingActionListener.exception.get();
        assertEquals("OpenSearch exception [type=exception, reason=test error message]", openSearchException.getMessage());
        assertEquals(restStatus, openSearchException.status());
        assertSame(responseException, openSearchException.getSuppressed()[0]);
    }

    public void testWrapResponseListenerOnResponseExceptionWithBrokenEntity() throws IOException {
        {
            TrackingActionListener trackingActionListener = new TrackingActionListener();
            ResponseListener responseListener = restHighLevelClient.wrapResponseListener(
                response -> response.getStatusLine().getStatusCode(),
                trackingActionListener,
                Collections.emptySet()
            );
            RestStatus restStatus = randomFrom(RestStatus.values());
            HttpResponse httpResponse = new BasicHttpResponse(newStatusLine(restStatus));
            httpResponse.setEntity(new NStringEntity("{\"error\":", ContentType.APPLICATION_JSON));
            Response response = new Response(REQUEST_LINE, new HttpHost("localhost", 9200), httpResponse);
            ResponseException responseException = new ResponseException(response);
            responseListener.onFailure(responseException);
            assertThat(trackingActionListener.exception.get(), instanceOf(OpenSearchException.class));
            OpenSearchException openSearchException = (OpenSearchException) trackingActionListener.exception.get();
            assertEquals("Unable to parse response body", openSearchException.getMessage());
            assertEquals(restStatus, openSearchException.status());
            assertSame(responseException, openSearchException.getCause());
            assertThat(openSearchException.getSuppressed()[0], instanceOf(JsonParseException.class));
        }
        {
            TrackingActionListener trackingActionListener = new TrackingActionListener();
            ResponseListener responseListener = restHighLevelClient.wrapResponseListener(
                response -> response.getStatusLine().getStatusCode(),
                trackingActionListener,
                Collections.emptySet()
            );
            RestStatus restStatus = randomFrom(RestStatus.values());
            HttpResponse httpResponse = new BasicHttpResponse(newStatusLine(restStatus));
            httpResponse.setEntity(new NStringEntity("{\"status\":" + restStatus.getStatus() + "}", ContentType.APPLICATION_JSON));
            Response response = new Response(REQUEST_LINE, new HttpHost("localhost", 9200), httpResponse);
            ResponseException responseException = new ResponseException(response);
            responseListener.onFailure(responseException);
            assertThat(trackingActionListener.exception.get(), instanceOf(OpenSearchException.class));
            OpenSearchException openSearchException = (OpenSearchException) trackingActionListener.exception.get();
            assertEquals("Unable to parse response body", openSearchException.getMessage());
            assertEquals(restStatus, openSearchException.status());
            assertSame(responseException, openSearchException.getCause());
            assertThat(openSearchException.getSuppressed()[0], instanceOf(IllegalStateException.class));
        }
    }

    public void testWrapResponseListenerOnResponseExceptionWithIgnores() throws IOException {
        TrackingActionListener trackingActionListener = new TrackingActionListener();
        ResponseListener responseListener = restHighLevelClient.wrapResponseListener(
            response -> response.getStatusLine().getStatusCode(),
            trackingActionListener,
            Collections.singleton(404)
        );
        HttpResponse httpResponse = new BasicHttpResponse(newStatusLine(RestStatus.NOT_FOUND));
        Response response = new Response(REQUEST_LINE, new HttpHost("localhost", 9200), httpResponse);
        ResponseException responseException = new ResponseException(response);
        responseListener.onFailure(responseException);
        // although we got an exception, we turn it into a successful response because the status code was provided among ignores
        assertNull(trackingActionListener.exception.get());
        assertEquals(404, trackingActionListener.statusCode.get());
    }

    public void testWrapResponseListenerOnResponseExceptionWithIgnoresErrorNoBody() throws IOException {
        TrackingActionListener trackingActionListener = new TrackingActionListener();
        // response parsing throws exception while handling ignores. same as when GetResponse#fromXContent throws error when trying
        // to parse a 404 response which contains an error rather than a valid document not found response.
        ResponseListener responseListener = restHighLevelClient.wrapResponseListener(
            response -> { throw new IllegalStateException(); },
            trackingActionListener,
            Collections.singleton(404)
        );
        HttpResponse httpResponse = new BasicHttpResponse(newStatusLine(RestStatus.NOT_FOUND));
        Response response = new Response(REQUEST_LINE, new HttpHost("localhost", 9200), httpResponse);
        ResponseException responseException = new ResponseException(response);
        responseListener.onFailure(responseException);
        assertThat(trackingActionListener.exception.get(), instanceOf(OpenSearchException.class));
        OpenSearchException openSearchException = (OpenSearchException) trackingActionListener.exception.get();
        assertEquals(RestStatus.NOT_FOUND, openSearchException.status());
        assertSame(responseException, openSearchException.getCause());
        assertEquals(responseException.getMessage(), openSearchException.getMessage());
    }

    public void testWrapResponseListenerOnResponseExceptionWithIgnoresErrorValidBody() throws IOException {
        TrackingActionListener trackingActionListener = new TrackingActionListener();
        // response parsing throws exception while handling ignores. same as when GetResponse#fromXContent throws error when trying
        // to parse a 404 response which contains an error rather than a valid document not found response.
        ResponseListener responseListener = restHighLevelClient.wrapResponseListener(
            response -> { throw new IllegalStateException(); },
            trackingActionListener,
            Collections.singleton(404)
        );
        HttpResponse httpResponse = new BasicHttpResponse(newStatusLine(RestStatus.NOT_FOUND));
        httpResponse.setEntity(new NStringEntity("{\"error\":\"test error message\",\"status\":404}", ContentType.APPLICATION_JSON));
        Response response = new Response(REQUEST_LINE, new HttpHost("localhost", 9200), httpResponse);
        ResponseException responseException = new ResponseException(response);
        responseListener.onFailure(responseException);
        assertThat(trackingActionListener.exception.get(), instanceOf(OpenSearchException.class));
        OpenSearchException openSearchException = (OpenSearchException) trackingActionListener.exception.get();
        assertEquals(RestStatus.NOT_FOUND, openSearchException.status());
        assertSame(responseException, openSearchException.getSuppressed()[0]);
        assertEquals("OpenSearch exception [type=exception, reason=test error message]", openSearchException.getMessage());
    }

    public void testDefaultNamedXContents() {
        List<NamedXContentRegistry.Entry> namedXContents = RestHighLevelClient.getDefaultNamedXContents();
        int expectedInternalAggregations = InternalAggregationTestCase.getDefaultNamedXContents().size();
        int expectedSuggestions = 3;

        assertEquals(expectedInternalAggregations + expectedSuggestions, namedXContents.size());
        Map<Class<?>, Integer> categories = new HashMap<>();
        for (NamedXContentRegistry.Entry namedXContent : namedXContents) {
            Integer counter = categories.putIfAbsent(namedXContent.categoryClass, 1);
            if (counter != null) {
                categories.put(namedXContent.categoryClass, counter + 1);
            }
        }
        assertEquals(2, categories.size());
        assertEquals(expectedInternalAggregations, categories.get(Aggregation.class).intValue());
        assertEquals(expectedSuggestions, categories.get(Suggest.Suggestion.class).intValue());
    }

    public void testProvidedNamedXContents() {
        List<NamedXContentRegistry.Entry> namedXContents = RestHighLevelClient.getProvidedNamedXContents();
        assertEquals(13, namedXContents.size());
        Map<Class<?>, Integer> categories = new HashMap<>();
        List<String> names = new ArrayList<>();
        for (NamedXContentRegistry.Entry namedXContent : namedXContents) {
            names.add(namedXContent.name.getPreferredName());
            Integer counter = categories.putIfAbsent(namedXContent.categoryClass, 1);
            if (counter != null) {
                categories.put(namedXContent.categoryClass, counter + 1);
            }
        }
        assertEquals("Had: " + categories, 3, categories.size());
        assertEquals(Integer.valueOf(3), categories.get(Aggregation.class));
        assertTrue(names.contains(ChildrenAggregationBuilder.NAME));
        assertTrue(names.contains(MatrixStatsAggregationBuilder.NAME));
        assertEquals(Integer.valueOf(5), categories.get(EvaluationMetric.class));
        assertTrue(names.contains(PrecisionAtK.NAME));
        assertTrue(names.contains(RecallAtK.NAME));
        assertTrue(names.contains(DiscountedCumulativeGain.NAME));
        assertTrue(names.contains(MeanReciprocalRank.NAME));
        assertTrue(names.contains(ExpectedReciprocalRank.NAME));
        assertEquals(Integer.valueOf(5), categories.get(MetricDetail.class));
        assertTrue(names.contains(PrecisionAtK.NAME));
        assertTrue(names.contains(RecallAtK.NAME));
        assertTrue(names.contains(MeanReciprocalRank.NAME));
        assertTrue(names.contains(DiscountedCumulativeGain.NAME));
        assertTrue(names.contains(ExpectedReciprocalRank.NAME));
    }

    public void testApiNamingConventions() throws Exception {
        // this list should be empty once the high-level client is feature complete
        String[] notYetSupportedApi = new String[] {
            "create",
            "get_script_context",
            "get_script_languages",
            "indices.get_upgrade",
            "indices.put_alias",
            "render_search_template",
            "scripts_painless_execute",
            "indices.simulate_template",
            "indices.resolve_index",
            "indices.add_block" };
        // These API are not required for high-level client feature completeness
        String[] notRequiredApi = new String[] {
            "cluster.allocation_explain",
            "cluster.pending_tasks",
            "cluster.reroute",
            "cluster.state",
            "cluster.stats",
            "cluster.post_voting_config_exclusions",
            "cluster.delete_voting_config_exclusions",
            "dangling_indices.delete_dangling_index",
            "dangling_indices.import_dangling_index",
            "dangling_indices.list_dangling_indices",
            "indices.shard_stores",
            "indices.upgrade",
            "indices.recovery",
            "indices.segments",
            "indices.stats",
            "ingest.processor_grok",
            "nodes.info",
            "nodes.stats",
            "nodes.hot_threads",
            "nodes.usage",
            "nodes.reload_secure_settings",
            "search_shards",
            "remote_store.restore",
<<<<<<< HEAD
            "cluster.put_wrr_weights",
            "cluster.get_wrr_weights", };
=======
            "cluster.put_weighted_routing", };
>>>>>>> 454387d9
        List<String> booleanReturnMethods = Arrays.asList("security.enable_user", "security.disable_user", "security.change_password");
        Set<String> deprecatedMethods = new HashSet<>();
        deprecatedMethods.add("indices.force_merge");
        deprecatedMethods.add("multi_get");
        deprecatedMethods.add("multi_search");
        deprecatedMethods.add("search_scroll");

        ClientYamlSuiteRestSpec restSpec = ClientYamlSuiteRestSpec.load("/rest-api-spec/api");
        Set<String> apiSpec = restSpec.getApis().stream().map(ClientYamlSuiteRestApi::getName).collect(Collectors.toSet());
        Set<String> apiUnsupported = new HashSet<>(apiSpec);
        Set<String> apiNotFound = new HashSet<>();

        Set<String> topLevelMethodsExclusions = new HashSet<>();
        topLevelMethodsExclusions.add("getLowLevelClient");
        topLevelMethodsExclusions.add("close");

        Map<String, Set<Method>> methods = Arrays.stream(RestHighLevelClient.class.getMethods())
            .filter(
                method -> method.getDeclaringClass().equals(RestHighLevelClient.class)
                    && topLevelMethodsExclusions.contains(method.getName()) == false
            )
            .map(method -> Tuple.tuple(toSnakeCase(method.getName()), method))
            .flatMap(
                tuple -> tuple.v2().getReturnType().getName().endsWith("Client")
                    ? getSubClientMethods(tuple.v1(), tuple.v2().getReturnType())
                    : Stream.of(tuple)
            )
            .filter(tuple -> tuple.v2().getAnnotation(Deprecated.class) == null)
            .collect(Collectors.groupingBy(Tuple::v1, Collectors.mapping(Tuple::v2, Collectors.toSet())));

        // TODO remove in 8.0 - we will undeprecate indices.get_template because the current getIndexTemplate
        // impl will replace the existing getTemplate method.
        // The above general-purpose code ignores all deprecated methods which in this case leaves `getTemplate`
        // looking like it doesn't have a valid implementatation when it does.
        apiUnsupported.remove("indices.get_template");

        // Synced flush is deprecated
        apiUnsupported.remove("indices.flush_synced");

        for (Map.Entry<String, Set<Method>> entry : methods.entrySet()) {
            String apiName = entry.getKey();

            for (Method method : entry.getValue()) {
                assertTrue(
                    "method [" + apiName + "] is not final",
                    Modifier.isFinal(method.getClass().getModifiers()) || Modifier.isFinal(method.getModifiers())
                );
                assertTrue("method [" + method + "] should be public", Modifier.isPublic(method.getModifiers()));

                // we convert all the method names to snake case, hence we need to look for the '_async' suffix rather than 'Async'
                if (apiName.endsWith("_async")) {
                    assertAsyncMethod(methods, method, apiName);
                } else if (isSubmitTaskMethod(apiName)) {
                    assertSubmitTaskMethod(methods, method, apiName, restSpec);
                } else {
                    assertSyncMethod(method, apiName, booleanReturnMethods);
                    apiUnsupported.remove(apiName);
                    if (apiSpec.contains(apiName) == false) {
                        if (deprecatedMethods.contains(apiName)) {
                            assertTrue(
                                "method [" + method.getName() + "], api [" + apiName + "] should be deprecated",
                                method.isAnnotationPresent(Deprecated.class)
                            );
                        } else {
                            if (// IndicesClientIT.getIndexTemplate should be renamed "getTemplate" in version 8.0 when we
                                // can get rid of 7.0's deprecated "getTemplate"
                            apiName.equals("indices.get_index_template") == false) {
                                apiNotFound.add(apiName);
                            }
                        }
                    }
                }
            }
        }
        assertThat(
            "Some client method doesn't match a corresponding API defined in the REST spec: " + apiNotFound,
            apiNotFound.size(),
            equalTo(0)
        );

        // we decided not to support cat API in the high-level REST client, they are supposed to be used from a low-level client
        apiUnsupported.removeIf(api -> api.startsWith("cat."));
        Stream.concat(Arrays.stream(notYetSupportedApi), Arrays.stream(notRequiredApi))
            .forEach(
                api -> assertTrue(
                    api + " API is either not defined in the spec or already supported by the high-level client",
                    apiUnsupported.remove(api)
                )
            );
        assertThat("Some API are not supported but they should be: " + apiUnsupported, apiUnsupported.size(), equalTo(0));
    }

    private static void assertSyncMethod(Method method, String apiName, List<String> booleanReturnMethods) {
        // A few methods return a boolean rather than a response object
        if (apiName.equals("ping") || apiName.contains("exist") || booleanReturnMethods.contains(apiName)) {
            assertThat(
                "the return type for method [" + method + "] is incorrect",
                method.getReturnType().getSimpleName(),
                equalTo("boolean")
            );
        } else {
            // It's acceptable for 404s to be represented as empty Optionals
            if (!method.getReturnType().isAssignableFrom(Optional.class)) {
                assertThat(
                    "the return type for method [" + method + "] is incorrect",
                    method.getReturnType().getSimpleName(),
                    endsWith("Response")
                );
            }
        }

        assertEquals("incorrect number of exceptions for method [" + method + "]", 1, method.getExceptionTypes().length);
        // a few methods don't accept a request object as argument
        if (APIS_WITHOUT_REQUEST_OBJECT.contains(apiName)) {
            assertEquals("incorrect number of arguments for method [" + method + "]", 1, method.getParameterTypes().length);
            assertThat(
                "the parameter to method [" + method + "] is the wrong type",
                method.getParameterTypes()[0],
                equalTo(RequestOptions.class)
            );
        } else {
            assertEquals("incorrect number of arguments for method [" + method + "]", 2, method.getParameterTypes().length);
            // This is no longer true for all methods. Some methods can contain these 2 args backwards because of deprecation
            if (method.getParameterTypes()[0].equals(RequestOptions.class)) {
                assertThat(
                    "the first parameter to method [" + method + "] is the wrong type",
                    method.getParameterTypes()[0],
                    equalTo(RequestOptions.class)
                );
                assertThat(
                    "the second parameter to method [" + method + "] is the wrong type",
                    method.getParameterTypes()[1].getSimpleName(),
                    endsWith("Request")
                );
            } else {
                assertThat(
                    "the first parameter to method [" + method + "] is the wrong type",
                    method.getParameterTypes()[0].getSimpleName(),
                    endsWith("Request")
                );
                assertThat(
                    "the second parameter to method [" + method + "] is the wrong type",
                    method.getParameterTypes()[1],
                    equalTo(RequestOptions.class)
                );
            }
        }
    }

    private static void assertAsyncMethod(Map<String, Set<Method>> methods, Method method, String apiName) {
        assertTrue(
            "async method [" + method.getName() + "] doesn't have corresponding sync method",
            methods.containsKey(apiName.substring(0, apiName.length() - 6))
        );
        assertThat("async method [" + method + "] should return Cancellable", method.getReturnType(), equalTo(Cancellable.class));
        assertEquals("async method [" + method + "] should not throw any exceptions", 0, method.getExceptionTypes().length);
        if (APIS_WITHOUT_REQUEST_OBJECT.contains(apiName.replaceAll("_async$", ""))) {
            assertEquals(2, method.getParameterTypes().length);
            assertThat(method.getParameterTypes()[0], equalTo(RequestOptions.class));
            assertThat(method.getParameterTypes()[1], equalTo(ActionListener.class));
        } else {
            assertEquals("async method [" + method + "] has the wrong number of arguments", 3, method.getParameterTypes().length);
            // This is no longer true for all methods. Some methods can contain these 2 args backwards because of deprecation
            if (method.getParameterTypes()[0].equals(RequestOptions.class)) {
                assertThat(
                    "the first parameter to async method [" + method + "] should be a request type",
                    method.getParameterTypes()[0],
                    equalTo(RequestOptions.class)
                );
                assertThat(
                    "the second parameter to async method [" + method + "] is the wrong type",
                    method.getParameterTypes()[1].getSimpleName(),
                    endsWith("Request")
                );
            } else {
                assertThat(
                    "the first parameter to async method [" + method + "] should be a request type",
                    method.getParameterTypes()[0].getSimpleName(),
                    endsWith("Request")
                );
                assertThat(
                    "the second parameter to async method [" + method + "] is the wrong type",
                    method.getParameterTypes()[1],
                    equalTo(RequestOptions.class)
                );
            }
            assertThat(
                "the third parameter to async method [" + method + "] is the wrong type",
                method.getParameterTypes()[2],
                equalTo(ActionListener.class)
            );
        }
    }

    private static void assertSubmitTaskMethod(
        Map<String, Set<Method>> methods,
        Method method,
        String apiName,
        ClientYamlSuiteRestSpec restSpec
    ) {
        String methodName = extractMethodName(apiName);
        assertTrue("submit task method [" + method.getName() + "] doesn't have corresponding sync method", methods.containsKey(methodName));
        assertEquals("submit task method [" + method + "] has the wrong number of arguments", 2, method.getParameterTypes().length);
        assertThat(
            "the first parameter to submit task method [" + method + "] is the wrong type",
            method.getParameterTypes()[0].getSimpleName(),
            endsWith("Request")
        );
        assertThat(
            "the second parameter to submit task method [" + method + "] is the wrong type",
            method.getParameterTypes()[1],
            equalTo(RequestOptions.class)
        );

        assertThat(
            "submit task method [" + method + "] must have wait_for_completion parameter in rest spec",
            restSpec.getApi(methodName).getParams(),
            Matchers.hasKey("wait_for_completion")
        );
    }

    private static String extractMethodName(String apiName) {
        return apiName.substring(SUBMIT_TASK_PREFIX.length(), apiName.length() - SUBMIT_TASK_SUFFIX.length());
    }

    private static boolean isSubmitTaskMethod(String apiName) {
        return apiName.startsWith(SUBMIT_TASK_PREFIX) && apiName.endsWith(SUBMIT_TASK_SUFFIX);
    }

    private static Stream<Tuple<String, Method>> getSubClientMethods(String namespace, Class<?> clientClass) {
        return Arrays.stream(clientClass.getMethods())
            .filter(method -> method.getDeclaringClass().equals(clientClass))
            .map(method -> Tuple.tuple(namespace + "." + toSnakeCase(method.getName()), method))
            .flatMap(
                tuple -> tuple.v2().getReturnType().getName().endsWith("Client")
                    ? getSubClientMethods(tuple.v1(), tuple.v2().getReturnType())
                    : Stream.of(tuple)
            );
    }

    private static String toSnakeCase(String camelCase) {
        StringBuilder snakeCaseString = new StringBuilder();
        for (Character aChar : camelCase.toCharArray()) {
            if (Character.isUpperCase(aChar)) {
                snakeCaseString.append('_');
                snakeCaseString.append(Character.toLowerCase(aChar));
            } else {
                snakeCaseString.append(aChar);
            }
        }
        return snakeCaseString.toString();
    }

    private static class TrackingActionListener implements ActionListener<Integer> {
        private final AtomicInteger statusCode = new AtomicInteger(-1);
        private final AtomicReference<Exception> exception = new AtomicReference<>();

        @Override
        public void onResponse(Integer statusCode) {
            assertTrue(this.statusCode.compareAndSet(-1, statusCode));
        }

        @Override
        public void onFailure(Exception e) {
            assertTrue(exception.compareAndSet(null, e));
        }
    }

    private static StatusLine newStatusLine(RestStatus restStatus) {
        return new BasicStatusLine(HTTP_PROTOCOL, restStatus.getStatus(), restStatus.name());
    }
}<|MERGE_RESOLUTION|>--- conflicted
+++ resolved
@@ -888,12 +888,8 @@
             "nodes.reload_secure_settings",
             "search_shards",
             "remote_store.restore",
-<<<<<<< HEAD
-            "cluster.put_wrr_weights",
+            "cluster.put_weighted_routing",
             "cluster.get_wrr_weights", };
-=======
-            "cluster.put_weighted_routing", };
->>>>>>> 454387d9
         List<String> booleanReturnMethods = Arrays.asList("security.enable_user", "security.disable_user", "security.change_password");
         Set<String> deprecatedMethods = new HashSet<>();
         deprecatedMethods.add("indices.force_merge");
