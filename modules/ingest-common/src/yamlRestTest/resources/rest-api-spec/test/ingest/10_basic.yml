"Ingest common installed":
    - skip:
        reason: "contains is a newly added assertion"
        features: contains
    - do:
        cluster.state: {}

    # Get cluster-manager node id
    - set: { cluster_manager_node: cluster_manager }

    - do:
        nodes.info: {}

    - contains:  { nodes.$cluster_manager.modules: { name: ingest-common } }
    - contains:  { nodes.$cluster_manager.ingest.processors: { type: append } }
    - contains:  { nodes.$cluster_manager.ingest.processors: { type: bytes } }
    - contains:  { nodes.$cluster_manager.ingest.processors: { type: convert } }
    - contains:  { nodes.$cluster_manager.ingest.processors: { type: date } }
    - contains:  { nodes.$cluster_manager.ingest.processors: { type: date_index_name } }
    - contains:  { nodes.$cluster_manager.ingest.processors: { type: dissect } }
    - contains:  { nodes.$cluster_manager.ingest.processors: { type: dot_expander } }
    - contains:  { nodes.$cluster_manager.ingest.processors: { type: fail } }
    - contains:  { nodes.$cluster_manager.ingest.processors: { type: foreach } }
    - contains:  { nodes.$cluster_manager.ingest.processors: { type: grok } }
    - contains:  { nodes.$cluster_manager.ingest.processors: { type: gsub } }
    - contains:  { nodes.$cluster_manager.ingest.processors: { type: html_strip } }
    - contains:  { nodes.$cluster_manager.ingest.processors: { type: join } }
    - contains:  { nodes.$cluster_manager.ingest.processors: { type: json } }
    - contains:  { nodes.$cluster_manager.ingest.processors: { type: kv } }
    - contains:  { nodes.$cluster_manager.ingest.processors: { type: lowercase } }
    - contains:  { nodes.$cluster_manager.ingest.processors: { type: remove } }
    - contains:  { nodes.$cluster_manager.ingest.processors: { type: rename } }
    - contains:  { nodes.$cluster_manager.ingest.processors: { type: script } }
    - contains:  { nodes.$cluster_manager.ingest.processors: { type: set } }
    - contains:  { nodes.$cluster_manager.ingest.processors: { type: sort } }
    - contains:  { nodes.$cluster_manager.ingest.processors: { type: split } }
    - contains:  { nodes.$cluster_manager.ingest.processors: { type: trim } }
    - contains:  { nodes.$cluster_manager.ingest.processors: { type: uppercase } }

---
"Copy processor exists":
    - skip:
          version: " - 2.11.99"
          features: contains
          reason: "copy processor was introduced in 2.12.0 and contains is a newly added assertion"
    - do:
          cluster.state: {}

    # Get cluster-manager node id
    - set: { cluster_manager_node: cluster_manager }

    - do:
          nodes.info: {}

    - contains:  { nodes.$cluster_manager.ingest.processors: { type: copy } }

---
<<<<<<< HEAD
"Community_id processor exists":
    - skip:
          version: " - 2.12.99"
          features: contains
          reason: "copy processor was introduced in 2.13.0 and contains is a newly added assertion"
=======
"Remove_by_pattern processor exists":
    - skip:
          version: " - 2.11.99"
          features: contains
          reason: "remove_by_pattern processor was introduced in 2.12.0 and contains is a newly added assertion"
>>>>>>> 0d505258
    - do:
          cluster.state: {}

    # Get cluster-manager node id
    - set: { cluster_manager_node: cluster_manager }

    - do:
          nodes.info: {}

<<<<<<< HEAD
    - contains:  { nodes.$cluster_manager.ingest.processors: { type: community_id } }
=======
    - contains:  { nodes.$cluster_manager.ingest.processors: { type: remove_by_pattern } }
>>>>>>> 0d505258
<|MERGE_RESOLUTION|>--- conflicted
+++ resolved
@@ -55,19 +55,11 @@
     - contains:  { nodes.$cluster_manager.ingest.processors: { type: copy } }
 
 ---
-<<<<<<< HEAD
-"Community_id processor exists":
-    - skip:
-          version: " - 2.12.99"
-          features: contains
-          reason: "copy processor was introduced in 2.13.0 and contains is a newly added assertion"
-=======
 "Remove_by_pattern processor exists":
     - skip:
           version: " - 2.11.99"
           features: contains
           reason: "remove_by_pattern processor was introduced in 2.12.0 and contains is a newly added assertion"
->>>>>>> 0d505258
     - do:
           cluster.state: {}
 
@@ -77,8 +69,20 @@
     - do:
           nodes.info: {}
 
-<<<<<<< HEAD
-    - contains:  { nodes.$cluster_manager.ingest.processors: { type: community_id } }
-=======
     - contains:  { nodes.$cluster_manager.ingest.processors: { type: remove_by_pattern } }
->>>>>>> 0d505258
+
+---
+"Community_id processor exists":
+    - skip:
+          version: " - 2.12.99"
+          features: contains
+          reason: "community_id processor was introduced in 2.13.0 and contains is a newly added assertion"
+    - do:
+          cluster.state: {}
+
+    # Get cluster-manager node id
+    - set: { cluster_manager_node: cluster_manager }
+
+    - do:
+          nodes.info: {}
+    - contains:  { nodes.$cluster_manager.ingest.processors: { type: community_id } }