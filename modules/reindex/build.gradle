--- conflicted
+++ resolved
@@ -49,13 +49,8 @@
   // Modules who's integration is explicitly tested in integration tests
   module ':modules:parent-join'
   module ':modules:lang-painless'
-<<<<<<< HEAD
-  // Whitelist reindexing from the local node so we can test reindex-from-remote.
+  // Allowlist reindexing from the local node so we can test reindex-from-remote.
   setting 'reindex.remote.allowlist', '127.0.0.1:*'
-=======
-  // Allowlist reindexing from the local node so we can test reindex-from-remote.
-  setting 'reindex.remote.whitelist', '127.0.0.1:*'
->>>>>>> 1f0361a9
 }
 
 test {
