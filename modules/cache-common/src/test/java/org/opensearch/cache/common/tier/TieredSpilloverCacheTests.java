--- conflicted
+++ resolved
@@ -136,12 +136,9 @@
                 .setWeigher((k, v) -> keyValueSize)
                 .setRemovalListener(removalListener)
                 .setSettings(settings)
-<<<<<<< HEAD
                 .setDimensionNames(dimensionNames)
-=======
                 .setCachedResultParser(s -> new CachedQueryResult.PolicyValues(20_000_000L)) // Values will always appear to have taken
                                                                                              // 20_000_000 ns = 20 ms to compute
->>>>>>> d4e1ab13
                 .build(),
             CacheType.INDICES_REQUEST_CACHE,
             Map.of(
@@ -155,25 +152,19 @@
         TieredSpilloverCache<String, String> tieredSpilloverCache = (TieredSpilloverCache<String, String>) tieredSpilloverICache;
 
         int numOfItems1 = randomIntBetween(onHeapCacheSize + 1, totalSize);
-<<<<<<< HEAD
         List<ICacheKey<String>> onHeapKeys = new ArrayList<>();
         List<ICacheKey<String>> diskTierKeys = new ArrayList<>();
-=======
->>>>>>> d4e1ab13
         for (int iter = 0; iter < numOfItems1; iter++) {
             String key = UUID.randomUUID().toString();
             LoadAwareCacheLoader<ICacheKey<String>, String> tieredCacheLoader = getLoadAwareCacheLoader();
             tieredSpilloverCache.computeIfAbsent(getICacheKey(key), tieredCacheLoader);
         }
-<<<<<<< HEAD
         tieredSpilloverCache.getOnHeapCache().keys().forEach(onHeapKeys::add);
         tieredSpilloverCache.getDiskCache().keys().forEach(diskTierKeys::add);
-=======
         // Verify on heap cache size.
         assertEquals(onHeapCacheSize, tieredSpilloverCache.getOnHeapCache().count());
         // Verify disk cache size.
         assertEquals(numOfItems1 - onHeapCacheSize, tieredSpilloverCache.getDiskCache().count());
->>>>>>> d4e1ab13
     }
 
     public void testWithFactoryCreationWithOnHeapCacheNotPresent() {
@@ -850,9 +841,6 @@
         }
     }
 
-<<<<<<< HEAD
-    private LoadAwareCacheLoader<ICacheKey<String>, String> getLoadAwareCacheLoader() {
-=======
     public void testDiskTierPolicies() throws Exception {
         // For policy function, allow if what it receives starts with "a" and string is even length
         ArrayList<Predicate<String>> policies = new ArrayList<>();
@@ -1057,8 +1045,7 @@
         }
     }
 
-    private LoadAwareCacheLoader<String, String> getLoadAwareCacheLoader() {
->>>>>>> d4e1ab13
+    private LoadAwareCacheLoader<ICacheKey<String>, String> getLoadAwareCacheLoader() {
         return new LoadAwareCacheLoader<>() {
             boolean isLoaded = false;
 
@@ -1075,9 +1062,6 @@
         };
     }
 
-<<<<<<< HEAD
-    private TieredSpilloverCache<String, String> initializeTieredSpilloverCache(
-=======
     private LoadAwareCacheLoader<String, String> getLoadAwareCacheLoader(Map<String, String> keyValueMap) {
         return new LoadAwareCacheLoader<>() {
             boolean isLoaded = false;
@@ -1099,8 +1083,7 @@
         };
     }
 
-    private TieredSpilloverCache<String, String> intializeTieredSpilloverCache(
->>>>>>> d4e1ab13
+    private TieredSpilloverCache<String, String> initializeTieredSpilloverCache(
         int keyValueSize,
         int diskCacheSize,
         RemovalListener<ICacheKey<String>, String> removalListener,
@@ -1114,7 +1097,7 @@
     private TieredSpilloverCache<String, String> intializeTieredSpilloverCache(
         int keyValueSize,
         int diskCacheSize,
-        RemovalListener<String, String> removalListener,
+        RemovalListener<ICacheKey<String>, String> removalListener,
         Settings settings,
         long diskDeliberateDelay,
         List<Predicate<String>> policies
