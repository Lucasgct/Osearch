/*
 * SPDX-License-Identifier: Apache-2.0
 *
 * The OpenSearch Contributors require contributions made to
 * this file be licensed under the Apache-2.0 license or a
 * compatible open source license.
 */

package org.opensearch.cache.common.tier;

import org.opensearch.common.cache.CacheType;
import org.opensearch.common.cache.ICache;
import org.opensearch.common.cache.ICacheKey;
import org.opensearch.common.cache.LoadAwareCacheLoader;
import org.opensearch.common.cache.RemovalListener;
import org.opensearch.common.cache.RemovalNotification;
<<<<<<< HEAD
import org.opensearch.common.cache.RemovalReason;
import org.opensearch.common.cache.stats.CacheStats;
import org.opensearch.common.cache.stats.CacheStatsDimension;
=======
import org.opensearch.common.cache.settings.CacheSettings;
>>>>>>> 1717cc73
import org.opensearch.common.cache.store.OpenSearchOnHeapCache;
import org.opensearch.common.cache.store.config.CacheConfig;
import org.opensearch.common.cache.store.settings.OpenSearchOnHeapCacheSettings;
import org.opensearch.common.metrics.CounterMetric;
import org.opensearch.common.settings.Settings;
import org.opensearch.common.util.FeatureFlags;
import org.opensearch.test.OpenSearchTestCase;

import java.util.ArrayList;
import java.util.List;
import java.util.Map;
import java.util.UUID;
import java.util.concurrent.CopyOnWriteArrayList;
import java.util.concurrent.CountDownLatch;
import java.util.concurrent.Phaser;
import java.util.concurrent.TimeUnit;
import java.util.concurrent.atomic.AtomicReference;

import static org.opensearch.common.cache.store.settings.OpenSearchOnHeapCacheSettings.MAXIMUM_SIZE_IN_BYTES_KEY;

public class TieredSpilloverCacheTests extends OpenSearchTestCase {
    // TODO: TSC stats impl is in a future PR. Parts of tests which use stats values are missing for now.
    static final List<String> dimensionNames = List.of("dim1", "dim2", "dim3");

    public void testComputeIfAbsentWithoutAnyOnHeapCacheEviction() throws Exception {
        int onHeapCacheSize = randomIntBetween(10, 30);
        int keyValueSize = 50;

        MockCacheRemovalListener<String, String> removalListener = new MockCacheRemovalListener<>();
<<<<<<< HEAD
        TieredSpilloverCache<String, String> tieredSpilloverCache = initializeTieredSpilloverCache(
            onHeapCacheSize,
=======
        TieredSpilloverCache<String, String> tieredSpilloverCache = intializeTieredSpilloverCache(
            keyValueSize,
>>>>>>> 1717cc73
            randomIntBetween(1, 4),
            removalListener,
            Settings.builder()
                .put(
                    OpenSearchOnHeapCacheSettings.getSettingListForCacheType(CacheType.INDICES_REQUEST_CACHE)
                        .get(MAXIMUM_SIZE_IN_BYTES_KEY)
                        .getKey(),
                    onHeapCacheSize * keyValueSize + "b"
                )
                .build(),
            0
        );
        int numOfItems1 = randomIntBetween(1, onHeapCacheSize / 2 - 1);
        List<ICacheKey<String>> keys = new ArrayList<>();
        // Put values in cache.
        for (int iter = 0; iter < numOfItems1; iter++) {
            ICacheKey<String> key = getICacheKey(UUID.randomUUID().toString());
            keys.add(key);
            LoadAwareCacheLoader<ICacheKey<String>, String> tieredCacheLoader = getLoadAwareCacheLoader();
            tieredSpilloverCache.computeIfAbsent(key, tieredCacheLoader);
        }
        assertEquals(0, removalListener.evictionsMetric.count());

        // Try to hit cache again with some randomization.
        int numOfItems2 = randomIntBetween(1, onHeapCacheSize / 2 - 1);
        int cacheHit = 0;
        int cacheMiss = 0;
        for (int iter = 0; iter < numOfItems2; iter++) {
            if (randomBoolean()) {
                // Hit cache with stored key
                cacheHit++;
                int index = randomIntBetween(0, keys.size() - 1);
                tieredSpilloverCache.computeIfAbsent(keys.get(index), getLoadAwareCacheLoader());
            } else {
                // Hit cache with randomized key which is expected to miss cache always.
                tieredSpilloverCache.computeIfAbsent(getICacheKey(UUID.randomUUID().toString()), getLoadAwareCacheLoader());
                cacheMiss++;
            }
        }
        assertEquals(0, removalListener.evictionsMetric.count());
    }

    public void testComputeIfAbsentWithFactoryBasedCacheCreation() throws Exception {
        int onHeapCacheSize = randomIntBetween(10, 30);
        int diskCacheSize = randomIntBetween(60, 100);
        int totalSize = onHeapCacheSize + diskCacheSize;
        int keyValueSize = 50;

        MockCacheRemovalListener<String, String> removalListener = new MockCacheRemovalListener<>();

        // Set the desired settings needed to create a TieredSpilloverCache object with INDICES_REQUEST_CACHE cacheType.
        Settings settings = Settings.builder()
            .put(
                TieredSpilloverCacheSettings.TIERED_SPILLOVER_ONHEAP_STORE_NAME.getConcreteSettingForNamespace(
                    CacheType.INDICES_REQUEST_CACHE.getSettingPrefix()
                ).getKey(),
                OpenSearchOnHeapCache.OpenSearchOnHeapCacheFactory.NAME
            )
            .put(
                TieredSpilloverCacheSettings.TIERED_SPILLOVER_DISK_STORE_NAME.getConcreteSettingForNamespace(
                    CacheType.INDICES_REQUEST_CACHE.getSettingPrefix()
                ).getKey(),
                MockDiskCache.MockDiskCacheFactory.NAME
            )
            .put(
                OpenSearchOnHeapCacheSettings.getSettingListForCacheType(CacheType.INDICES_REQUEST_CACHE)
                    .get(MAXIMUM_SIZE_IN_BYTES_KEY)
                    .getKey(),
                onHeapCacheSize * keyValueSize + "b"
            )
            .build();

        ICache<String, String> tieredSpilloverICache = new TieredSpilloverCache.TieredSpilloverCacheFactory().create(
            new CacheConfig.Builder<String, String>().setKeyType(String.class)
                .setKeyType(String.class)
                .setWeigher((k, v) -> keyValueSize)
                .setRemovalListener(removalListener)
                .setSettings(settings)
                .setDimensionNames(dimensionNames)
                .build(),
            CacheType.INDICES_REQUEST_CACHE,
            Map.of(
                OpenSearchOnHeapCache.OpenSearchOnHeapCacheFactory.NAME,
                new OpenSearchOnHeapCache.OpenSearchOnHeapCacheFactory(),
                MockDiskCache.MockDiskCacheFactory.NAME,
                new MockDiskCache.MockDiskCacheFactory(0, randomIntBetween(100, 300))
            )
        );

        TieredSpilloverCache<String, String> tieredSpilloverCache = (TieredSpilloverCache<String, String>) tieredSpilloverICache;

        // Put values in cache more than it's size and cause evictions from onHeap.
        int numOfItems1 = randomIntBetween(onHeapCacheSize + 1, totalSize);
        List<ICacheKey<String>> onHeapKeys = new ArrayList<>();
        List<ICacheKey<String>> diskTierKeys = new ArrayList<>();
        for (int iter = 0; iter < numOfItems1; iter++) {
            String key = UUID.randomUUID().toString();
            LoadAwareCacheLoader<ICacheKey<String>, String> tieredCacheLoader = getLoadAwareCacheLoader();
            tieredSpilloverCache.computeIfAbsent(getICacheKey(key), tieredCacheLoader);
        }
<<<<<<< HEAD

=======
>>>>>>> 1717cc73
        tieredSpilloverCache.getOnHeapCache().keys().forEach(onHeapKeys::add);
        tieredSpilloverCache.getDiskCache().keys().forEach(diskTierKeys::add);
    }

    public void testWithFactoryCreationWithOnHeapCacheNotPresent() {
        int onHeapCacheSize = randomIntBetween(10, 30);
        int keyValueSize = 50;
        MockCacheRemovalListener<String, String> removalListener = new MockCacheRemovalListener<>();

        // Set the settings without onHeap cache settings.
        Settings settings = Settings.builder()
            .put(
                TieredSpilloverCacheSettings.TIERED_SPILLOVER_DISK_STORE_NAME.getConcreteSettingForNamespace(
                    CacheType.INDICES_REQUEST_CACHE.getSettingPrefix()
                ).getKey(),
                MockDiskCache.MockDiskCacheFactory.NAME
            )
            .put(
                OpenSearchOnHeapCacheSettings.getSettingListForCacheType(CacheType.INDICES_REQUEST_CACHE)
                    .get(MAXIMUM_SIZE_IN_BYTES_KEY)
                    .getKey(),
                onHeapCacheSize * keyValueSize + "b"
            )
            .build();

        IllegalArgumentException ex = assertThrows(
            IllegalArgumentException.class,
            () -> new TieredSpilloverCache.TieredSpilloverCacheFactory().create(
                new CacheConfig.Builder<String, String>().setKeyType(String.class)
                    .setKeyType(String.class)
                    .setWeigher((k, v) -> keyValueSize)
                    .setRemovalListener(removalListener)
                    .setSettings(settings)
                    .build(),
                CacheType.INDICES_REQUEST_CACHE,
                Map.of(
                    OpenSearchOnHeapCache.OpenSearchOnHeapCacheFactory.NAME,
                    new OpenSearchOnHeapCache.OpenSearchOnHeapCacheFactory(),
                    MockDiskCache.MockDiskCacheFactory.NAME,
                    new MockDiskCache.MockDiskCacheFactory(0, randomIntBetween(100, 300))
                )
            )
        );
        assertEquals(
            ex.getMessage(),
            "No associated onHeapCache found for tieredSpilloverCache for " + "cacheType:" + CacheType.INDICES_REQUEST_CACHE
        );
    }

    public void testWithFactoryCreationWithDiskCacheNotPresent() {
        int onHeapCacheSize = randomIntBetween(10, 30);
        int keyValueSize = 50;
        MockCacheRemovalListener<String, String> removalListener = new MockCacheRemovalListener<>();

        // Set the settings without onHeap cache settings.
        Settings settings = Settings.builder()
            .put(
                TieredSpilloverCacheSettings.TIERED_SPILLOVER_ONHEAP_STORE_NAME.getConcreteSettingForNamespace(
                    CacheType.INDICES_REQUEST_CACHE.getSettingPrefix()
                ).getKey(),
                OpenSearchOnHeapCache.OpenSearchOnHeapCacheFactory.NAME
            )
            .put(
                OpenSearchOnHeapCacheSettings.getSettingListForCacheType(CacheType.INDICES_REQUEST_CACHE)
                    .get(MAXIMUM_SIZE_IN_BYTES_KEY)
                    .getKey(),
                onHeapCacheSize * keyValueSize + "b"
            )
            .build();

        IllegalArgumentException ex = assertThrows(
            IllegalArgumentException.class,
            () -> new TieredSpilloverCache.TieredSpilloverCacheFactory().create(
                new CacheConfig.Builder<String, String>().setKeyType(String.class)
                    .setKeyType(String.class)
                    .setWeigher((k, v) -> keyValueSize)
                    .setRemovalListener(removalListener)
                    .setSettings(settings)
                    .build(),
                CacheType.INDICES_REQUEST_CACHE,
                Map.of(
                    OpenSearchOnHeapCache.OpenSearchOnHeapCacheFactory.NAME,
                    new OpenSearchOnHeapCache.OpenSearchOnHeapCacheFactory(),
                    MockDiskCache.MockDiskCacheFactory.NAME,
                    new MockDiskCache.MockDiskCacheFactory(0, randomIntBetween(100, 300))
                )
            )
        );
        assertEquals(
            ex.getMessage(),
            "No associated diskCache found for tieredSpilloverCache for " + "cacheType:" + CacheType.INDICES_REQUEST_CACHE
        );
    }

    public void testComputeIfAbsentWithEvictionsFromOnHeapCache() throws Exception {
        int onHeapCacheSize = randomIntBetween(10, 30);
        int diskCacheSize = randomIntBetween(60, 100);
        int totalSize = onHeapCacheSize + diskCacheSize;
        int keyValueSize = 50;
        MockCacheRemovalListener<String, String> removalListener = new MockCacheRemovalListener<>();
        ICache.Factory onHeapCacheFactory = new OpenSearchOnHeapCache.OpenSearchOnHeapCacheFactory();
        CacheConfig<String, String> cacheConfig = new CacheConfig.Builder<String, String>().setKeyType(String.class)
            .setKeyType(String.class)
            .setWeigher((k, v) -> keyValueSize)
            .setRemovalListener(removalListener)
            .setDimensionNames(dimensionNames)
            .setSettings(
                Settings.builder()
                    .put(
                        CacheSettings.getConcreteStoreNameSettingForCacheType(CacheType.INDICES_REQUEST_CACHE).getKey(),
                        TieredSpilloverCache.TieredSpilloverCacheFactory.TIERED_SPILLOVER_CACHE_NAME
                    )
                    .put(FeatureFlags.PLUGGABLE_CACHE, "true")
                    .put(
                        OpenSearchOnHeapCacheSettings.getSettingListForCacheType(CacheType.INDICES_REQUEST_CACHE)
                            .get(MAXIMUM_SIZE_IN_BYTES_KEY)
                            .getKey(),
                        onHeapCacheSize * keyValueSize + "b"
                    )
                    .build()
            )
            .build();

        ICache.Factory mockDiskCacheFactory = new MockDiskCache.MockDiskCacheFactory(0, diskCacheSize);

        TieredSpilloverCache<String, String> tieredSpilloverCache = new TieredSpilloverCache.Builder<String, String>()
            .setOnHeapCacheFactory(onHeapCacheFactory)
            .setDiskCacheFactory(mockDiskCacheFactory)
            .setCacheConfig(cacheConfig)
            .setRemovalListener(removalListener)
            .setCacheType(CacheType.INDICES_REQUEST_CACHE)
            .build();

        // Put values in cache more than it's size and cause evictions from onHeap.
        int numOfItems1 = randomIntBetween(onHeapCacheSize + 1, totalSize);
        List<ICacheKey<String>> onHeapKeys = new ArrayList<>();
        List<ICacheKey<String>> diskTierKeys = new ArrayList<>();
        for (int iter = 0; iter < numOfItems1; iter++) {
            ICacheKey<String> key = getICacheKey(UUID.randomUUID().toString());
            LoadAwareCacheLoader<ICacheKey<String>, String> tieredCacheLoader = getLoadAwareCacheLoader();
            tieredSpilloverCache.computeIfAbsent(key, tieredCacheLoader);
        }

        tieredSpilloverCache.getOnHeapCache().keys().forEach(onHeapKeys::add);
        tieredSpilloverCache.getDiskCache().keys().forEach(diskTierKeys::add);

        // Try to hit cache again with some randomization.
        int numOfItems2 = randomIntBetween(50, 200);
        int onHeapCacheHit = 0;
        int diskCacheHit = 0;
        int cacheMiss = 0;
        for (int iter = 0; iter < numOfItems2; iter++) {
            if (randomBoolean()) { // Hit cache with key stored in onHeap cache.
                onHeapCacheHit++;
                int index = randomIntBetween(0, onHeapKeys.size() - 1);
                LoadAwareCacheLoader<ICacheKey<String>, String> loadAwareCacheLoader = getLoadAwareCacheLoader();
                tieredSpilloverCache.computeIfAbsent(onHeapKeys.get(index), loadAwareCacheLoader);
                assertFalse(loadAwareCacheLoader.isLoaded());
            } else { // Hit cache with key stored in disk cache.
                diskCacheHit++;
                int index = randomIntBetween(0, diskTierKeys.size() - 1);
                LoadAwareCacheLoader<ICacheKey<String>, String> loadAwareCacheLoader = getLoadAwareCacheLoader();
                tieredSpilloverCache.computeIfAbsent(diskTierKeys.get(index), loadAwareCacheLoader);
                assertFalse(loadAwareCacheLoader.isLoaded());
            }
        }
        for (int iter = 0; iter < randomIntBetween(50, 200); iter++) {
            // Hit cache with randomized key which is expected to miss cache always.
            LoadAwareCacheLoader<ICacheKey<String>, String> tieredCacheLoader = getLoadAwareCacheLoader();
            tieredSpilloverCache.computeIfAbsent(getICacheKey(UUID.randomUUID().toString()), tieredCacheLoader);
            cacheMiss++;
        }
    }

    public void testComputeIfAbsentWithEvictionsFromTieredCache() throws Exception {
        int onHeapCacheSize = randomIntBetween(10, 30);
        int diskCacheSize = randomIntBetween(onHeapCacheSize + 1, 100);
        int totalSize = onHeapCacheSize + diskCacheSize;
        int keyValueSize = 50;

        MockCacheRemovalListener<String, String> removalListener = new MockCacheRemovalListener<>();
<<<<<<< HEAD
        TieredSpilloverCache<String, String> tieredSpilloverCache = initializeTieredSpilloverCache(
            onHeapCacheSize,
=======
        TieredSpilloverCache<String, String> tieredSpilloverCache = intializeTieredSpilloverCache(
            keyValueSize,
>>>>>>> 1717cc73
            diskCacheSize,
            removalListener,
            Settings.builder()
                .put(
                    OpenSearchOnHeapCacheSettings.getSettingListForCacheType(CacheType.INDICES_REQUEST_CACHE)
                        .get(MAXIMUM_SIZE_IN_BYTES_KEY)
                        .getKey(),
                    onHeapCacheSize * keyValueSize + "b"
                )
                .build(),
            0
        );
        int numOfItems = randomIntBetween(totalSize + 1, totalSize * 3);
        for (int iter = 0; iter < numOfItems; iter++) {
            LoadAwareCacheLoader<ICacheKey<String>, String> tieredCacheLoader = getLoadAwareCacheLoader();
            tieredSpilloverCache.computeIfAbsent(getICacheKey(UUID.randomUUID().toString()), tieredCacheLoader);
        }
<<<<<<< HEAD
=======
        int evictions = numOfItems - (totalSize);
        assertEquals(evictions, removalListener.evictionsMetric.count());
>>>>>>> 1717cc73
    }

    public void testGetAndCount() throws Exception {
        int onHeapCacheSize = randomIntBetween(10, 30);
        int diskCacheSize = randomIntBetween(onHeapCacheSize + 1, 100);
        int keyValueSize = 50;
        int totalSize = onHeapCacheSize + diskCacheSize;

        MockCacheRemovalListener<String, String> removalListener = new MockCacheRemovalListener<>();
<<<<<<< HEAD
        TieredSpilloverCache<String, String> tieredSpilloverCache = initializeTieredSpilloverCache(
            onHeapCacheSize,
=======
        TieredSpilloverCache<String, String> tieredSpilloverCache = intializeTieredSpilloverCache(
            keyValueSize,
>>>>>>> 1717cc73
            diskCacheSize,
            removalListener,
            Settings.builder()
                .put(
                    OpenSearchOnHeapCacheSettings.getSettingListForCacheType(CacheType.INDICES_REQUEST_CACHE)
                        .get(MAXIMUM_SIZE_IN_BYTES_KEY)
                        .getKey(),
                    onHeapCacheSize * keyValueSize + "b"
                )
                .build(),
            0
        );

        int numOfItems1 = randomIntBetween(onHeapCacheSize + 1, totalSize);
        List<ICacheKey<String>> onHeapKeys = new ArrayList<>();
        List<ICacheKey<String>> diskTierKeys = new ArrayList<>();
        for (int iter = 0; iter < numOfItems1; iter++) {
            ICacheKey<String> key = getICacheKey(UUID.randomUUID().toString());
            if (iter > (onHeapCacheSize - 1)) {
                // All these are bound to go to disk based cache.
                diskTierKeys.add(key);
            } else {
                onHeapKeys.add(key);
            }
            LoadAwareCacheLoader<ICacheKey<String>, String> loadAwareCacheLoader = getLoadAwareCacheLoader();
            tieredSpilloverCache.computeIfAbsent(key, loadAwareCacheLoader);
        }

        for (int iter = 0; iter < numOfItems1; iter++) {
            if (randomBoolean()) {
                if (randomBoolean()) {
                    int index = randomIntBetween(0, onHeapKeys.size() - 1);
                    assertNotNull(tieredSpilloverCache.get(onHeapKeys.get(index)));
                } else {
                    int index = randomIntBetween(0, diskTierKeys.size() - 1);
                    assertNotNull(tieredSpilloverCache.get(diskTierKeys.get(index)));
                }
            } else {
                assertNull(tieredSpilloverCache.get(getICacheKey(UUID.randomUUID().toString())));
            }
        }
        assertEquals(numOfItems1, tieredSpilloverCache.count());
    }

    public void testPut() {
        int onHeapCacheSize = randomIntBetween(10, 30);
        int diskCacheSize = randomIntBetween(onHeapCacheSize + 1, 100);
        int keyValueSize = 50;

        MockCacheRemovalListener<String, String> removalListener = new MockCacheRemovalListener<>();
<<<<<<< HEAD
        TieredSpilloverCache<String, String> tieredSpilloverCache = initializeTieredSpilloverCache(
            onHeapCacheSize,
=======
        TieredSpilloverCache<String, String> tieredSpilloverCache = intializeTieredSpilloverCache(
            keyValueSize,
>>>>>>> 1717cc73
            diskCacheSize,
            removalListener,
            Settings.builder()
                .put(
                    OpenSearchOnHeapCacheSettings.getSettingListForCacheType(CacheType.INDICES_REQUEST_CACHE)
                        .get(MAXIMUM_SIZE_IN_BYTES_KEY)
                        .getKey(),
                    onHeapCacheSize * keyValueSize + "b"
                )
                .build(),
            0
        );
        ICacheKey<String> key = getICacheKey(UUID.randomUUID().toString());
        String value = UUID.randomUUID().toString();
        tieredSpilloverCache.put(key, value);
    }

    public void testPutAndVerifyNewItemsArePresentOnHeapCache() throws Exception {
        int onHeapCacheSize = randomIntBetween(200, 400);
        int diskCacheSize = randomIntBetween(450, 800);
        int keyValueSize = 50;

        MockCacheRemovalListener<String, String> removalListener = new MockCacheRemovalListener<>();

        TieredSpilloverCache<String, String> tieredSpilloverCache = initializeTieredSpilloverCache(
            keyValueSize,
            diskCacheSize,
            removalListener,
            Settings.builder()
                .put(
                    CacheSettings.getConcreteStoreNameSettingForCacheType(CacheType.INDICES_REQUEST_CACHE).getKey(),
                    TieredSpilloverCache.TieredSpilloverCacheFactory.TIERED_SPILLOVER_CACHE_NAME
                )
                .put(
                    OpenSearchOnHeapCacheSettings.getSettingListForCacheType(CacheType.INDICES_REQUEST_CACHE)
                        .get(MAXIMUM_SIZE_IN_BYTES_KEY)
                        .getKey(),
                    (onHeapCacheSize * keyValueSize) + "b"
                )
                .build(),
            0
        );

        for (int i = 0; i < onHeapCacheSize; i++) {
            tieredSpilloverCache.computeIfAbsent(getICacheKey(UUID.randomUUID().toString()), getLoadAwareCacheLoader());
        }

        // Again try to put OnHeap cache capacity amount of new items.
        List<ICacheKey<String>> newKeyList = new ArrayList<>();
        for (int i = 0; i < onHeapCacheSize; i++) {
            newKeyList.add(getICacheKey(UUID.randomUUID().toString()));
        }

        for (int i = 0; i < newKeyList.size(); i++) {
            tieredSpilloverCache.computeIfAbsent(newKeyList.get(i), getLoadAwareCacheLoader());
        }

        // Verify that new items are part of onHeap cache.
        List<ICacheKey<String>> actualOnHeapCacheKeys = new ArrayList<>();
        tieredSpilloverCache.getOnHeapCache().keys().forEach(actualOnHeapCacheKeys::add);

        assertEquals(newKeyList.size(), actualOnHeapCacheKeys.size());
        for (int i = 0; i < actualOnHeapCacheKeys.size(); i++) {
            assertTrue(newKeyList.contains(actualOnHeapCacheKeys.get(i)));
        }
    }

    public void testInvalidate() {
        int onHeapCacheSize = 1;
        int diskCacheSize = 10;
        int keyValueSize = 20;

        MockCacheRemovalListener<String, String> removalListener = new MockCacheRemovalListener<>();
<<<<<<< HEAD
        TieredSpilloverCache<String, String> tieredSpilloverCache = initializeTieredSpilloverCache(
=======
        TieredSpilloverCache<String, String> tieredSpilloverCache = intializeTieredSpilloverCache(
>>>>>>> 1717cc73
            keyValueSize,
            diskCacheSize,
            removalListener,
            Settings.builder()
                .put(
                    OpenSearchOnHeapCacheSettings.getSettingListForCacheType(CacheType.INDICES_REQUEST_CACHE)
                        .get(MAXIMUM_SIZE_IN_BYTES_KEY)
                        .getKey(),
                    onHeapCacheSize * keyValueSize + "b"
                )
                .build(),
            0
        );
        ICacheKey<String> key = getICacheKey(UUID.randomUUID().toString());
        String value = UUID.randomUUID().toString();
        // First try to invalidate without the key present in cache.
        tieredSpilloverCache.invalidate(key);
        // assertEquals(0, tieredSpilloverCache.stats().getEvictionsByDimensions(HEAP_DIMS));

        // Now try to invalidate with the key present in onHeap cache.
        tieredSpilloverCache.put(key, value);
        tieredSpilloverCache.invalidate(key);
        // Evictions metric shouldn't increase for invalidations.
        assertEquals(0, tieredSpilloverCache.count());

        tieredSpilloverCache.put(key, value);
        // Put another key/value so that one of the item is evicted to disk cache.
        ICacheKey<String> key2 = getICacheKey(UUID.randomUUID().toString());
        tieredSpilloverCache.put(key2, UUID.randomUUID().toString());

        assertEquals(2, tieredSpilloverCache.count());

        // Again invalidate older key, leaving one in heap tier and zero in disk tier
        tieredSpilloverCache.invalidate(key);
    }

    public void testCacheKeys() throws Exception {
        int onHeapCacheSize = randomIntBetween(10, 30);
        int diskCacheSize = randomIntBetween(60, 100);
        int keyValueSize = 50;

        MockCacheRemovalListener<String, String> removalListener = new MockCacheRemovalListener<>();
        TieredSpilloverCache<String, String> tieredSpilloverCache = initializeTieredSpilloverCache(
            keyValueSize,
            diskCacheSize,
            removalListener,
            Settings.builder()
                .put(
                    OpenSearchOnHeapCacheSettings.getSettingListForCacheType(CacheType.INDICES_REQUEST_CACHE)
                        .get(MAXIMUM_SIZE_IN_BYTES_KEY)
                        .getKey(),
                    onHeapCacheSize * keyValueSize + "b"
                )
                .build(),
            0
        );
        List<ICacheKey<String>> onHeapKeys = new ArrayList<>();
        List<ICacheKey<String>> diskTierKeys = new ArrayList<>();
        // During first round add onHeapCacheSize entries. Will go to onHeap cache initially.
        for (int i = 0; i < onHeapCacheSize; i++) {
            ICacheKey<String> key = getICacheKey(UUID.randomUUID().toString());
            diskTierKeys.add(key);
            tieredSpilloverCache.computeIfAbsent(key, getLoadAwareCacheLoader());
        }
        // In another round, add another onHeapCacheSize entries. These will go to onHeap and above ones will be
        // evicted to onDisk cache.
        for (int i = 0; i < onHeapCacheSize; i++) {
            ICacheKey<String> key = getICacheKey(UUID.randomUUID().toString());
            onHeapKeys.add(key);
            tieredSpilloverCache.computeIfAbsent(key, getLoadAwareCacheLoader());
        }

        List<ICacheKey<String>> actualOnHeapKeys = new ArrayList<>();
        List<ICacheKey<String>> actualOnDiskKeys = new ArrayList<>();
        Iterable<ICacheKey<String>> onHeapiterable = tieredSpilloverCache.getOnHeapCache().keys();
        Iterable<ICacheKey<String>> onDiskiterable = tieredSpilloverCache.getDiskCache().keys();
        onHeapiterable.iterator().forEachRemaining(actualOnHeapKeys::add);
        onDiskiterable.iterator().forEachRemaining(actualOnDiskKeys::add);
        for (ICacheKey<String> onHeapKey : onHeapKeys) {
            assertTrue(actualOnHeapKeys.contains(onHeapKey));
        }
        for (ICacheKey<String> onDiskKey : actualOnDiskKeys) {
            assertTrue(actualOnDiskKeys.contains(onDiskKey));
        }

        // Testing keys() which returns all keys.
        List<ICacheKey<String>> actualMergedKeys = new ArrayList<>();
        List<ICacheKey<String>> expectedMergedKeys = new ArrayList<>();
        expectedMergedKeys.addAll(onHeapKeys);
        expectedMergedKeys.addAll(diskTierKeys);

        Iterable<ICacheKey<String>> mergedIterable = tieredSpilloverCache.keys();
        mergedIterable.iterator().forEachRemaining(actualMergedKeys::add);

        assertEquals(expectedMergedKeys.size(), actualMergedKeys.size());
        for (ICacheKey<String> key : expectedMergedKeys) {
            assertTrue(actualMergedKeys.contains(key));
        }
    }

    public void testRefresh() {
        int diskCacheSize = randomIntBetween(60, 100);

        MockCacheRemovalListener<String, String> removalListener = new MockCacheRemovalListener<>();
        TieredSpilloverCache<String, String> tieredSpilloverCache = initializeTieredSpilloverCache(
            50,
            diskCacheSize,
            removalListener,
            Settings.EMPTY,
            0
        );
        tieredSpilloverCache.refresh();
    }

    public void testInvalidateAll() throws Exception {
        int onHeapCacheSize = randomIntBetween(10, 30);
        int diskCacheSize = randomIntBetween(60, 100);
        int keyValueSize = 50;
        int totalSize = onHeapCacheSize + diskCacheSize;

        MockCacheRemovalListener<String, String> removalListener = new MockCacheRemovalListener<>();
        TieredSpilloverCache<String, String> tieredSpilloverCache = initializeTieredSpilloverCache(
            keyValueSize,
            diskCacheSize,
            removalListener,
            Settings.builder()
                .put(
                    OpenSearchOnHeapCacheSettings.getSettingListForCacheType(CacheType.INDICES_REQUEST_CACHE)
                        .get(MAXIMUM_SIZE_IN_BYTES_KEY)
                        .getKey(),
                    onHeapCacheSize * keyValueSize + "b"
                )
                .build(),
            0
        );
        // Put values in cache more than it's size and cause evictions from onHeap.
        int numOfItems1 = randomIntBetween(onHeapCacheSize + 1, totalSize);
        List<ICacheKey<String>> onHeapKeys = new ArrayList<>();
        List<ICacheKey<String>> diskTierKeys = new ArrayList<>();
        for (int iter = 0; iter < numOfItems1; iter++) {
            ICacheKey<String> key = getICacheKey(UUID.randomUUID().toString());
            if (iter > (onHeapCacheSize - 1)) {
                // All these are bound to go to disk based cache.
                diskTierKeys.add(key);
            } else {
                onHeapKeys.add(key);
            }
            LoadAwareCacheLoader<ICacheKey<String>, String> tieredCacheLoader = getLoadAwareCacheLoader();
            tieredSpilloverCache.computeIfAbsent(key, tieredCacheLoader);
        }
        assertEquals(numOfItems1, tieredSpilloverCache.count());
        tieredSpilloverCache.invalidateAll();
        assertEquals(0, tieredSpilloverCache.count());
    }

    public void testComputeIfAbsentConcurrently() throws Exception {
        int onHeapCacheSize = randomIntBetween(100, 300);
        int diskCacheSize = randomIntBetween(200, 400);
        int keyValueSize = 50;

        MockCacheRemovalListener<String, String> removalListener = new MockCacheRemovalListener<>();
        Settings settings = Settings.builder()
            .put(
                OpenSearchOnHeapCacheSettings.getSettingListForCacheType(CacheType.INDICES_REQUEST_CACHE)
                    .get(MAXIMUM_SIZE_IN_BYTES_KEY)
                    .getKey(),
                onHeapCacheSize * keyValueSize + "b"
            )
            .build();

        TieredSpilloverCache<String, String> tieredSpilloverCache = initializeTieredSpilloverCache(
            keyValueSize,
            diskCacheSize,
            removalListener,
            settings,
            0
        );

        int numberOfSameKeys = randomIntBetween(10, onHeapCacheSize - 1);
        ICacheKey<String> key = getICacheKey(UUID.randomUUID().toString());
        String value = UUID.randomUUID().toString();

        Thread[] threads = new Thread[numberOfSameKeys];
        Phaser phaser = new Phaser(numberOfSameKeys + 1);
        CountDownLatch countDownLatch = new CountDownLatch(numberOfSameKeys); // To wait for all threads to finish.

        List<LoadAwareCacheLoader<ICacheKey<String>, String>> loadAwareCacheLoaderList = new CopyOnWriteArrayList<>();

        for (int i = 0; i < numberOfSameKeys; i++) {
            threads[i] = new Thread(() -> {
                try {
                    LoadAwareCacheLoader<ICacheKey<String>, String> loadAwareCacheLoader = new LoadAwareCacheLoader<>() {
                        boolean isLoaded = false;

                        @Override
                        public boolean isLoaded() {
                            return isLoaded;
                        }

                        @Override
                        public String load(ICacheKey<String> key) {
                            isLoaded = true;
                            return value;
                        }
                    };
                    loadAwareCacheLoaderList.add(loadAwareCacheLoader);
                    phaser.arriveAndAwaitAdvance();
                    tieredSpilloverCache.computeIfAbsent(key, loadAwareCacheLoader);
                } catch (Exception e) {
                    throw new RuntimeException(e);
                }
                countDownLatch.countDown();
            });
            threads[i].start();
        }
        phaser.arriveAndAwaitAdvance();
        countDownLatch.await(); // Wait for rest of tasks to be cancelled.
        int numberOfTimesKeyLoaded = 0;
        assertEquals(numberOfSameKeys, loadAwareCacheLoaderList.size());
        for (int i = 0; i < loadAwareCacheLoaderList.size(); i++) {
            LoadAwareCacheLoader<ICacheKey<String>, String> loader = loadAwareCacheLoaderList.get(i);
            if (loader.isLoaded()) {
                numberOfTimesKeyLoaded++;
            }
        }
        assertEquals(1, numberOfTimesKeyLoaded); // It should be loaded only once.
    }

    public void testConcurrencyForEvictionFlowFromOnHeapToDiskTier() throws Exception {
        int diskCacheSize = randomIntBetween(450, 800);

        MockCacheRemovalListener<String, String> removalListener = new MockCacheRemovalListener<>();

        ICache.Factory onHeapCacheFactory = new OpenSearchOnHeapCache.OpenSearchOnHeapCacheFactory();
        ICache.Factory diskCacheFactory = new MockDiskCache.MockDiskCacheFactory(500, diskCacheSize);
        CacheConfig<String, String> cacheConfig = new CacheConfig.Builder<String, String>().setKeyType(String.class)
            .setKeyType(String.class)
            .setWeigher((k, v) -> 150)
            .setRemovalListener(removalListener)
            .setSettings(
                Settings.builder()
                    .put(
                        CacheSettings.getConcreteStoreNameSettingForCacheType(CacheType.INDICES_REQUEST_CACHE).getKey(),
                        TieredSpilloverCache.TieredSpilloverCacheFactory.TIERED_SPILLOVER_CACHE_NAME
                    )
                    .put(FeatureFlags.PLUGGABLE_CACHE, "true")
                    .put(
                        OpenSearchOnHeapCacheSettings.getSettingListForCacheType(CacheType.INDICES_REQUEST_CACHE)
                            .get(MAXIMUM_SIZE_IN_BYTES_KEY)
                            .getKey(),
                        200 + "b"
                    )
                    .build()
            )
            .setDimensionNames(dimensionNames)
            .build();
        TieredSpilloverCache<String, String> tieredSpilloverCache = new TieredSpilloverCache.Builder<String, String>()
            .setOnHeapCacheFactory(onHeapCacheFactory)
            .setDiskCacheFactory(diskCacheFactory)
            .setRemovalListener(removalListener)
            .setCacheConfig(cacheConfig)
            .setCacheType(CacheType.INDICES_REQUEST_CACHE)
            .build();

        ICacheKey<String> keyToBeEvicted = getICacheKey("key1");
        ICacheKey<String> secondKey = getICacheKey("key2");

        // Put first key on tiered cache. Will go into onHeap cache.
        tieredSpilloverCache.computeIfAbsent(keyToBeEvicted, getLoadAwareCacheLoader());
        // assertEquals(1, tieredSpilloverCache.stats().getEntriesByDimensions(HEAP_DIMS));
        CountDownLatch countDownLatch = new CountDownLatch(1);
        CountDownLatch countDownLatch1 = new CountDownLatch(1);
        // Put second key on tiered cache. Will cause eviction of first key from onHeap cache and should go into
        // disk cache.
        LoadAwareCacheLoader<ICacheKey<String>, String> loadAwareCacheLoader = getLoadAwareCacheLoader();
        Thread thread = new Thread(() -> {
            try {
                tieredSpilloverCache.computeIfAbsent(secondKey, loadAwareCacheLoader);
                countDownLatch1.countDown();
            } catch (Exception e) {
                throw new RuntimeException(e);
            }
        });
        thread.start();
        assertBusy(() -> { assertTrue(loadAwareCacheLoader.isLoaded()); }, 100, TimeUnit.MILLISECONDS); // We wait for new key to be loaded
        // after which it eviction flow is
        // guaranteed to occur.
        ICache<String, String> onDiskCache = tieredSpilloverCache.getDiskCache();

        // Now on a different thread, try to get key(above one which got evicted) from tiered cache. We expect this
        // should return not null value as it should be present on diskCache.
        AtomicReference<String> actualValue = new AtomicReference<>();
        Thread thread1 = new Thread(() -> {
            try {
                actualValue.set(tieredSpilloverCache.get(keyToBeEvicted));
            } catch (Exception e) {
                throw new RuntimeException(e);
            }
            countDownLatch.countDown();
        });
        thread1.start();
        countDownLatch.await();
        assertNotNull(actualValue.get());
        countDownLatch1.await();
<<<<<<< HEAD
=======
        assertEquals(1, tieredSpilloverCache.getOnHeapCache().count());
        assertEquals(1, onDiskCache.count());
>>>>>>> 1717cc73
        assertNotNull(onDiskCache.get(keyToBeEvicted));
    }

    private List<CacheStatsDimension> getMockDimensions() {
        List<CacheStatsDimension> dims = new ArrayList<>();
        for (String dimensionName : dimensionNames) {
            dims.add(new CacheStatsDimension(dimensionName, "0"));
        }
        return dims;
    }

    private ICacheKey<String> getICacheKey(String key) {
        return new ICacheKey<>(key, getMockDimensions());
    }

    class MockCacheRemovalListener<K, V> implements RemovalListener<ICacheKey<K>, V> {
        final CounterMetric evictionsMetric = new CounterMetric();

        @Override
        public void onRemoval(RemovalNotification<ICacheKey<K>, V> notification) {
            evictionsMetric.inc();
        }
    }

    private LoadAwareCacheLoader<ICacheKey<String>, String> getLoadAwareCacheLoader() {
        return new LoadAwareCacheLoader<>() {
            boolean isLoaded = false;

            @Override
            public String load(ICacheKey<String> key) {
                isLoaded = true;
                return UUID.randomUUID().toString();
            }

            @Override
            public boolean isLoaded() {
                return isLoaded;
            }
        };
    }

    private TieredSpilloverCache<String, String> initializeTieredSpilloverCache(
        int keyValueSize,
        int diskCacheSize,
        RemovalListener<ICacheKey<String>, String> removalListener,
        Settings settings,
        long diskDeliberateDelay
    ) {
        ICache.Factory onHeapCacheFactory = new OpenSearchOnHeapCache.OpenSearchOnHeapCacheFactory();
        CacheConfig<String, String> cacheConfig = new CacheConfig.Builder<String, String>().setKeyType(String.class)
            .setKeyType(String.class)
            .setWeigher((k, v) -> keyValueSize)
<<<<<<< HEAD
            .setSettings(settings)
            .setDimensionNames(dimensionNames)
=======
            .setRemovalListener(removalListener)
            .setSettings(
                Settings.builder()
                    .put(
                        CacheSettings.getConcreteStoreNameSettingForCacheType(CacheType.INDICES_REQUEST_CACHE).getKey(),
                        TieredSpilloverCache.TieredSpilloverCacheFactory.TIERED_SPILLOVER_CACHE_NAME
                    )
                    .put(FeatureFlags.PLUGGABLE_CACHE, "true")
                    .put(settings)
                    .build()
            )
>>>>>>> 1717cc73
            .build();
        ICache.Factory mockDiskCacheFactory = new MockDiskCache.MockDiskCacheFactory(diskDeliberateDelay, diskCacheSize);

        return new TieredSpilloverCache.Builder<String, String>().setCacheType(CacheType.INDICES_REQUEST_CACHE)
            .setRemovalListener(removalListener)
            .setOnHeapCacheFactory(onHeapCacheFactory)
            .setDiskCacheFactory(mockDiskCacheFactory)
            .setCacheConfig(cacheConfig)
            .build();
    }
<<<<<<< HEAD
}

class MockOnDiskCache<K, V> implements ICache<K, V> {

    Map<ICacheKey<K>, V> cache;
    int maxSize;
    long delay;
    CacheStats stats = null; // Not needed - TSC tracks its own stats

    RemovalListener<ICacheKey<K>, V> removalListener;

    MockOnDiskCache(int maxSize, long delay, RemovalListener<ICacheKey<K>, V> listener) {
        this.maxSize = maxSize;
        this.delay = delay;
        this.cache = new ConcurrentHashMap<ICacheKey<K>, V>();
        this.removalListener = listener;
    }

    @Override
    public V get(ICacheKey<K> key) {
        V value = cache.get(key);
        return value;
    }

    @Override
    public void put(ICacheKey<K> key, V value) {
        if (this.cache.size() >= maxSize) { // For simplification
            removalListener.onRemoval(new RemovalNotification<>(key, null, RemovalReason.EVICTED));
            return;
        }
        try {
            Thread.sleep(delay);
        } catch (InterruptedException e) {
            throw new RuntimeException(e);
        }
        this.cache.put(key, value);
        // eventListener.onCached(key, value, CacheStoreType.DISK);
    }

    @Override
    public V computeIfAbsent(ICacheKey<K> key, LoadAwareCacheLoader<ICacheKey<K>, V> loader) throws Exception {
        V value = cache.computeIfAbsent(key, key1 -> {
            try {
                return loader.load(key);
            } catch (Exception e) {
                throw new RuntimeException(e);
            }
        });
        return value;
    }

    @Override
    public void invalidate(ICacheKey<K> key) {
        if (this.cache.containsKey(key)) {
            removalListener.onRemoval(new RemovalNotification<>(key, null, RemovalReason.INVALIDATED));
        }
        this.cache.remove(key);
    }

    @Override
    public void invalidateAll() {
        this.cache.clear();
    }

    @Override
    public Iterable<ICacheKey<K>> keys() {
        return this.cache.keySet();
    }

    @Override
    public long count() {
        return this.cache.size();
    }

    @Override
    public void refresh() {}

    @Override
    public CacheStats stats() {
        return stats;
    }

    @Override
    public void close() {

    }

    public static class MockDiskCacheFactory implements Factory {

        static final String NAME = "mockDiskCache";
        final long delay;
        final int maxSize;

        MockDiskCacheFactory(long delay, int maxSize) {
            this.delay = delay;
            this.maxSize = maxSize;
        }

        @Override
        public <K, V> ICache<K, V> create(CacheConfig<K, V> config, CacheType cacheType, Map<String, Factory> cacheFactories) {
            return new Builder<K, V>().setMaxSize(maxSize)
                .setDeliberateDelay(delay)
                .setRemovalListener(config.getRemovalListener())
                .build();
        }

        @Override
        public String getCacheName() {
            return NAME;
        }
    }

    public static class Builder<K, V> extends ICacheBuilder<K, V> {

        int maxSize;
        long delay;

        @Override
        public ICache<K, V> build() {
            return new MockOnDiskCache<K, V>(this.maxSize, this.delay, this.getRemovalListener());
        }

        public Builder<K, V> setMaxSize(int maxSize) {
            this.maxSize = maxSize;
            return this;
        }

        public Builder<K, V> setDeliberateDelay(long millis) {
            this.delay = millis;
            return this;
        }
    }
=======
>>>>>>> 1717cc73
}<|MERGE_RESOLUTION|>--- conflicted
+++ resolved
@@ -14,13 +14,10 @@
 import org.opensearch.common.cache.LoadAwareCacheLoader;
 import org.opensearch.common.cache.RemovalListener;
 import org.opensearch.common.cache.RemovalNotification;
-<<<<<<< HEAD
 import org.opensearch.common.cache.RemovalReason;
 import org.opensearch.common.cache.stats.CacheStats;
 import org.opensearch.common.cache.stats.CacheStatsDimension;
-=======
 import org.opensearch.common.cache.settings.CacheSettings;
->>>>>>> 1717cc73
 import org.opensearch.common.cache.store.OpenSearchOnHeapCache;
 import org.opensearch.common.cache.store.config.CacheConfig;
 import org.opensearch.common.cache.store.settings.OpenSearchOnHeapCacheSettings;
@@ -50,13 +47,8 @@
         int keyValueSize = 50;
 
         MockCacheRemovalListener<String, String> removalListener = new MockCacheRemovalListener<>();
-<<<<<<< HEAD
-        TieredSpilloverCache<String, String> tieredSpilloverCache = initializeTieredSpilloverCache(
-            onHeapCacheSize,
-=======
-        TieredSpilloverCache<String, String> tieredSpilloverCache = intializeTieredSpilloverCache(
+        TieredSpilloverCache<String, String> tieredSpilloverCache = initializeTieredSpilloverCache(
             keyValueSize,
->>>>>>> 1717cc73
             randomIntBetween(1, 4),
             removalListener,
             Settings.builder()
@@ -157,10 +149,6 @@
             LoadAwareCacheLoader<ICacheKey<String>, String> tieredCacheLoader = getLoadAwareCacheLoader();
             tieredSpilloverCache.computeIfAbsent(getICacheKey(key), tieredCacheLoader);
         }
-<<<<<<< HEAD
-
-=======
->>>>>>> 1717cc73
         tieredSpilloverCache.getOnHeapCache().keys().forEach(onHeapKeys::add);
         tieredSpilloverCache.getDiskCache().keys().forEach(diskTierKeys::add);
     }
@@ -342,13 +330,8 @@
         int keyValueSize = 50;
 
         MockCacheRemovalListener<String, String> removalListener = new MockCacheRemovalListener<>();
-<<<<<<< HEAD
-        TieredSpilloverCache<String, String> tieredSpilloverCache = initializeTieredSpilloverCache(
-            onHeapCacheSize,
-=======
-        TieredSpilloverCache<String, String> tieredSpilloverCache = intializeTieredSpilloverCache(
+        TieredSpilloverCache<String, String> tieredSpilloverCache = initializeTieredSpilloverCache(
             keyValueSize,
->>>>>>> 1717cc73
             diskCacheSize,
             removalListener,
             Settings.builder()
@@ -366,11 +349,9 @@
             LoadAwareCacheLoader<ICacheKey<String>, String> tieredCacheLoader = getLoadAwareCacheLoader();
             tieredSpilloverCache.computeIfAbsent(getICacheKey(UUID.randomUUID().toString()), tieredCacheLoader);
         }
-<<<<<<< HEAD
-=======
+
         int evictions = numOfItems - (totalSize);
         assertEquals(evictions, removalListener.evictionsMetric.count());
->>>>>>> 1717cc73
     }
 
     public void testGetAndCount() throws Exception {
@@ -380,13 +361,8 @@
         int totalSize = onHeapCacheSize + diskCacheSize;
 
         MockCacheRemovalListener<String, String> removalListener = new MockCacheRemovalListener<>();
-<<<<<<< HEAD
-        TieredSpilloverCache<String, String> tieredSpilloverCache = initializeTieredSpilloverCache(
-            onHeapCacheSize,
-=======
-        TieredSpilloverCache<String, String> tieredSpilloverCache = intializeTieredSpilloverCache(
+        TieredSpilloverCache<String, String> tieredSpilloverCache = initializeTieredSpilloverCache(
             keyValueSize,
->>>>>>> 1717cc73
             diskCacheSize,
             removalListener,
             Settings.builder()
@@ -437,13 +413,8 @@
         int keyValueSize = 50;
 
         MockCacheRemovalListener<String, String> removalListener = new MockCacheRemovalListener<>();
-<<<<<<< HEAD
-        TieredSpilloverCache<String, String> tieredSpilloverCache = initializeTieredSpilloverCache(
-            onHeapCacheSize,
-=======
-        TieredSpilloverCache<String, String> tieredSpilloverCache = intializeTieredSpilloverCache(
+        TieredSpilloverCache<String, String> tieredSpilloverCache = initializeTieredSpilloverCache(
             keyValueSize,
->>>>>>> 1717cc73
             diskCacheSize,
             removalListener,
             Settings.builder()
@@ -517,11 +488,7 @@
         int keyValueSize = 20;
 
         MockCacheRemovalListener<String, String> removalListener = new MockCacheRemovalListener<>();
-<<<<<<< HEAD
-        TieredSpilloverCache<String, String> tieredSpilloverCache = initializeTieredSpilloverCache(
-=======
-        TieredSpilloverCache<String, String> tieredSpilloverCache = intializeTieredSpilloverCache(
->>>>>>> 1717cc73
+        TieredSpilloverCache<String, String> tieredSpilloverCache = initializeTieredSpilloverCache(
             keyValueSize,
             diskCacheSize,
             removalListener,
@@ -556,6 +523,8 @@
 
         // Again invalidate older key, leaving one in heap tier and zero in disk tier
         tieredSpilloverCache.invalidate(key);
+        assertEquals(1, tieredSpilloverCache.count());
+
     }
 
     public void testCacheKeys() throws Exception {
@@ -826,11 +795,9 @@
         countDownLatch.await();
         assertNotNull(actualValue.get());
         countDownLatch1.await();
-<<<<<<< HEAD
-=======
+
         assertEquals(1, tieredSpilloverCache.getOnHeapCache().count());
         assertEquals(1, onDiskCache.count());
->>>>>>> 1717cc73
         assertNotNull(onDiskCache.get(keyToBeEvicted));
     }
 
@@ -883,10 +850,8 @@
         CacheConfig<String, String> cacheConfig = new CacheConfig.Builder<String, String>().setKeyType(String.class)
             .setKeyType(String.class)
             .setWeigher((k, v) -> keyValueSize)
-<<<<<<< HEAD
             .setSettings(settings)
             .setDimensionNames(dimensionNames)
-=======
             .setRemovalListener(removalListener)
             .setSettings(
                 Settings.builder()
@@ -898,7 +863,6 @@
                     .put(settings)
                     .build()
             )
->>>>>>> 1717cc73
             .build();
         ICache.Factory mockDiskCacheFactory = new MockDiskCache.MockDiskCacheFactory(diskDeliberateDelay, diskCacheSize);
 
@@ -909,139 +873,4 @@
             .setCacheConfig(cacheConfig)
             .build();
     }
-<<<<<<< HEAD
-}
-
-class MockOnDiskCache<K, V> implements ICache<K, V> {
-
-    Map<ICacheKey<K>, V> cache;
-    int maxSize;
-    long delay;
-    CacheStats stats = null; // Not needed - TSC tracks its own stats
-
-    RemovalListener<ICacheKey<K>, V> removalListener;
-
-    MockOnDiskCache(int maxSize, long delay, RemovalListener<ICacheKey<K>, V> listener) {
-        this.maxSize = maxSize;
-        this.delay = delay;
-        this.cache = new ConcurrentHashMap<ICacheKey<K>, V>();
-        this.removalListener = listener;
-    }
-
-    @Override
-    public V get(ICacheKey<K> key) {
-        V value = cache.get(key);
-        return value;
-    }
-
-    @Override
-    public void put(ICacheKey<K> key, V value) {
-        if (this.cache.size() >= maxSize) { // For simplification
-            removalListener.onRemoval(new RemovalNotification<>(key, null, RemovalReason.EVICTED));
-            return;
-        }
-        try {
-            Thread.sleep(delay);
-        } catch (InterruptedException e) {
-            throw new RuntimeException(e);
-        }
-        this.cache.put(key, value);
-        // eventListener.onCached(key, value, CacheStoreType.DISK);
-    }
-
-    @Override
-    public V computeIfAbsent(ICacheKey<K> key, LoadAwareCacheLoader<ICacheKey<K>, V> loader) throws Exception {
-        V value = cache.computeIfAbsent(key, key1 -> {
-            try {
-                return loader.load(key);
-            } catch (Exception e) {
-                throw new RuntimeException(e);
-            }
-        });
-        return value;
-    }
-
-    @Override
-    public void invalidate(ICacheKey<K> key) {
-        if (this.cache.containsKey(key)) {
-            removalListener.onRemoval(new RemovalNotification<>(key, null, RemovalReason.INVALIDATED));
-        }
-        this.cache.remove(key);
-    }
-
-    @Override
-    public void invalidateAll() {
-        this.cache.clear();
-    }
-
-    @Override
-    public Iterable<ICacheKey<K>> keys() {
-        return this.cache.keySet();
-    }
-
-    @Override
-    public long count() {
-        return this.cache.size();
-    }
-
-    @Override
-    public void refresh() {}
-
-    @Override
-    public CacheStats stats() {
-        return stats;
-    }
-
-    @Override
-    public void close() {
-
-    }
-
-    public static class MockDiskCacheFactory implements Factory {
-
-        static final String NAME = "mockDiskCache";
-        final long delay;
-        final int maxSize;
-
-        MockDiskCacheFactory(long delay, int maxSize) {
-            this.delay = delay;
-            this.maxSize = maxSize;
-        }
-
-        @Override
-        public <K, V> ICache<K, V> create(CacheConfig<K, V> config, CacheType cacheType, Map<String, Factory> cacheFactories) {
-            return new Builder<K, V>().setMaxSize(maxSize)
-                .setDeliberateDelay(delay)
-                .setRemovalListener(config.getRemovalListener())
-                .build();
-        }
-
-        @Override
-        public String getCacheName() {
-            return NAME;
-        }
-    }
-
-    public static class Builder<K, V> extends ICacheBuilder<K, V> {
-
-        int maxSize;
-        long delay;
-
-        @Override
-        public ICache<K, V> build() {
-            return new MockOnDiskCache<K, V>(this.maxSize, this.delay, this.getRemovalListener());
-        }
-
-        public Builder<K, V> setMaxSize(int maxSize) {
-            this.maxSize = maxSize;
-            return this;
-        }
-
-        public Builder<K, V> setDeliberateDelay(long millis) {
-            this.delay = millis;
-            return this;
-        }
-    }
-=======
->>>>>>> 1717cc73
 }