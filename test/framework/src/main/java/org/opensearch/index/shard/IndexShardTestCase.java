--- conflicted
+++ resolved
@@ -1203,19 +1203,9 @@
                 try {
                     final CopyState copyState = new CopyState(ReplicationCheckpoint.empty(primaryShard.shardId), primaryShard);
                     listener.onResponse(
-<<<<<<< HEAD
-                        new CheckpointInfoResponse(
-                            copyState.getCheckpoint(),
-                            copyState.getMetadataSnapshot(),
-                            copyState.getInfosBytes(),
-                            copyState.getPendingDeleteFiles()
-                        )
-                    );
-=======
                         new CheckpointInfoResponse(copyState.getCheckpoint(), copyState.getMetadataMap(), copyState.getInfosBytes())
                     );
                     copyState.decRef();
->>>>>>> ab6849f3
                 } catch (IOException e) {
                     logger.error("Unexpected error computing CopyState", e);
                     Assert.fail("Failed to compute copyState");
@@ -1264,17 +1254,10 @@
         List<IndexShard> replicaShards
     ) throws IOException, InterruptedException {
         final CountDownLatch countDownLatch = new CountDownLatch(replicaShards.size());
-<<<<<<< HEAD
-        Store.MetadataSnapshot primaryMetadata;
-        try (final GatedCloseable<SegmentInfos> segmentInfosSnapshot = primaryShard.getSegmentInfosSnapshot()) {
-            final SegmentInfos primarySegmentInfos = segmentInfosSnapshot.get();
-            primaryMetadata = primaryShard.store().getMetadata(primarySegmentInfos);
-=======
         Map<String, StoreFileMetadata> primaryMetadata;
         try (final GatedCloseable<SegmentInfos> segmentInfosSnapshot = primaryShard.getSegmentInfosSnapshot()) {
             final SegmentInfos primarySegmentInfos = segmentInfosSnapshot.get();
             primaryMetadata = primaryShard.store().getSegmentMetadataMap(primarySegmentInfos);
->>>>>>> ab6849f3
         }
         List<SegmentReplicationTarget> ids = new ArrayList<>();
         for (IndexShard replica : replicaShards) {
