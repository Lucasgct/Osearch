/*
 * SPDX-License-Identifier: Apache-2.0
 *
 * The OpenSearch Contributors require contributions made to
 * this file be licensed under the Apache-2.0 license or a
 * compatible open source license.
 */

/*
 * Licensed to Elasticsearch under one or more contributor
 * license agreements. See the NOTICE file distributed with
 * this work for additional information regarding copyright
 * ownership. Elasticsearch licenses this file to you under
 * the Apache License, Version 2.0 (the "License"); you may
 * not use this file except in compliance with the License.
 * You may obtain a copy of the License at
 *
 *     http://www.apache.org/licenses/LICENSE-2.0
 *
 * Unless required by applicable law or agreed to in writing,
 * software distributed under the License is distributed on an
 * "AS IS" BASIS, WITHOUT WARRANTIES OR CONDITIONS OF ANY
 * KIND, either express or implied.  See the License for the
 * specific language governing permissions and limitations
 * under the License.
 */
/*
 * Modifications Copyright OpenSearch Contributors. See
 * GitHub history for details.
 */

package org.opensearch.index.shard;

import org.apache.lucene.index.DirectoryReader;
import org.apache.lucene.index.IndexCommit;
import org.apache.lucene.index.SegmentInfos;
import org.apache.lucene.store.Directory;
import org.apache.lucene.store.IOContext;
import org.apache.lucene.store.IndexInput;
import org.opensearch.ExceptionsHelper;
import org.opensearch.Version;
import org.opensearch.action.admin.indices.flush.FlushRequest;
import org.opensearch.action.index.IndexRequest;
import org.opensearch.action.support.PlainActionFuture;
import org.opensearch.action.support.replication.TransportReplicationAction;
import org.opensearch.cluster.metadata.IndexMetadata;
import org.opensearch.cluster.metadata.MappingMetadata;
import org.opensearch.cluster.metadata.RepositoryMetadata;
import org.opensearch.cluster.node.DiscoveryNode;
import org.opensearch.cluster.node.DiscoveryNodeRole;
import org.opensearch.cluster.routing.IndexShardRoutingTable;
import org.opensearch.cluster.routing.RecoverySource;
import org.opensearch.cluster.routing.ShardRouting;
import org.opensearch.cluster.routing.ShardRoutingHelper;
import org.opensearch.cluster.routing.ShardRoutingState;
import org.opensearch.cluster.routing.TestShardRouting;
import org.opensearch.cluster.service.ClusterService;
import org.opensearch.common.CheckedFunction;
import org.opensearch.common.Nullable;
import org.opensearch.common.UUIDs;
import org.opensearch.common.blobstore.BlobContainer;
import org.opensearch.common.blobstore.BlobMetadata;
import org.opensearch.common.blobstore.BlobPath;
import org.opensearch.common.blobstore.BlobStore;
import org.opensearch.common.blobstore.fs.FsBlobContainer;
import org.opensearch.common.blobstore.fs.FsBlobStore;
import org.opensearch.common.concurrent.GatedCloseable;
import org.opensearch.common.io.PathUtils;
import org.opensearch.common.lease.Releasable;
import org.opensearch.common.lucene.uid.Versions;
import org.opensearch.common.settings.ClusterSettings;
import org.opensearch.common.settings.Settings;
import org.opensearch.common.util.BigArrays;
import org.opensearch.common.util.io.IOUtils;
import org.opensearch.core.action.ActionListener;
import org.opensearch.core.common.bytes.BytesArray;
import org.opensearch.core.common.unit.ByteSizeValue;
import org.opensearch.core.index.Index;
import org.opensearch.core.index.shard.ShardId;
import org.opensearch.core.indices.breaker.CircuitBreakerService;
import org.opensearch.core.xcontent.MediaType;
import org.opensearch.core.xcontent.MediaTypeRegistry;
import org.opensearch.env.Environment;
import org.opensearch.env.NodeEnvironment;
import org.opensearch.env.TestEnvironment;
import org.opensearch.index.IndexSettings;
import org.opensearch.index.MapperTestUtils;
import org.opensearch.index.VersionType;
import org.opensearch.index.cache.IndexCache;
import org.opensearch.index.cache.query.DisabledQueryCache;
import org.opensearch.index.engine.DocIdSeqNoAndSource;
import org.opensearch.index.engine.Engine;
import org.opensearch.index.engine.EngineConfigFactory;
import org.opensearch.index.engine.EngineFactory;
import org.opensearch.index.engine.EngineTestCase;
import org.opensearch.index.engine.InternalEngineFactory;
import org.opensearch.index.engine.NRTReplicationEngineFactory;
import org.opensearch.index.mapper.MapperService;
import org.opensearch.index.mapper.SourceToParse;
import org.opensearch.index.remote.RemoteStoreStatsTrackerFactory;
import org.opensearch.index.replication.TestReplicationSource;
import org.opensearch.index.seqno.ReplicationTracker;
import org.opensearch.index.seqno.RetentionLeaseSyncer;
import org.opensearch.index.seqno.SequenceNumbers;
import org.opensearch.index.similarity.SimilarityService;
import org.opensearch.index.snapshots.IndexShardSnapshotStatus;
import org.opensearch.index.store.RemoteBufferedOutputDirectory;
import org.opensearch.index.store.RemoteDirectory;
import org.opensearch.index.store.RemoteSegmentStoreDirectory;
import org.opensearch.index.store.Store;
import org.opensearch.index.store.StoreFileMetadata;
import org.opensearch.index.store.lockmanager.RemoteStoreLockManager;
import org.opensearch.index.store.lockmanager.RemoteStoreMetadataLockManager;
import org.opensearch.index.translog.InternalTranslogFactory;
import org.opensearch.index.translog.RemoteBlobStoreInternalTranslogFactory;
import org.opensearch.index.translog.Translog;
import org.opensearch.index.translog.TranslogFactory;
import org.opensearch.indices.IndicesService;
import org.opensearch.indices.breaker.HierarchyCircuitBreakerService;
import org.opensearch.indices.recovery.AsyncRecoveryTarget;
import org.opensearch.indices.recovery.PeerRecoveryTargetService;
import org.opensearch.indices.recovery.RecoveryFailedException;
import org.opensearch.indices.recovery.RecoveryResponse;
import org.opensearch.indices.recovery.RecoverySettings;
import org.opensearch.indices.recovery.RecoverySourceHandler;
import org.opensearch.indices.recovery.RecoverySourceHandlerFactory;
import org.opensearch.indices.recovery.RecoveryState;
import org.opensearch.indices.recovery.RecoveryTarget;
import org.opensearch.indices.recovery.StartRecoveryRequest;
import org.opensearch.indices.replication.CheckpointInfoResponse;
import org.opensearch.indices.replication.GetSegmentFilesResponse;
import org.opensearch.indices.replication.SegmentReplicationSource;
import org.opensearch.indices.replication.SegmentReplicationSourceFactory;
import org.opensearch.indices.replication.SegmentReplicationState;
import org.opensearch.indices.replication.SegmentReplicationTarget;
import org.opensearch.indices.replication.SegmentReplicationTargetService;
import org.opensearch.indices.replication.checkpoint.ReplicationCheckpoint;
import org.opensearch.indices.replication.checkpoint.SegmentReplicationCheckpointPublisher;
import org.opensearch.indices.replication.common.CopyState;
import org.opensearch.indices.replication.common.ReplicationCollection;
import org.opensearch.indices.replication.common.ReplicationFailedException;
import org.opensearch.indices.replication.common.ReplicationListener;
import org.opensearch.indices.replication.common.ReplicationState;
import org.opensearch.indices.replication.common.ReplicationType;
import org.opensearch.repositories.IndexId;
import org.opensearch.repositories.RepositoriesService;
import org.opensearch.repositories.Repository;
import org.opensearch.repositories.blobstore.BlobStoreRepository;
import org.opensearch.repositories.blobstore.BlobStoreTestUtil;
import org.opensearch.repositories.blobstore.OpenSearchBlobStoreRepositoryIntegTestCase;
import org.opensearch.repositories.fs.FsRepository;
import org.opensearch.snapshots.Snapshot;
import org.opensearch.test.DummyShardLock;
import org.opensearch.test.OpenSearchTestCase;
import org.opensearch.threadpool.TestThreadPool;
import org.opensearch.threadpool.ThreadPool;
import org.opensearch.transport.TransportService;
import org.junit.Assert;

import java.io.IOException;
import java.nio.file.Path;
import java.util.ArrayList;
import java.util.Arrays;
import java.util.Collections;
import java.util.HashSet;
import java.util.List;
import java.util.Map;
import java.util.Set;
import java.util.UUID;
import java.util.concurrent.CountDownLatch;
import java.util.concurrent.ExecutionException;
import java.util.concurrent.TimeUnit;
import java.util.concurrent.atomic.AtomicBoolean;
import java.util.concurrent.atomic.AtomicLong;
import java.util.function.BiFunction;
import java.util.function.Consumer;
import java.util.function.Function;
import java.util.stream.Collectors;

import org.mockito.Mockito;

import static org.opensearch.cluster.routing.TestShardRouting.newShardRouting;
import static org.opensearch.test.ClusterServiceUtils.createClusterService;
import static org.hamcrest.Matchers.contains;
import static org.hamcrest.Matchers.equalTo;
import static org.hamcrest.Matchers.hasSize;
import static org.mockito.ArgumentMatchers.any;
import static org.mockito.ArgumentMatchers.anyInt;
import static org.mockito.Mockito.doAnswer;
import static org.mockito.Mockito.mock;
import static org.mockito.Mockito.when;

/**
 * A base class for unit tests that need to create and shutdown {@link IndexShard} instances easily,
 * containing utilities for shard creation and recoveries. See {{@link #newShard(boolean)}} and
 * {@link #newStartedShard()} for a good starting points
 */
public abstract class IndexShardTestCase extends OpenSearchTestCase {

    public static final IndexEventListener EMPTY_EVENT_LISTENER = new IndexEventListener() {
    };

    private static final AtomicBoolean failOnShardFailures = new AtomicBoolean(true);

    private RecoveryTarget recoveryTarget;

    private static final Consumer<IndexShard.ShardFailure> DEFAULT_SHARD_FAILURE_HANDLER = failure -> {
        if (failOnShardFailures.get()) {
            throw new AssertionError(failure.reason, failure.cause);
        }
    };

    protected static final ReplicationListener recoveryListener = new ReplicationListener() {
        @Override
        public void onDone(ReplicationState state) {

        }

        @Override
        public void onFailure(ReplicationState state, ReplicationFailedException e, boolean sendShardFailure) {
            throw new AssertionError(e);
        }
    };

    protected ThreadPool threadPool;
    protected long primaryTerm;
    protected ClusterService clusterService;

    @Override
    public void setUp() throws Exception {
        super.setUp();
        threadPool = setUpThreadPool();
        primaryTerm = randomIntBetween(1, 100); // use random but fixed term for creating shards
        clusterService = createClusterService(threadPool);
        failOnShardFailures();
    }

    protected ThreadPool setUpThreadPool() {
        return new TestThreadPool(getClass().getName(), threadPoolSettings());
    }

    @Override
    public void tearDown() throws Exception {
        try {
            tearDownThreadPool();
            clusterService.close();
        } finally {
            super.tearDown();
        }
    }

    protected void tearDownThreadPool() {
        ThreadPool.terminate(threadPool, 30, TimeUnit.SECONDS);
    }

    /**
     * by default, tests will fail if any shard created by this class fails. Tests that cause failures by design
     * can call this method to ignore those failures
     *
     */
    protected void allowShardFailures() {
        failOnShardFailures.set(false);
    }

    protected void failOnShardFailures() {
        failOnShardFailures.set(true);
    }

    public Settings threadPoolSettings() {
        return Settings.EMPTY;
    }

    protected Store createStore(IndexSettings indexSettings, ShardPath shardPath) throws IOException {
        return createStore(shardPath.getShardId(), indexSettings, newFSDirectory(shardPath.resolveIndex()));
    }

    protected Store createStore(ShardId shardId, IndexSettings indexSettings, Directory directory) throws IOException {
        return new Store(shardId, indexSettings, directory, new DummyShardLock(shardId));
    }

    protected Releasable acquirePrimaryOperationPermitBlockingly(IndexShard indexShard) throws ExecutionException, InterruptedException {
        PlainActionFuture<Releasable> fut = new PlainActionFuture<>();
        indexShard.acquirePrimaryOperationPermit(fut, ThreadPool.Names.WRITE, "");
        return fut.get();
    }

    /**
     * Creates a new initializing shard. The shard will have its own unique data path.
     *
     * @param primary indicates whether to a primary shard (ready to recover from an empty store) or a replica (ready to recover from
     *                another shard)
     */
    protected IndexShard newShard(boolean primary) throws IOException {
        return newShard(primary, Settings.EMPTY);
    }

    /**
     * Creates a new initializing shard. The shard will have its own unique data path.
     *
     * @param primary indicates whether to a primary shard (ready to recover from an empty store) or a replica (ready to recover from
     *                another shard)
     */
    protected IndexShard newShard(final boolean primary, final Settings settings) throws IOException {
        return newShard(primary, settings, new InternalEngineFactory());
    }

    /**
     * Creates a new initializing shard. The shard will have its own unique data path.
     *
     * @param primary       indicates whether to a primary shard (ready to recover from an empty store) or a replica (ready to recover from
     *                      another shard)
     * @param settings      the settings to use for this shard
     * @param engineFactory the engine factory to use for this shard
     */
    protected IndexShard newShard(boolean primary, Settings settings, EngineFactory engineFactory) throws IOException {
        final RecoverySource recoverySource = primary
            ? RecoverySource.EmptyStoreRecoverySource.INSTANCE
            : RecoverySource.PeerRecoverySource.INSTANCE;
        final ShardRouting shardRouting = TestShardRouting.newShardRouting(
            new ShardId("index", "_na_", 0),
            randomAlphaOfLength(10),
            primary,
            ShardRoutingState.INITIALIZING,
            recoverySource
        );
        return newShard(shardRouting, settings, engineFactory);
    }

    protected IndexShard newShard(ShardRouting shardRouting, final IndexingOperationListener... listeners) throws IOException {
        return newShard(shardRouting, Settings.EMPTY, listeners);
    }

    protected IndexShard newShard(ShardRouting shardRouting, final Settings settings, final IndexingOperationListener... listeners)
        throws IOException {
        return newShard(shardRouting, settings, new InternalEngineFactory(), listeners);
    }

    /**
     * Creates a new initializing shard. The shard will have its own unique data path.
     *
     * @param shardRouting  the {@link ShardRouting} to use for this shard
     * @param settings      the settings to use for this shard
     * @param engineFactory the engine factory to use for this shard
     * @param listeners     an optional set of listeners to add to the shard
     */
    protected IndexShard newShard(
        final ShardRouting shardRouting,
        final Settings settings,
        final EngineFactory engineFactory,
        final IndexingOperationListener... listeners
    ) throws IOException {
        assert shardRouting.initializing() : shardRouting;
        Settings indexSettings = Settings.builder()
            .put(IndexMetadata.SETTING_VERSION_CREATED, Version.CURRENT)
            .put(IndexMetadata.SETTING_NUMBER_OF_REPLICAS, 0)
            .put(IndexMetadata.SETTING_NUMBER_OF_SHARDS, 1)
            .put(IndexSettings.INDEX_SOFT_DELETES_RETENTION_OPERATIONS_SETTING.getKey(), between(0, 1000))
            .put(settings)
            .build();
        IndexMetadata.Builder metadata = IndexMetadata.builder(shardRouting.getIndexName())
            .settings(indexSettings)
            .primaryTerm(0, primaryTerm)
            .putMapping("{ \"properties\": {} }");
        return newShard(shardRouting, metadata.build(), null, engineFactory, () -> {}, RetentionLeaseSyncer.EMPTY, null, listeners);
    }

    /**
     * creates a new initializing shard. The shard will have its own unique data path.
     *
     * @param shardId   the shard id to use
     * @param primary   indicates whether to a primary shard (ready to recover from an empty store) or a replica
     *                  (ready to recover from another shard)
     * @param listeners an optional set of listeners to add to the shard
     */
    protected IndexShard newShard(ShardId shardId, boolean primary, IndexingOperationListener... listeners) throws IOException {
        ShardRouting shardRouting = TestShardRouting.newShardRouting(
            shardId,
            randomAlphaOfLength(5),
            primary,
            ShardRoutingState.INITIALIZING,
            primary ? RecoverySource.EmptyStoreRecoverySource.INSTANCE : RecoverySource.PeerRecoverySource.INSTANCE
        );
        return newShard(shardRouting, Settings.EMPTY, new InternalEngineFactory(), listeners);
    }

    /**
     * creates a new initializing shard. The shard will will be put in its proper path under the
     * supplied node id.
     *
     * @param shardId the shard id to use
     * @param primary indicates whether to a primary shard (ready to recover from an empty store) or a replica
     *                (ready to recover from another shard)
     */
    protected IndexShard newShard(
        ShardId shardId,
        boolean primary,
        String nodeId,
        IndexMetadata indexMetadata,
        @Nullable CheckedFunction<DirectoryReader, DirectoryReader, IOException> readerWrapper
    ) throws IOException {
        return newShard(shardId, primary, nodeId, indexMetadata, readerWrapper, () -> {});
    }

    /**
     * creates a new initializing shard. The shard will will be put in its proper path under the
     * supplied node id.
     *
     * @param shardId the shard id to use
     * @param primary indicates whether to a primary shard (ready to recover from an empty store) or a replica
     *                (ready to recover from another shard)
     */
    protected IndexShard newShard(
        ShardId shardId,
        boolean primary,
        String nodeId,
        IndexMetadata indexMetadata,
        @Nullable CheckedFunction<DirectoryReader, DirectoryReader, IOException> readerWrapper,
        Runnable globalCheckpointSyncer
    ) throws IOException {
        ShardRouting shardRouting = TestShardRouting.newShardRouting(
            shardId,
            nodeId,
            primary,
            ShardRoutingState.INITIALIZING,
            primary ? RecoverySource.EmptyStoreRecoverySource.INSTANCE : RecoverySource.PeerRecoverySource.INSTANCE
        );
        return newShard(
            shardRouting,
            indexMetadata,
            readerWrapper,
            new InternalEngineFactory(),
            globalCheckpointSyncer,
            RetentionLeaseSyncer.EMPTY,
            null
        );
    }

    /**
     * creates a new initializing shard. The shard will will be put in its proper path under the
     * current node id the shard is assigned to.
     *
     * @param routing       shard routing to use
     * @param indexMetadata indexMetadata for the shard, including any mapping
     * @param listeners     an optional set of listeners to add to the shard
     */
    protected IndexShard newShard(
        ShardRouting routing,
        IndexMetadata indexMetadata,
        @Nullable CheckedFunction<DirectoryReader, DirectoryReader, IOException> indexReaderWrapper,
        EngineFactory engineFactory,
        IndexingOperationListener... listeners
    ) throws IOException {
        return newShard(routing, indexMetadata, indexReaderWrapper, engineFactory, () -> {}, RetentionLeaseSyncer.EMPTY, null, listeners);
    }

    /**
     * creates a new initializing shard. The shard will will be put in its proper path under the
     * current node id the shard is assigned to.
     * @param routing                shard routing to use
     * @param indexMetadata          indexMetadata for the shard, including any mapping
     * @param indexReaderWrapper     an optional wrapper to be used during search
     * @param globalCheckpointSyncer callback for syncing global checkpoints
     * @param listeners              an optional set of listeners to add to the shard
     */
    protected IndexShard newShard(
        ShardRouting routing,
        IndexMetadata indexMetadata,
        @Nullable CheckedFunction<DirectoryReader, DirectoryReader, IOException> indexReaderWrapper,
        @Nullable EngineFactory engineFactory,
        Runnable globalCheckpointSyncer,
        RetentionLeaseSyncer retentionLeaseSyncer,
        Path path,
        IndexingOperationListener... listeners
    ) throws IOException {
        // add node id as name to settings for proper logging
        final ShardId shardId = routing.shardId();
        final NodeEnvironment.NodePath nodePath = new NodeEnvironment.NodePath(createTempDir());
        ShardPath shardPath = new ShardPath(false, nodePath.resolve(shardId), nodePath.resolve(shardId), shardId);
        return newShard(
            routing,
            shardPath,
            indexMetadata,
            null,
            indexReaderWrapper,
            engineFactory,
            new EngineConfigFactory(new IndexSettings(indexMetadata, indexMetadata.getSettings())),
            globalCheckpointSyncer,
            retentionLeaseSyncer,
            EMPTY_EVENT_LISTENER,
            path,
            listeners
        );
    }

    /**
     * creates a new initializing shard. The shard will will be put in its proper path under the
     * current node id the shard is assigned to.
     * @param routing                       shard routing to use
     * @param shardPath                     path to use for shard data
     * @param indexMetadata                 indexMetadata for the shard, including any mapping
     * @param storeProvider                 an optional custom store provider to use. If null a default file based store will be created
     * @param indexReaderWrapper            an optional wrapper to be used during search
     * @param globalCheckpointSyncer        callback for syncing global checkpoints
     * @param indexEventListener            index event listener
     * @param listeners                     an optional set of listeners to add to the shard
     */
    protected IndexShard newShard(
        ShardRouting routing,
        ShardPath shardPath,
        IndexMetadata indexMetadata,
        @Nullable CheckedFunction<IndexSettings, Store, IOException> storeProvider,
        @Nullable CheckedFunction<DirectoryReader, DirectoryReader, IOException> indexReaderWrapper,
        @Nullable EngineFactory engineFactory,
        @Nullable EngineConfigFactory engineConfigFactory,
        Runnable globalCheckpointSyncer,
        RetentionLeaseSyncer retentionLeaseSyncer,
        IndexEventListener indexEventListener,
        Path remotePath,
        IndexingOperationListener... listeners
    ) throws IOException {
        return newShard(
            routing,
            shardPath,
            indexMetadata,
            storeProvider,
            indexReaderWrapper,
            engineFactory,
            engineConfigFactory,
            globalCheckpointSyncer,
            retentionLeaseSyncer,
            indexEventListener,
            SegmentReplicationCheckpointPublisher.EMPTY,
            remotePath,
            listeners
        );
    }

    protected IndexShard newShard(boolean primary, SegmentReplicationCheckpointPublisher checkpointPublisher) throws IOException {
        final Settings settings = Settings.builder().put(IndexMetadata.SETTING_REPLICATION_TYPE, ReplicationType.SEGMENT).build();
        return newShard(primary, checkpointPublisher, settings);
    }

    /**
     * creates a new initializing shard. The shard will be put in its proper path under the
     * current node id the shard is assigned to.
     * @param checkpointPublisher               Segment Replication Checkpoint Publisher to publish checkpoint
     */
    protected IndexShard newShard(boolean primary, SegmentReplicationCheckpointPublisher checkpointPublisher, Settings settings)
        throws IOException {
        final ShardId shardId = new ShardId("index", "_na_", 0);
        final ShardRouting shardRouting = TestShardRouting.newShardRouting(
            shardId,
            randomAlphaOfLength(10),
            primary,
            ShardRoutingState.INITIALIZING,
            primary ? RecoverySource.EmptyStoreRecoverySource.INSTANCE : RecoverySource.PeerRecoverySource.INSTANCE
        );
        final NodeEnvironment.NodePath nodePath = new NodeEnvironment.NodePath(createTempDir());
        ShardPath shardPath = new ShardPath(false, nodePath.resolve(shardId), nodePath.resolve(shardId), shardId);

        Settings indexSettings = Settings.builder()
            .put(settings)
            .put(IndexMetadata.SETTING_VERSION_CREATED, Version.CURRENT)
            .put(IndexMetadata.SETTING_NUMBER_OF_REPLICAS, 0)
            .put(IndexMetadata.SETTING_NUMBER_OF_SHARDS, 1)
            .put(IndexSettings.INDEX_SOFT_DELETES_RETENTION_OPERATIONS_SETTING.getKey(), between(0, 1000))
            .put(Settings.EMPTY)
            .build();
        IndexMetadata metadata = IndexMetadata.builder(shardRouting.getIndexName())
            .settings(indexSettings)
            .primaryTerm(0, primaryTerm)
            .putMapping("{ \"properties\": {} }")
            .build();
        return newShard(
            shardRouting,
            shardPath,
            metadata,
            null,
            null,
            new NRTReplicationEngineFactory(),
            new EngineConfigFactory(new IndexSettings(metadata, metadata.getSettings())),
            () -> {},
            RetentionLeaseSyncer.EMPTY,
            EMPTY_EVENT_LISTENER,
            checkpointPublisher,
            null
        );
    }

    /**
     * creates a new initializing shard.
     * @param routing                       shard routing to use
     * @param shardPath                     path to use for shard data
     * @param indexMetadata                 indexMetadata for the shard, including any mapping
     * @param storeProvider                 an optional custom store provider to use. If null a default file based store will be created
     * @param indexReaderWrapper            an optional wrapper to be used during search
     * @param globalCheckpointSyncer        callback for syncing global checkpoints
     * @param indexEventListener            index event listener
     * @param checkpointPublisher           segment Replication Checkpoint Publisher to publish checkpoint
     * @param listeners                     an optional set of listeners to add to the shard
     */
    protected IndexShard newShard(
        ShardRouting routing,
        ShardPath shardPath,
        IndexMetadata indexMetadata,
        @Nullable CheckedFunction<IndexSettings, Store, IOException> storeProvider,
        @Nullable CheckedFunction<DirectoryReader, DirectoryReader, IOException> indexReaderWrapper,
        @Nullable EngineFactory engineFactory,
        @Nullable EngineConfigFactory engineConfigFactory,
        Runnable globalCheckpointSyncer,
        RetentionLeaseSyncer retentionLeaseSyncer,
        IndexEventListener indexEventListener,
        SegmentReplicationCheckpointPublisher checkpointPublisher,
        @Nullable Path remotePath,
        IndexingOperationListener... listeners
    ) throws IOException {
        final Settings nodeSettings = Settings.builder().put("node.name", routing.currentNodeId()).build();
        final IndexSettings indexSettings = new IndexSettings(indexMetadata, nodeSettings);
        final IndexShard indexShard;
        if (storeProvider == null) {
            storeProvider = is -> createStore(is, shardPath);
        }
        final Store store = storeProvider.apply(indexSettings);
        boolean success = false;
        try {
            IndexCache indexCache = new IndexCache(indexSettings, new DisabledQueryCache(indexSettings), null);
            MapperService mapperService = MapperTestUtils.newMapperService(
                xContentRegistry(),
                createTempDir(),
                indexSettings.getSettings(),
                "index"
            );
            mapperService.merge(indexMetadata, MapperService.MergeReason.MAPPING_RECOVERY);
            SimilarityService similarityService = new SimilarityService(indexSettings, null, Collections.emptyMap());
            final Engine.Warmer warmer = createTestWarmer(indexSettings);
            ClusterSettings clusterSettings = new ClusterSettings(nodeSettings, ClusterSettings.BUILT_IN_CLUSTER_SETTINGS);
            CircuitBreakerService breakerService = new HierarchyCircuitBreakerService(
                nodeSettings,
                Collections.emptyList(),
                clusterSettings
            );
            Store remoteStore = null;
            RemoteStoreStatsTrackerFactory remoteStoreStatsTrackerFactory = null;
            RepositoriesService mockRepoSvc = mock(RepositoriesService.class);

            if (indexSettings.isRemoteStoreEnabled()) {
                String remoteStoreRepository = indexSettings.getRemoteStoreRepository();
                // remote path via setting a repository . This is a hack used for shards are created using reset .
                // since we can't get remote path from IndexShard directly, we are using repository to store it .
                if (remoteStoreRepository != null && remoteStoreRepository.endsWith("__test")) {
                    remotePath = PathUtils.get(remoteStoreRepository.replace("__test", ""));
                } else if (remotePath == null) {
                    remotePath = createTempDir();
                }

                remoteStore = createRemoteStore(remotePath, routing, indexMetadata);

                remoteStoreStatsTrackerFactory = new RemoteStoreStatsTrackerFactory(clusterService, indexSettings.getSettings());
                BlobStoreRepository repo = createRepository(remotePath);
                when(mockRepoSvc.repository(any())).thenAnswer(invocationOnMock -> repo);
            }

            final BiFunction<IndexSettings, ShardRouting, TranslogFactory> translogFactorySupplier = (settings, shardRouting) -> {
                if (settings.isRemoteTranslogStoreEnabled() && shardRouting.primary()) {

                    return new RemoteBlobStoreInternalTranslogFactory(
                        () -> mockRepoSvc,
                        threadPool,
                        settings.getRemoteStoreTranslogRepository()
                    );
                }
                return new InternalTranslogFactory();
            };
            indexShard = new IndexShard(
                routing,
                indexSettings,
                shardPath,
                store,
                () -> null,
                indexCache,
                mapperService,
                similarityService,
                engineFactory,
                engineConfigFactory,
                indexEventListener,
                indexReaderWrapper,
                threadPool,
                BigArrays.NON_RECYCLING_INSTANCE,
                warmer,
                Collections.emptyList(),
                Arrays.asList(listeners),
                globalCheckpointSyncer,
                retentionLeaseSyncer,
                breakerService,
                translogFactorySupplier,
                checkpointPublisher,
                remoteStore,
<<<<<<< HEAD
                remoteStorePressureService,
                () -> IndexSettings.DEFAULT_REMOTE_TRANSLOG_BUFFER_INTERVAL
=======
                remoteStoreStatsTrackerFactory
>>>>>>> f9a661cd
            );
            indexShard.addShardFailureCallback(DEFAULT_SHARD_FAILURE_HANDLER);
            if (remoteStoreStatsTrackerFactory != null) {
                remoteStoreStatsTrackerFactory.afterIndexShardCreated(indexShard);
            }
            success = true;
        } finally {
            if (success == false) {
                IOUtils.close(store);
            }
        }
        return indexShard;
    }

    private BlobStoreRepository createRepository(Path path) {
        Settings settings = Settings.builder().put("location", path).build();
        RepositoryMetadata repositoryMetadata = new RepositoryMetadata(randomAlphaOfLength(10), FsRepository.TYPE, settings);
        final ClusterService clusterService = BlobStoreTestUtil.mockClusterService(repositoryMetadata);
        final FsRepository repository = new FsRepository(
            repositoryMetadata,
            createEnvironment(path),
            xContentRegistry(),
            clusterService,
            new RecoverySettings(Settings.EMPTY, new ClusterSettings(Settings.EMPTY, ClusterSettings.BUILT_IN_CLUSTER_SETTINGS))
        ) {
            @Override
            protected void assertSnapshotOrGenericThread() {
                // eliminate thread name check as we create repo manually
            }
        };
        clusterService.addStateApplier(event -> repository.updateState(event.state()));
        // Apply state once to initialize repo properly like RepositoriesService would
        repository.updateState(clusterService.state());
        repository.start();
        return repository;
    }

    private Environment createEnvironment(Path path) {
        Path home = createTempDir();
        return TestEnvironment.newEnvironment(
            Settings.builder()
                .put(Environment.PATH_HOME_SETTING.getKey(), home.toAbsolutePath())
                .put(Environment.PATH_REPO_SETTING.getKey(), path.toAbsolutePath())
                .build()
        );
    }

    protected RepositoriesService createRepositoriesService() {
        RepositoriesService repositoriesService = Mockito.mock(RepositoriesService.class);
        BlobStoreRepository repository = Mockito.mock(BlobStoreRepository.class);
        when(repository.basePath()).thenReturn(new BlobPath());
        BlobStore blobStore = Mockito.mock(BlobStore.class);
        BlobContainer blobContainer = Mockito.mock(BlobContainer.class);
        doAnswer(invocation -> {
            ActionListener<List<BlobMetadata>> listener = invocation.getArgument(3);
            listener.onResponse(new ArrayList<>());
            return null;
        }).when(blobContainer)
            .listBlobsByPrefixInSortedOrder(
                any(String.class),
                anyInt(),
                any(BlobContainer.BlobNameSortOrder.class),
                any(ActionListener.class)
            );
        when(blobStore.blobContainer(any())).thenReturn(blobContainer);
        when(repository.blobStore()).thenReturn(blobStore);
        when(repositoriesService.repository(any(String.class))).thenReturn(repository);
        return repositoriesService;
    }

    protected Store createRemoteStore(Path path, ShardRouting shardRouting, IndexMetadata metadata) throws IOException {
        Settings nodeSettings = Settings.builder().put("node.name", shardRouting.currentNodeId()).build();
        ShardId shardId = shardRouting.shardId();
        RemoteSegmentStoreDirectory remoteSegmentStoreDirectory = createRemoteSegmentStoreDirectory(shardId, path);
        return createStore(shardId, new IndexSettings(metadata, nodeSettings), remoteSegmentStoreDirectory);
    }

    protected RemoteSegmentStoreDirectory createRemoteSegmentStoreDirectory(ShardId shardId, Path path) throws IOException {
        NodeEnvironment.NodePath remoteNodePath = new NodeEnvironment.NodePath(path);
        ShardPath remoteShardPath = new ShardPath(false, remoteNodePath.resolve(shardId), remoteNodePath.resolve(shardId), shardId);
        RemoteDirectory dataDirectory = newRemoteDirectory(remoteShardPath.resolveIndex());
        RemoteDirectory metadataDirectory = newRemoteDirectory(remoteShardPath.resolveIndex());
        RemoteStoreLockManager remoteStoreLockManager = new RemoteStoreMetadataLockManager(
            new RemoteBufferedOutputDirectory(getBlobContainer(remoteShardPath.resolveIndex()))
        );
        return new RemoteSegmentStoreDirectory(dataDirectory, metadataDirectory, remoteStoreLockManager, threadPool);
    }

    private RemoteDirectory newRemoteDirectory(Path f) throws IOException {
        return new RemoteDirectory(getBlobContainer(f));
    }

    protected BlobContainer getBlobContainer(Path f) throws IOException {
        FsBlobStore fsBlobStore = new FsBlobStore(1024, f, false);
        BlobPath blobPath = new BlobPath();
        return new FsBlobContainer(fsBlobStore, blobPath, f);
    }

    protected IndexShard reinitShard(IndexShard current, IndexingOperationListener... listeners) throws IOException {
        return reinitShard(current, (Path) null, listeners);
    }

    /**
     * Takes an existing shard, closes it and starts a new initialing shard at the same location
     *
     * @param current The current shard to reinit
     * @param remotePath Remote path to recover from if remote storage is used
     * @param listeners new listerns to use for the newly created shard
     */
    protected IndexShard reinitShard(IndexShard current, Path remotePath, IndexingOperationListener... listeners) throws IOException {
        final ShardRouting shardRouting = current.routingEntry();
        return reinitShard(
            current,
            ShardRoutingHelper.initWithSameId(
                shardRouting,
                shardRouting.primary() ? RecoverySource.ExistingStoreRecoverySource.INSTANCE : RecoverySource.PeerRecoverySource.INSTANCE
            ),
            remotePath,
            listeners
        );
    }

    /**
     * Takes an existing shard, closes it and starts a new initialing shard at the same location
     *
     * @param routing   the shard routing to use for the newly created shard.
     * @param listeners new listerns to use for the newly created shard
     */
    protected IndexShard reinitShard(IndexShard current, ShardRouting routing, IndexingOperationListener... listeners) throws IOException {
        return reinitShard(current, routing, null, listeners);
    }

    protected IndexShard reinitShard(IndexShard current, ShardRouting routing, Path remotePath, IndexingOperationListener... listeners)
        throws IOException {
        return reinitShard(
            current,
            routing,
            current.indexSettings.getIndexMetadata(),
            current.engineFactory,
            current.engineConfigFactory,
            remotePath,
            listeners
        );
    }

    /**
     * Takes an existing shard, closes it and starts a new initialing shard at the same location
     *
     * @param routing       the shard routing to use for the newly created shard.
     * @param listeners     new listerns to use for the newly created shard
     * @param indexMetadata the index metadata to use for the newly created shard
     * @param engineFactory the engine factory for the new shard
     */
    protected IndexShard reinitShard(
        IndexShard current,
        ShardRouting routing,
        IndexMetadata indexMetadata,
        EngineFactory engineFactory,
        EngineConfigFactory engineConfigFactory,
        Path remotePath,
        IndexingOperationListener... listeners
    ) throws IOException {
        closeShards(current);
        return newShard(
            routing,
            current.shardPath(),
            indexMetadata,
            null,
            null,
            engineFactory,
            engineConfigFactory,
            current.getGlobalCheckpointSyncer(),
            current.getRetentionLeaseSyncer(),
            EMPTY_EVENT_LISTENER,
            remotePath,
            listeners
        );
    }

    /**
     * Creates a new empty shard and starts it. The shard will randomly be a replica or a primary.
     */
    protected IndexShard newStartedShard() throws IOException {
        return newStartedShard(randomBoolean());
    }

    /**
     * Creates a new empty shard and starts it
     * @param settings the settings to use for this shard
     */
    protected IndexShard newStartedShard(Settings settings) throws IOException {
        return newStartedShard(randomBoolean(), settings, new InternalEngineFactory());
    }

    /**
     * Creates a new empty shard and starts it.
     *
     * @param primary controls whether the shard will be a primary or a replica.
     */
    protected IndexShard newStartedShard(final boolean primary) throws IOException {
        return newStartedShard(primary, Settings.EMPTY, new InternalEngineFactory());
    }

    /**
     * Creates a new empty shard and starts it.
     *
     * @param primary controls whether the shard will be a primary or a replica.
     * @param settings the settings to use for this shard
     */
    protected IndexShard newStartedShard(final boolean primary, Settings settings) throws IOException {
        return newStartedShard(primary, settings, new InternalEngineFactory());
    }

    /**
     * Creates a new empty shard with the specified settings and engine factory and starts it.
     *
     * @param primary       controls whether the shard will be a primary or a replica.
     * @param settings      the settings to use for this shard
     * @param engineFactory the engine factory to use for this shard
     */
    protected IndexShard newStartedShard(final boolean primary, final Settings settings, final EngineFactory engineFactory)
        throws IOException {
        return newStartedShard(p -> newShard(p, settings, engineFactory), primary);
    }

    /**
     * creates a new empty shard and starts it.
     *
     * @param shardFunction shard factory function
     * @param primary controls whether the shard will be a primary or a replica.
     */
    protected IndexShard newStartedShard(CheckedFunction<Boolean, IndexShard, IOException> shardFunction, boolean primary)
        throws IOException {
        IndexShard shard = shardFunction.apply(primary);
        if (primary) {
            recoverShardFromStore(shard);
            assertThat(shard.getMaxSeqNoOfUpdatesOrDeletes(), equalTo(shard.seqNoStats().getMaxSeqNo()));
        } else {
            recoveryEmptyReplica(shard, true);
        }
        return shard;
    }

    protected void closeShards(IndexShard... shards) throws IOException {
        closeShards(Arrays.asList(shards));
    }

    protected void closeShard(IndexShard shard, boolean assertConsistencyBetweenTranslogAndLucene) throws IOException {
        try {
            if (assertConsistencyBetweenTranslogAndLucene) {
                assertConsistentHistoryBetweenTranslogAndLucene(shard);
            }
            final Engine engine = shard.getEngineOrNull();
            if (engine != null) {
                EngineTestCase.assertAtMostOneLuceneDocumentPerSequenceNumber(engine);
            }
        } finally {
            IOUtils.close(() -> shard.close("test", false, false), shard.store());
        }
    }

    protected void closeShards(Iterable<IndexShard> shards) throws IOException {
        for (IndexShard shard : shards) {
            if (shard != null) {
                closeShard(shard, true);
            }
        }
    }

    protected void recoverShardFromStore(IndexShard primary) throws IOException {
        primary.markAsRecovering(
            "store",
            new RecoveryState(primary.routingEntry(), getFakeDiscoNode(primary.routingEntry().currentNodeId()), null)
        );
        recoverFromStore(primary);
        updateRoutingEntry(primary, ShardRoutingHelper.moveToStarted(primary.routingEntry()));
    }

    protected static AtomicLong currentClusterStateVersion = new AtomicLong();

    public static void updateRoutingEntry(IndexShard shard, ShardRouting shardRouting) throws IOException {
        Set<String> inSyncIds = shardRouting.active() ? Collections.singleton(shardRouting.allocationId().getId()) : Collections.emptySet();
        IndexShardRoutingTable newRoutingTable = new IndexShardRoutingTable.Builder(shardRouting.shardId()).addShard(shardRouting).build();
        shard.updateShardState(
            shardRouting,
            shard.getPendingPrimaryTerm(),
            null,
            currentClusterStateVersion.incrementAndGet(),
            inSyncIds,
            newRoutingTable
        );
    }

    protected void recoveryEmptyReplica(IndexShard replica, boolean startReplica) throws IOException {
        IndexShard primary = null;
        try {
            primary = newStartedShard(true);
            recoverReplica(replica, primary, startReplica);
        } finally {
            closeShards(primary);
        }
    }

    protected DiscoveryNode getFakeDiscoNode(String id) {
        return new DiscoveryNode(
            id,
            id,
            buildNewFakeTransportAddress(),
            Collections.emptyMap(),
            DiscoveryNodeRole.BUILT_IN_ROLES,
            Version.CURRENT
        );
    }

    protected void recoverReplica(IndexShard replica, IndexShard primary, boolean startReplica) throws IOException {
        recoverReplica(replica, primary, startReplica, getReplicationFunc(replica));
    }

    /** recovers a replica from the given primary **/
    protected void recoverReplica(
        IndexShard replica,
        IndexShard primary,
        boolean startReplica,
        Function<List<IndexShard>, List<SegmentReplicationTarget>> replicatePrimaryFunction
    ) throws IOException {
        recoverReplica(
            replica,
            primary,
            (r, sourceNode) -> new RecoveryTarget(r, sourceNode, recoveryListener),
            true,
            startReplica,
            replicatePrimaryFunction
        );
    }

    protected void recoverReplica(
        final IndexShard replica,
        final IndexShard primary,
        final BiFunction<IndexShard, DiscoveryNode, RecoveryTarget> targetSupplier,
        final boolean markAsRecovering,
        final boolean markAsStarted
    ) throws IOException {
        recoverReplica(replica, primary, targetSupplier, markAsRecovering, markAsStarted, (a) -> null);
    }

    public Function<List<IndexShard>, List<SegmentReplicationTarget>> getReplicationFunc(final IndexShard target) {
        return target.indexSettings().isSegRepEnabled() ? (shardList) -> {
            try {
                assert shardList.size() >= 2;
                final IndexShard primary = shardList.get(0);
                return replicateSegments(primary, shardList.subList(1, shardList.size()));
            } catch (IOException | InterruptedException e) {
                throw new RuntimeException(e);
            }
        } : (a) -> null;
    }

    /** recovers a replica from the given primary **/
    protected void recoverReplica(
        final IndexShard replica,
        final IndexShard primary,
        final BiFunction<IndexShard, DiscoveryNode, RecoveryTarget> targetSupplier,
        final boolean markAsRecovering,
        final boolean markAsStarted,
        final Function<List<IndexShard>, List<SegmentReplicationTarget>> replicatePrimaryFunction
    ) throws IOException {
        IndexShardRoutingTable.Builder newRoutingTable = new IndexShardRoutingTable.Builder(replica.shardId());
        newRoutingTable.addShard(primary.routingEntry());
        if (replica.routingEntry().isRelocationTarget() == false) {
            newRoutingTable.addShard(replica.routingEntry());
        }
        final Set<String> inSyncIds = Collections.singleton(primary.routingEntry().allocationId().getId());
        final IndexShardRoutingTable routingTable = newRoutingTable.build();
        recoverUnstartedReplica(replica, primary, targetSupplier, markAsRecovering, inSyncIds, routingTable, replicatePrimaryFunction);
        if (markAsStarted) {
            startReplicaAfterRecovery(replica, primary, inSyncIds, routingTable);
        }
    }

    /**
     * Recovers a replica from the give primary, allow the user to supply a custom recovery target. A typical usage of a custom recovery
     * target is to assert things in the various stages of recovery.
     *
     * Note: this method keeps the shard in {@link IndexShardState#POST_RECOVERY} and doesn't start it.
     *
     * @param replica                the recovery target shard
     * @param primary                the recovery source shard
     * @param targetSupplier         supplies an instance of {@link RecoveryTarget}
     * @param markAsRecovering       set to {@code false} if the replica is marked as recovering
     */
    protected final void recoverUnstartedReplica(
        final IndexShard replica,
        final IndexShard primary,
        final BiFunction<IndexShard, DiscoveryNode, RecoveryTarget> targetSupplier,
        final boolean markAsRecovering,
        final Set<String> inSyncIds,
        final IndexShardRoutingTable routingTable,
        final Function<List<IndexShard>, List<SegmentReplicationTarget>> replicatePrimaryFunction
    ) throws IOException {
        final DiscoveryNode pNode = getFakeDiscoNode(primary.routingEntry().currentNodeId());
        final DiscoveryNode rNode = getFakeDiscoNode(replica.routingEntry().currentNodeId());
        if (markAsRecovering) {
            replica.markAsRecovering("remote", new RecoveryState(replica.routingEntry(), pNode, rNode));
        } else {
            assertEquals(replica.state(), IndexShardState.RECOVERING);
        }
        replica.prepareForIndexRecovery();
        final RecoveryTarget recoveryTarget = targetSupplier.apply(replica, pNode);
        IndexShard indexShard = recoveryTarget.indexShard();
        boolean remoteTranslogEnabled = recoveryTarget.state().getPrimary() == false && indexShard.isRemoteTranslogEnabled();
        final long startingSeqNo = indexShard.recoverLocallyAndFetchStartSeqNo(!remoteTranslogEnabled);
        final StartRecoveryRequest request = PeerRecoveryTargetService.getStartRecoveryRequest(
            logger,
            rNode,
            recoveryTarget,
            startingSeqNo
        );
        long fileChunkSizeInBytes = randomBoolean()
            ? RecoverySettings.DEFAULT_CHUNK_SIZE.getBytes()
            : randomIntBetween(1, 10 * 1024 * 1024);
        final Settings settings = Settings.builder()
            .put("indices.recovery.max_concurrent_file_chunks", Integer.toString(between(1, 4)))
            .put("indices.recovery.max_concurrent_operations", Integer.toString(between(1, 4)))
            .build();
        RecoverySettings recoverySettings = new RecoverySettings(
            settings,
            new ClusterSettings(Settings.EMPTY, ClusterSettings.BUILT_IN_CLUSTER_SETTINGS)
        );
        recoverySettings.setChunkSize(new ByteSizeValue(fileChunkSizeInBytes));
        final RecoverySourceHandler recovery = RecoverySourceHandlerFactory.create(
            primary,
            new AsyncRecoveryTarget(recoveryTarget, threadPool.generic(), primary, replica, replicatePrimaryFunction),
            request,
            recoverySettings
        );
        primary.updateShardState(
            primary.routingEntry(),
            primary.getPendingPrimaryTerm(),
            null,
            currentClusterStateVersion.incrementAndGet(),
            inSyncIds,
            routingTable
        );
        try {
            PlainActionFuture<RecoveryResponse> future = new PlainActionFuture<>();
            recovery.recoverToTarget(future);
            future.actionGet();
            recoveryTarget.markAsDone();
        } catch (Exception e) {
            recoveryTarget.fail(new RecoveryFailedException(request, e), false);
            throw e;
        }
    }

    protected void startReplicaAfterRecovery(
        IndexShard replica,
        IndexShard primary,
        Set<String> inSyncIds,
        IndexShardRoutingTable routingTable
    ) throws IOException {
        ShardRouting initializingReplicaRouting = replica.routingEntry();
        IndexShardRoutingTable newRoutingTable = initializingReplicaRouting.isRelocationTarget()
            ? new IndexShardRoutingTable.Builder(routingTable).removeShard(primary.routingEntry()).addShard(replica.routingEntry()).build()
            : new IndexShardRoutingTable.Builder(routingTable).removeShard(initializingReplicaRouting)
                .addShard(replica.routingEntry())
                .build();
        Set<String> inSyncIdsWithReplica = new HashSet<>(inSyncIds);
        inSyncIdsWithReplica.add(replica.routingEntry().allocationId().getId());
        // update both primary and replica shard state
        primary.updateShardState(
            primary.routingEntry(),
            primary.getPendingPrimaryTerm(),
            null,
            currentClusterStateVersion.incrementAndGet(),
            inSyncIdsWithReplica,
            newRoutingTable
        );
        replica.updateShardState(
            replica.routingEntry().moveToStarted(),
            replica.getPendingPrimaryTerm(),
            null,
            currentClusterStateVersion.get(),
            inSyncIdsWithReplica,
            newRoutingTable
        );
    }

    /**
     * promotes a replica to primary, incrementing it's term and starting it if needed
     */
    protected void promoteReplica(IndexShard replica, Set<String> inSyncIds, IndexShardRoutingTable routingTable) throws IOException {
        assertThat(inSyncIds, contains(replica.routingEntry().allocationId().getId()));
        final ShardRouting routingEntry = newShardRouting(
            replica.routingEntry().shardId(),
            replica.routingEntry().currentNodeId(),
            null,
            true,
            ShardRoutingState.STARTED,
            replica.routingEntry().allocationId()
        );

        final IndexShardRoutingTable newRoutingTable = new IndexShardRoutingTable.Builder(routingTable).removeShard(replica.routingEntry())
            .addShard(routingEntry)
            .build();
        replica.updateShardState(
            routingEntry,
            replica.getPendingPrimaryTerm() + 1,
            (is, listener) -> listener.onResponse(
                new PrimaryReplicaSyncer.ResyncTask(1, "type", "action", "desc", null, Collections.emptyMap())
            ),
            currentClusterStateVersion.incrementAndGet(),
            inSyncIds,
            newRoutingTable
        );
    }

    public static Set<String> getShardDocUIDs(final IndexShard shard) throws IOException {
        return getDocIdAndSeqNos(shard).stream().map(DocIdSeqNoAndSource::getId).collect(Collectors.toSet());
    }

    public static List<DocIdSeqNoAndSource> getDocIdAndSeqNos(final IndexShard shard) throws IOException {
        return EngineTestCase.getDocIds(shard.getEngine(), true);
    }

    protected void assertDocCount(IndexShard shard, int docDount) throws IOException {
        assertThat(getShardDocUIDs(shard), hasSize(docDount));
    }

    protected void assertDocs(IndexShard shard, String... ids) throws IOException {
        final Set<String> shardDocUIDs = getShardDocUIDs(shard);
        assertThat(shardDocUIDs, contains(ids));
        assertThat(shardDocUIDs, hasSize(ids.length));
    }

    public static void assertConsistentHistoryBetweenTranslogAndLucene(IndexShard shard) throws IOException {
        if (shard.state() != IndexShardState.POST_RECOVERY && shard.state() != IndexShardState.STARTED) {
            return;
        }
        final Engine engine = shard.getEngineOrNull();
        if (engine != null) {
            EngineTestCase.assertConsistentHistoryBetweenTranslogAndLuceneIndex(engine);
        }
    }

    protected Engine.IndexResult indexDoc(IndexShard shard, String type, String id) throws IOException {
        return indexDoc(shard, type, id, "{}");
    }

    protected Engine.IndexResult indexDoc(IndexShard shard, String type, String id, String source) throws IOException {
        return indexDoc(shard, id, source, MediaTypeRegistry.JSON, null);
    }

    protected Engine.IndexResult indexDoc(IndexShard shard, String id, String source, MediaType mediaType, String routing)
        throws IOException {
        SourceToParse sourceToParse = new SourceToParse(shard.shardId().getIndexName(), id, new BytesArray(source), mediaType, routing);
        Engine.IndexResult result;
        if (shard.routingEntry().primary()) {
            result = shard.applyIndexOperationOnPrimary(
                Versions.MATCH_ANY,
                VersionType.INTERNAL,
                sourceToParse,
                SequenceNumbers.UNASSIGNED_SEQ_NO,
                0,
                IndexRequest.UNSET_AUTO_GENERATED_TIMESTAMP,
                false
            );
            if (result.getResultType() == Engine.Result.Type.MAPPING_UPDATE_REQUIRED) {
                updateMappings(
                    shard,
                    IndexMetadata.builder(shard.indexSettings().getIndexMetadata())
                        .putMapping(result.getRequiredMappingUpdate().toString())
                        .build()
                );
                result = shard.applyIndexOperationOnPrimary(
                    Versions.MATCH_ANY,
                    VersionType.INTERNAL,
                    sourceToParse,
                    SequenceNumbers.UNASSIGNED_SEQ_NO,
                    0,
                    IndexRequest.UNSET_AUTO_GENERATED_TIMESTAMP,
                    false
                );
            }
            shard.sync(); // advance local checkpoint
            shard.updateLocalCheckpointForShard(shard.routingEntry().allocationId().getId(), shard.getLocalCheckpoint());
        } else {
            final long seqNo = shard.seqNoStats().getMaxSeqNo() + 1;
            shard.advanceMaxSeqNoOfUpdatesOrDeletes(seqNo); // manually replicate max_seq_no_of_updates
            result = shard.applyIndexOperationOnReplica(
                UUID.randomUUID().toString(),
                seqNo,
                shard.getOperationPrimaryTerm(),
                0,
                IndexRequest.UNSET_AUTO_GENERATED_TIMESTAMP,
                false,
                sourceToParse
            );
            shard.sync(); // advance local checkpoint
            if (result.getResultType() == Engine.Result.Type.MAPPING_UPDATE_REQUIRED) {
                throw new TransportReplicationAction.RetryOnReplicaException(
                    shard.shardId,
                    "Mappings are not available on the replica yet, triggered update: " + result.getRequiredMappingUpdate()
                );
            }
        }
        return result;
    }

    protected void updateMappings(IndexShard shard, IndexMetadata indexMetadata) {
        shard.mapperService().merge(indexMetadata, MapperService.MergeReason.MAPPING_UPDATE);
        shard.indexSettings()
            .updateIndexMetadata(
                IndexMetadata.builder(indexMetadata).putMapping(new MappingMetadata(shard.mapperService().documentMapper())).build()
            );
    }

    protected Engine.DeleteResult deleteDoc(IndexShard shard, String id) throws IOException {
        final Engine.DeleteResult result;
        if (shard.routingEntry().primary()) {
            result = shard.applyDeleteOperationOnPrimary(
                Versions.MATCH_ANY,
                id,
                VersionType.INTERNAL,
                SequenceNumbers.UNASSIGNED_SEQ_NO,
                0
            );
            shard.sync(); // advance local checkpoint
            shard.updateLocalCheckpointForShard(shard.routingEntry().allocationId().getId(), shard.getLocalCheckpoint());
        } else {
            final long seqNo = shard.seqNoStats().getMaxSeqNo() + 1;
            shard.advanceMaxSeqNoOfUpdatesOrDeletes(seqNo); // manually replicate max_seq_no_of_updates
            result = shard.applyDeleteOperationOnReplica(seqNo, shard.getOperationPrimaryTerm(), 0L, id);
            shard.sync(); // advance local checkpoint
        }
        return result;
    }

    protected void flushShard(IndexShard shard) {
        flushShard(shard, false);
    }

    protected void flushShard(IndexShard shard, boolean force) {
        shard.flush(new FlushRequest(shard.shardId().getIndexName()).force(force));
    }

    public static boolean recoverFromStore(IndexShard newShard) {
        final PlainActionFuture<Boolean> future = PlainActionFuture.newFuture();
        newShard.recoverFromStore(future);
        return future.actionGet();
    }

    /** Recover a shard from a snapshot using a given repository **/
    protected void recoverShardFromSnapshot(final IndexShard shard, final Snapshot snapshot, final Repository repository) {
        final Version version = Version.CURRENT;
        final ShardId shardId = shard.shardId();
        final IndexId indexId = new IndexId(shardId.getIndex().getName(), shardId.getIndex().getUUID());
        final DiscoveryNode node = getFakeDiscoNode(shard.routingEntry().currentNodeId());
        final RecoverySource.SnapshotRecoverySource recoverySource = new RecoverySource.SnapshotRecoverySource(
            UUIDs.randomBase64UUID(),
            snapshot,
            version,
            indexId
        );
        final ShardRouting shardRouting = TestShardRouting.newShardRouting(
            shardId,
            node.getId(),
            true,
            ShardRoutingState.INITIALIZING,
            recoverySource
        );
        shard.markAsRecovering("from snapshot", new RecoveryState(shardRouting, node, null));
        final PlainActionFuture<Void> future = PlainActionFuture.newFuture();
        repository.restoreShard(shard.store(), snapshot.getSnapshotId(), indexId, shard.shardId(), shard.recoveryState(), future);
        future.actionGet();
    }

    /**
     * Snapshot a shard using a given repository.
     *
     * @return new shard generation
     */
    protected String snapshotShard(final IndexShard shard, final Snapshot snapshot, final Repository repository) throws IOException {
        final Index index = shard.shardId().getIndex();
        final IndexId indexId = new IndexId(index.getName(), index.getUUID());
        final IndexShardSnapshotStatus snapshotStatus = IndexShardSnapshotStatus.newInitializing(
            OpenSearchBlobStoreRepositoryIntegTestCase.getRepositoryData(repository)
                .shardGenerations()
                .getShardGen(indexId, shard.shardId().getId())
        );
        final PlainActionFuture<String> future = PlainActionFuture.newFuture();
        final String shardGen;
        try (GatedCloseable<IndexCommit> wrappedIndexCommit = shard.acquireLastIndexCommit(true)) {
            repository.snapshotShard(
                shard.store(),
                shard.mapperService(),
                snapshot.getSnapshotId(),
                indexId,
                wrappedIndexCommit.get(),
                null,
                snapshotStatus,
                Version.CURRENT,
                Collections.emptyMap(),
                future
            );
            shardGen = future.actionGet();
        }

        final IndexShardSnapshotStatus.Copy lastSnapshotStatus = snapshotStatus.asCopy();
        assertEquals(IndexShardSnapshotStatus.Stage.DONE, lastSnapshotStatus.getStage());
        assertEquals(shard.snapshotStoreMetadata().size(), lastSnapshotStatus.getTotalFileCount());
        assertNull(lastSnapshotStatus.getFailure());
        return shardGen;
    }

    /**
     * Helper method to access (package-protected) engine from tests
     */
    public static Engine getEngine(IndexShard indexShard) {
        return indexShard.getEngine();
    }

    public static Translog getTranslog(IndexShard shard) {
        return EngineTestCase.getTranslog(getEngine(shard));
    }

    public static ReplicationTracker getReplicationTracker(IndexShard indexShard) {
        return indexShard.getReplicationTracker();
    }

    public static Engine.Warmer createTestWarmer(IndexSettings indexSettings) {
        return reader -> {
            // This isn't a warmer but sometimes verify the content in the reader
            if (randomBoolean()) {
                try {
                    EngineTestCase.assertAtMostOneLuceneDocumentPerSequenceNumber(indexSettings, reader);
                } catch (IOException e) {
                    throw new AssertionError(e);
                }
            }
        };
    }

    private SegmentReplicationTargetService getSegmentReplicationTargetService(
        TransportService transportService,
        IndicesService indicesService,
        ClusterService clusterService,
        SegmentReplicationSourceFactory sourceFactory
    ) {
        return new SegmentReplicationTargetService(
            threadPool,
            new RecoverySettings(Settings.EMPTY, new ClusterSettings(Settings.EMPTY, ClusterSettings.BUILT_IN_CLUSTER_SETTINGS)),
            transportService,
            sourceFactory,
            indicesService,
            clusterService
        );
    }

    /**
     * Segment Replication specific test method - Creates a {@link SegmentReplicationTargetService} to perform replications that has
     * been configured to return the given primaryShard's current segments. In order to do so, it mimics the replication
     * source (to avoid transport calls) and simply copies over the segment files from primary store to replica's as part of
     * get_files calls.
     *
     * @param primaryShard {@link IndexShard} - The target replica shard in segment replication.
     * @param target {@link IndexShard} - The source primary shard in segment replication.
     * @param transportService {@link TransportService} - Transport service to be used on target
     * @param indicesService {@link IndicesService} - The indices service to be used on target
     * @param clusterService {@link ClusterService} - The cluster service to be used on target
     * @param postGetFilesRunnable - Consumer which is executed after file copy operation. This can be used to stub operations
     *                             which are desired right after files are copied. e.g. To work with temp files
     * @return Returns SegmentReplicationTargetService
     */
    private SegmentReplicationTargetService prepareForReplication(
        IndexShard primaryShard,
        IndexShard target,
        TransportService transportService,
        IndicesService indicesService,
        ClusterService clusterService,
        Consumer<IndexShard> postGetFilesRunnable
    ) {

        SegmentReplicationSourceFactory sourceFactory = null;
        SegmentReplicationTargetService targetService;
        if (primaryShard.indexSettings.isRemoteStoreEnabled()) {
            RecoverySettings recoverySettings = new RecoverySettings(
                Settings.EMPTY,
                new ClusterSettings(Settings.EMPTY, ClusterSettings.BUILT_IN_CLUSTER_SETTINGS)
            );
            sourceFactory = new SegmentReplicationSourceFactory(transportService, recoverySettings, clusterService);
            targetService = getSegmentReplicationTargetService(transportService, indicesService, clusterService, sourceFactory);
        } else {
            sourceFactory = mock(SegmentReplicationSourceFactory.class);
            targetService = getSegmentReplicationTargetService(transportService, indicesService, clusterService, sourceFactory);
            final SegmentReplicationSource replicationSource = getSegmentReplicationSource(
                primaryShard,
                (repId) -> targetService.get(repId),
                postGetFilesRunnable
            );
            when(sourceFactory.get(any())).thenReturn(replicationSource);
            // This is needed for force segment sync call. Remote store uses a different recovery mechanism
            when(indicesService.getShardOrNull(any())).thenReturn(target);
        }
        return targetService;
    }

    /**
     * Segment Replication specific test method - Creates a {@link SegmentReplicationTargetService} to perform replications that has
     * been configured to return the given primaryShard's current segments.
     *
     * @param primaryShard {@link IndexShard} - The primary shard to replicate from.
     * @param target {@link IndexShard} - The target replica shard.
     * @return Returns SegmentReplicationTargetService
     */
    public final SegmentReplicationTargetService prepareForReplication(IndexShard primaryShard, IndexShard target) {
        return prepareForReplication(
            primaryShard,
            target,
            mock(TransportService.class),
            mock(IndicesService.class),
            mock(ClusterService.class),
            (indexShard) -> {}
        );
    }

    public final SegmentReplicationTargetService prepareForReplication(
        IndexShard primaryShard,
        IndexShard target,
        TransportService transportService,
        IndicesService indicesService,
        ClusterService clusterService
    ) {
        return prepareForReplication(primaryShard, target, transportService, indicesService, clusterService, (indexShard) -> {});
    }

    /**
     * Get listener on started segment replication event which verifies replica shard store with primary's after completion
     * @param primaryShard - source of segment replication
     * @param replicaShard - target of segment replication
     * @param primaryMetadata - primary shard metadata before start of segment replication
     * @param latch - Latch which allows consumers of this utility to ensure segment replication completed successfully
     * @return Returns SegmentReplicationTargetService.SegmentReplicationListener
     */
    public SegmentReplicationTargetService.SegmentReplicationListener getTargetListener(
        IndexShard primaryShard,
        IndexShard replicaShard,
        Map<String, StoreFileMetadata> primaryMetadata,
        CountDownLatch latch
    ) {
        return new SegmentReplicationTargetService.SegmentReplicationListener() {
            @Override
            public void onReplicationDone(SegmentReplicationState state) {
                try (final GatedCloseable<SegmentInfos> snapshot = replicaShard.getSegmentInfosSnapshot()) {
                    final SegmentInfos replicaInfos = snapshot.get();
                    final Map<String, StoreFileMetadata> replicaMetadata = replicaShard.store().getSegmentMetadataMap(replicaInfos);
                    final Store.RecoveryDiff recoveryDiff = Store.segmentReplicationDiff(primaryMetadata, replicaMetadata);
                    assertTrue(recoveryDiff.missing.isEmpty());
                    assertTrue(recoveryDiff.different.isEmpty());
                    assertEquals(recoveryDiff.identical.size(), primaryMetadata.size());
                    primaryShard.updateVisibleCheckpointForShard(
                        replicaShard.routingEntry().allocationId().getId(),
                        primaryShard.getLatestReplicationCheckpoint()
                    );
                } catch (Exception e) {
                    throw ExceptionsHelper.convertToRuntime(e);
                } finally {
                    latch.countDown();
                }
            }

            @Override
            public void onReplicationFailure(SegmentReplicationState state, ReplicationFailedException e, boolean sendShardFailure) {
                logger.error("Unexpected replication failure in test", e);
                Assert.fail("test replication should not fail: " + e);
            }
        };
    }

    /**
     * Utility method which creates a segment replication source, which copies files from primary shard to target shard
     * @param primaryShard Primary IndexShard - source of segment replication
     * @param getTargetFunc - provides replication target from target service using replication id
     * @param postGetFilesRunnable - Consumer which is executed after file copy operation. This can be used to stub operations
     *                             which are desired right after files are copied. e.g. To work with temp files
     * @return Return SegmentReplicationSource
     */
    public SegmentReplicationSource getSegmentReplicationSource(
        IndexShard primaryShard,
        Function<Long, ReplicationCollection.ReplicationRef<SegmentReplicationTarget>> getTargetFunc,
        Consumer<IndexShard> postGetFilesRunnable
    ) {
        return new TestReplicationSource() {
            @Override
            public void getCheckpointMetadata(
                long replicationId,
                ReplicationCheckpoint checkpoint,
                ActionListener<CheckpointInfoResponse> listener
            ) {
                try {
                    final CopyState copyState = new CopyState(primaryShard.getLatestReplicationCheckpoint(), primaryShard);
                    listener.onResponse(
                        new CheckpointInfoResponse(copyState.getCheckpoint(), copyState.getMetadataMap(), copyState.getInfosBytes())
                    );
                    copyState.decRef();
                } catch (IOException e) {
                    logger.error("Unexpected error computing CopyState", e);
                    Assert.fail("Failed to compute copyState");
                }
            }

            @Override
            public void getSegmentFiles(
                long replicationId,
                ReplicationCheckpoint checkpoint,
                List<StoreFileMetadata> filesToFetch,
                IndexShard indexShard,
                ActionListener<GetSegmentFilesResponse> listener
            ) {
                try (
                    final ReplicationCollection.ReplicationRef<SegmentReplicationTarget> replicationRef = getTargetFunc.apply(replicationId)
                ) {
                    writeFileChunks(replicationRef.get(), primaryShard, filesToFetch.toArray(new StoreFileMetadata[] {}));
                } catch (IOException e) {
                    listener.onFailure(e);
                }
                postGetFilesRunnable.accept(indexShard);
                listener.onResponse(new GetSegmentFilesResponse(filesToFetch));
            }
        };
    }

    /**
     * Segment Replication specific test method - Replicate segments to a list of replicas from a given primary.
     * This test will use a real {@link SegmentReplicationTarget} for each replica with a mock {@link SegmentReplicationSource} that
     * writes all segments directly to the target.
     * @param primaryShard - {@link IndexShard} The current primary shard.
     * @param replicaShards - Replicas that will be updated.
     * @return {@link List} List of target components orchestrating replication.
     */
    protected final List<SegmentReplicationTarget> replicateSegments(IndexShard primaryShard, List<IndexShard> replicaShards)
        throws IOException, InterruptedException {
        // Latch to block test execution until replica catches up
        final CountDownLatch countDownLatch = new CountDownLatch(replicaShards.size());
        // Get primary metadata to verify with replica's, used to ensure replica catches up
        Map<String, StoreFileMetadata> primaryMetadata;
        try (final GatedCloseable<SegmentInfos> segmentInfosSnapshot = primaryShard.getSegmentInfosSnapshot()) {
            final SegmentInfos primarySegmentInfos = segmentInfosSnapshot.get();
            primaryMetadata = primaryShard.store().getSegmentMetadataMap(primarySegmentInfos);
        }
        List<SegmentReplicationTarget> ids = new ArrayList<>();
        for (IndexShard replica : replicaShards) {
            final SegmentReplicationTargetService targetService = prepareForReplication(primaryShard, replica);
            final SegmentReplicationTarget target = targetService.startReplication(
                replica,
                primaryShard.getLatestReplicationCheckpoint(),
                getTargetListener(primaryShard, replica, primaryMetadata, countDownLatch)
            );
            ids.add(target);
        }
        countDownLatch.await(30, TimeUnit.SECONDS);
        assertEquals("Replication should complete successfully", 0, countDownLatch.getCount());
        return ids;
    }

    private void writeFileChunks(SegmentReplicationTarget target, IndexShard primary, StoreFileMetadata[] files) throws IOException {
        for (StoreFileMetadata md : files) {
            try (IndexInput in = primary.store().directory().openInput(md.name(), IOContext.READONCE)) {
                int pos = 0;
                while (pos < md.length()) {
                    int length = between(1, Math.toIntExact(md.length() - pos));
                    byte[] buffer = new byte[length];
                    in.readBytes(buffer, 0, length);
                    target.writeFileChunk(md, pos, new BytesArray(buffer), pos + length == md.length(), 0, mock(ActionListener.class));
                    pos += length;
                }
            }
        }
    }
}<|MERGE_RESOLUTION|>--- conflicted
+++ resolved
@@ -695,12 +695,8 @@
                 translogFactorySupplier,
                 checkpointPublisher,
                 remoteStore,
-<<<<<<< HEAD
-                remoteStorePressureService,
+                remoteStoreStatsTrackerFactory,
                 () -> IndexSettings.DEFAULT_REMOTE_TRANSLOG_BUFFER_INTERVAL
-=======
-                remoteStoreStatsTrackerFactory
->>>>>>> f9a661cd
             );
             indexShard.addShardFailureCallback(DEFAULT_SHARD_FAILURE_HANDLER);
             if (remoteStoreStatsTrackerFactory != null) {
