/*
 *
 *  Copyright Elasticsearch B.V. and/or licensed to Elasticsearch B.V. under one
 *  or more contributor license agreements. Licensed under the Elastic License;
 *  you may not use this file except in compliance with the Elastic License.
 *
 */

package org.elasticsearch.xpack.core.security.authz.privilege;

import org.elasticsearch.action.admin.cluster.repositories.get.GetRepositoriesAction;
import org.elasticsearch.action.admin.cluster.snapshots.create.CreateSnapshotAction;
import org.elasticsearch.action.admin.cluster.snapshots.get.GetSnapshotsAction;
import org.elasticsearch.action.admin.cluster.snapshots.status.SnapshotsStatusAction;
import org.elasticsearch.action.admin.cluster.state.ClusterStateAction;
import org.elasticsearch.common.Strings;
import org.elasticsearch.common.util.set.Sets;
import org.elasticsearch.xpack.core.ilm.action.GetLifecycleAction;
import org.elasticsearch.xpack.core.ilm.action.GetStatusAction;
import org.elasticsearch.xpack.core.ilm.action.StartILMAction;
import org.elasticsearch.xpack.core.ilm.action.StopILMAction;
import org.elasticsearch.xpack.core.security.action.DelegatePkiAuthenticationAction;
import org.elasticsearch.xpack.core.security.action.token.InvalidateTokenAction;
import org.elasticsearch.xpack.core.security.action.token.RefreshTokenAction;
import org.elasticsearch.xpack.core.security.action.user.HasPrivilegesAction;
import org.elasticsearch.xpack.core.slm.action.GetSnapshotLifecycleAction;

import java.util.Collections;
import java.util.Locale;
import java.util.Map;
import java.util.Objects;
import java.util.Set;
import java.util.stream.Collectors;
import java.util.stream.Stream;

/**
 * Translates cluster privilege names into concrete implementations
 */
public class ClusterPrivilegeResolver {
    // shared automatons
    private static final Set<String> ALL_SECURITY_PATTERN = Collections.singleton("cluster:admin/xpack/security/*");
    private static final Set<String> MANAGE_SAML_PATTERN = Collections.unmodifiableSet(
        Sets.newHashSet("cluster:admin/xpack/security/saml/*",
            InvalidateTokenAction.NAME, RefreshTokenAction.NAME));
    private static final Set<String> MANAGE_OIDC_PATTERN = Collections.singleton("cluster:admin/xpack/security/oidc/*");
    private static final Set<String> MANAGE_TOKEN_PATTERN = Collections.singleton("cluster:admin/xpack/security/token/*");
    private static final Set<String> MANAGE_API_KEY_PATTERN = Collections.singleton("cluster:admin/xpack/security/api_key/*");
    private static final Set<String> MONITOR_PATTERN = Collections.singleton("cluster:monitor/*");
    private static final Set<String> MONITOR_ML_PATTERN = Collections.singleton("cluster:monitor/xpack/ml/*");
    private static final Set<String> MONITOR_DATA_FRAME_PATTERN = Collections.singleton("cluster:monitor/data_frame/*");
    private static final Set<String> MONITOR_WATCHER_PATTERN = Collections.singleton("cluster:monitor/xpack/watcher/*");
    private static final Set<String> MONITOR_ROLLUP_PATTERN = Collections.singleton("cluster:monitor/xpack/rollup/*");
    private static final Set<String> ALL_CLUSTER_PATTERN = Collections.unmodifiableSet(
        Sets.newHashSet("cluster:*", "indices:admin/template/*"));
    private static final Set<String> MANAGE_ML_PATTERN = Collections.unmodifiableSet(
        Sets.newHashSet("cluster:admin/xpack/ml/*", "cluster:monitor/xpack/ml/*"));
    private static final Set<String> MANAGE_DATA_FRAME_PATTERN = Collections.unmodifiableSet(
        Sets.newHashSet("cluster:admin/data_frame/*", "cluster:monitor/data_frame/*"));
    private static final Set<String> MANAGE_WATCHER_PATTERN = Collections.unmodifiableSet(
        Sets.newHashSet("cluster:admin/xpack/watcher/*", "cluster:monitor/xpack/watcher/*"));
    private static final Set<String> TRANSPORT_CLIENT_PATTERN = Collections.unmodifiableSet(
        Sets.newHashSet("cluster:monitor/nodes/liveness", "cluster:monitor/state"));
    private static final Set<String> MANAGE_IDX_TEMPLATE_PATTERN = Collections.singleton("indices:admin/template/*");
    private static final Set<String> MANAGE_INGEST_PIPELINE_PATTERN = Collections.singleton("cluster:admin/ingest/pipeline/*");
    private static final Set<String> MANAGE_ROLLUP_PATTERN = Collections.unmodifiableSet(
        Sets.newHashSet("cluster:admin/xpack/rollup/*", "cluster:monitor/xpack/rollup/*"));
    private static final Set<String> MANAGE_CCR_PATTERN =
        Collections.unmodifiableSet(Sets.newHashSet("cluster:admin/xpack/ccr/*", ClusterStateAction.NAME, HasPrivilegesAction.NAME));
    private static final Set<String> CREATE_SNAPSHOT_PATTERN = Collections.unmodifiableSet(
        Sets.newHashSet(CreateSnapshotAction.NAME, SnapshotsStatusAction.NAME + "*",
            GetSnapshotsAction.NAME, SnapshotsStatusAction.NAME, GetRepositoriesAction.NAME));
    private static final Set<String> READ_CCR_PATTERN = Collections.unmodifiableSet(Sets.newHashSet(ClusterStateAction.NAME,
        HasPrivilegesAction.NAME));
    private static final Set<String> MANAGE_ILM_PATTERN = Collections.singleton("cluster:admin/ilm/*");
    private static final Set<String> READ_ILM_PATTERN = Collections.unmodifiableSet(Sets.newHashSet(GetLifecycleAction.NAME,
        GetStatusAction.NAME));
    private static final Set<String> MANAGE_SLM_PATTERN =
        Collections.unmodifiableSet(Sets.newHashSet("cluster:admin/slm/*", StartILMAction.NAME, StopILMAction.NAME, GetStatusAction.NAME));
    private static final Set<String> READ_SLM_PATTERN = Collections.unmodifiableSet(Sets.newHashSet(GetSnapshotLifecycleAction.NAME,
        GetStatusAction.NAME));
    private static final Set<String> MANAGE_ENRICH_AUTOMATON = Collections.unmodifiableSet(Sets.newHashSet("cluster:admin/xpack/enrich/*"));

    public static final NamedClusterPrivilege NONE = new ActionClusterPrivilege("none", Collections.emptySet(), Collections.emptySet());
    public static final NamedClusterPrivilege ALL = new ActionClusterPrivilege("all", ALL_CLUSTER_PATTERN);
    public static final NamedClusterPrivilege MONITOR = new ActionClusterPrivilege("monitor", MONITOR_PATTERN);
    public static final NamedClusterPrivilege MONITOR_ML = new ActionClusterPrivilege("monitor_ml", MONITOR_ML_PATTERN);
    public static final NamedClusterPrivilege MONITOR_DATA_FRAME =
        new ActionClusterPrivilege("monitor_data_frame_transforms", MONITOR_DATA_FRAME_PATTERN);
    public static final NamedClusterPrivilege MONITOR_WATCHER = new ActionClusterPrivilege("monitor_watcher", MONITOR_WATCHER_PATTERN);
    public static final NamedClusterPrivilege MONITOR_ROLLUP = new ActionClusterPrivilege("monitor_rollup", MONITOR_ROLLUP_PATTERN);
    public static final NamedClusterPrivilege MANAGE = new ActionClusterPrivilege("manage", ALL_CLUSTER_PATTERN, ALL_SECURITY_PATTERN);
    public static final NamedClusterPrivilege MANAGE_ML = new ActionClusterPrivilege("manage_ml", MANAGE_ML_PATTERN);
    public static final NamedClusterPrivilege MANAGE_DATA_FRAME =
        new ActionClusterPrivilege("manage_data_frame_transforms", MANAGE_DATA_FRAME_PATTERN);
    public static final NamedClusterPrivilege MANAGE_TOKEN = new ActionClusterPrivilege("manage_token", MANAGE_TOKEN_PATTERN);
    public static final NamedClusterPrivilege MANAGE_WATCHER = new ActionClusterPrivilege("manage_watcher", MANAGE_WATCHER_PATTERN);
    public static final NamedClusterPrivilege MANAGE_ROLLUP = new ActionClusterPrivilege("manage_rollup", MANAGE_ROLLUP_PATTERN);
    public static final NamedClusterPrivilege MANAGE_IDX_TEMPLATES =
        new ActionClusterPrivilege("manage_index_templates", MANAGE_IDX_TEMPLATE_PATTERN);
    public static final NamedClusterPrivilege MANAGE_INGEST_PIPELINES =
        new ActionClusterPrivilege("manage_ingest_pipelines", MANAGE_INGEST_PIPELINE_PATTERN);
    public static final NamedClusterPrivilege TRANSPORT_CLIENT = new ActionClusterPrivilege("transport_client",
        TRANSPORT_CLIENT_PATTERN);
    public static final NamedClusterPrivilege MANAGE_SECURITY = new ActionClusterPrivilege("manage_security", ALL_SECURITY_PATTERN,
            Collections.singleton(DelegatePkiAuthenticationAction.NAME));
    public static final NamedClusterPrivilege MANAGE_SAML = new ActionClusterPrivilege("manage_saml", MANAGE_SAML_PATTERN);
    public static final NamedClusterPrivilege MANAGE_OIDC = new ActionClusterPrivilege("manage_oidc", MANAGE_OIDC_PATTERN);
    public static final NamedClusterPrivilege MANAGE_API_KEY = new ActionClusterPrivilege("manage_api_key", MANAGE_API_KEY_PATTERN);
    public static final NamedClusterPrivilege MANAGE_PIPELINE = new ActionClusterPrivilege("manage_pipeline",
        Collections.singleton("cluster:admin/ingest/pipeline/*"));
    public static final NamedClusterPrivilege MANAGE_CCR = new ActionClusterPrivilege("manage_ccr", MANAGE_CCR_PATTERN);
    public static final NamedClusterPrivilege READ_CCR = new ActionClusterPrivilege("read_ccr", READ_CCR_PATTERN);
    public static final NamedClusterPrivilege CREATE_SNAPSHOT = new ActionClusterPrivilege("create_snapshot", CREATE_SNAPSHOT_PATTERN);
    public static final NamedClusterPrivilege MANAGE_ILM = new ActionClusterPrivilege("manage_ilm", MANAGE_ILM_PATTERN);
    public static final NamedClusterPrivilege READ_ILM = new ActionClusterPrivilege("read_ilm", READ_ILM_PATTERN);
    public static final NamedClusterPrivilege MANAGE_SLM = new ActionClusterPrivilege("manage_slm", MANAGE_SLM_PATTERN);
    public static final NamedClusterPrivilege READ_SLM = new ActionClusterPrivilege("read_slm", READ_SLM_PATTERN);
<<<<<<< HEAD
    public static final NamedClusterPrivilege MANAGE_ENRICH = new ActionClusterPrivilege("manage_enrich", MANAGE_ENRICH_AUTOMATON);
=======
    public static final NamedClusterPrivilege DELEGATE_PKI = new ActionClusterPrivilege("delegate_pki",
            Sets.newHashSet(DelegatePkiAuthenticationAction.NAME, InvalidateTokenAction.NAME));

    public static final NamedClusterPrivilege MANAGE_OWN_API_KEY = ManageOwnApiKeyClusterPrivilege.INSTANCE;
>>>>>>> 154d1dd9

    private static final Map<String, NamedClusterPrivilege> VALUES = Collections.unmodifiableMap(
        Stream.of(
        NONE,
        ALL,
        MONITOR,
        MONITOR_ML,
        MONITOR_DATA_FRAME,
        MONITOR_WATCHER,
        MONITOR_ROLLUP,
        MANAGE,
        MANAGE_ML,
        MANAGE_DATA_FRAME,
        MANAGE_TOKEN,
        MANAGE_WATCHER,
        MANAGE_IDX_TEMPLATES,
        MANAGE_INGEST_PIPELINES,
        TRANSPORT_CLIENT,
        MANAGE_SECURITY,
        MANAGE_SAML,
        MANAGE_OIDC,
        MANAGE_API_KEY,
        MANAGE_PIPELINE,
        MANAGE_ROLLUP,
        MANAGE_CCR,
        READ_CCR,
        CREATE_SNAPSHOT,
        MANAGE_ILM,
        READ_ILM,
        MANAGE_SLM,
        READ_SLM,
<<<<<<< HEAD
        MANAGE_ENRICH).collect(Collectors.toMap(cp -> cp.name(), cp -> cp)));
=======
        DELEGATE_PKI,
        MANAGE_OWN_API_KEY).collect(Collectors.toMap(cp -> cp.name(), cp -> cp)));
>>>>>>> 154d1dd9

    /**
     * Resolves a {@link NamedClusterPrivilege} from a given name if it exists.
     * If the name is a cluster action, then it converts the name to pattern and creates a {@link ActionClusterPrivilege}
     *
     * @param name either {@link ClusterPrivilegeResolver#names()} or cluster action {@link #isClusterAction(String)}
     * @return instance of {@link NamedClusterPrivilege}
     */
    public static NamedClusterPrivilege resolve(String name) {
        name = Objects.requireNonNull(name).toLowerCase(Locale.ROOT);
        if (isClusterAction(name)) {
            return new ActionClusterPrivilege(name, Collections.singleton(actionToPattern(name)));
        }
        final NamedClusterPrivilege fixedPrivilege = VALUES.get(name);
        if (fixedPrivilege != null) {
            return fixedPrivilege;
        }
        throw new IllegalArgumentException("unknown cluster privilege [" + name + "]. a privilege must be either " +
            "one of the predefined cluster privilege names [" +
            Strings.collectionToCommaDelimitedString(VALUES.keySet()) + "] or a pattern over one of the available " +
            "cluster actions");

    }

    public static Set<String> names() {
        return Collections.unmodifiableSet(VALUES.keySet());
    }

    public static boolean isClusterAction(String actionName) {
        return actionName.startsWith("cluster:") || actionName.startsWith("indices:admin/template/");
    }

    private static String actionToPattern(String text) {
        return text + "*";
    }

}<|MERGE_RESOLUTION|>--- conflicted
+++ resolved
@@ -115,14 +115,11 @@
     public static final NamedClusterPrivilege READ_ILM = new ActionClusterPrivilege("read_ilm", READ_ILM_PATTERN);
     public static final NamedClusterPrivilege MANAGE_SLM = new ActionClusterPrivilege("manage_slm", MANAGE_SLM_PATTERN);
     public static final NamedClusterPrivilege READ_SLM = new ActionClusterPrivilege("read_slm", READ_SLM_PATTERN);
-<<<<<<< HEAD
-    public static final NamedClusterPrivilege MANAGE_ENRICH = new ActionClusterPrivilege("manage_enrich", MANAGE_ENRICH_AUTOMATON);
-=======
     public static final NamedClusterPrivilege DELEGATE_PKI = new ActionClusterPrivilege("delegate_pki",
             Sets.newHashSet(DelegatePkiAuthenticationAction.NAME, InvalidateTokenAction.NAME));
 
     public static final NamedClusterPrivilege MANAGE_OWN_API_KEY = ManageOwnApiKeyClusterPrivilege.INSTANCE;
->>>>>>> 154d1dd9
+    public static final NamedClusterPrivilege MANAGE_ENRICH = new ActionClusterPrivilege("manage_enrich", MANAGE_ENRICH_AUTOMATON);
 
     private static final Map<String, NamedClusterPrivilege> VALUES = Collections.unmodifiableMap(
         Stream.of(
@@ -154,12 +151,9 @@
         READ_ILM,
         MANAGE_SLM,
         READ_SLM,
-<<<<<<< HEAD
+        DELEGATE_PKI,
+        MANAGE_OWN_API_KEY,
         MANAGE_ENRICH).collect(Collectors.toMap(cp -> cp.name(), cp -> cp)));
-=======
-        DELEGATE_PKI,
-        MANAGE_OWN_API_KEY).collect(Collectors.toMap(cp -> cp.name(), cp -> cp)));
->>>>>>> 154d1dd9
 
     /**
      * Resolves a {@link NamedClusterPrivilege} from a given name if it exists.
