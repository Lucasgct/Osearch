---
setup:
  - skip:
      features: headers

  - do:
      cluster.health:
        wait_for_status: yellow

---
"Test get builtin privileges":
  - do:
      security.get_builtin_privileges: {}

  # This is fragile - it needs to be updated every time we add a new cluster/index privilege
  # I would much prefer we could just check that specific entries are in the array, but we don't have
  # an assertion for that
<<<<<<< HEAD
  - length: { "cluster" : 31 }
  - length: { "index" : 16 }
=======
  - length: { "cluster" : 30 }
  - length: { "index" : 17 }
>>>>>>> 54c2aec3
<|MERGE_RESOLUTION|>--- conflicted
+++ resolved
@@ -15,10 +15,5 @@
   # This is fragile - it needs to be updated every time we add a new cluster/index privilege
   # I would much prefer we could just check that specific entries are in the array, but we don't have
   # an assertion for that
-<<<<<<< HEAD
   - length: { "cluster" : 31 }
-  - length: { "index" : 16 }
-=======
-  - length: { "cluster" : 30 }
-  - length: { "index" : 17 }
->>>>>>> 54c2aec3
+  - length: { "index" : 17 }