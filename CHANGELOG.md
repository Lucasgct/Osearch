# CHANGELOG
Inspired from [Keep a Changelog](https://keepachangelog.com/en/1.0.0/)

## [Unreleased]
### Added
- Add support for s390x architecture ([#4001](https://github.com/opensearch-project/OpenSearch/pull/4001))
- Github workflow for changelog verification ([#4085](https://github.com/opensearch-project/OpenSearch/pull/4085))
- Point in time rest layer changes for create and delete PIT API ([#4064](https://github.com/opensearch-project/OpenSearch/pull/4064))
- Add failover support with Segment Replication enabled. ([#4325](https://github.com/opensearch-project/OpenSearch/pull/4325)
- Point in time rest layer changes for list PIT and PIT segments API ([#4388](https://github.com/opensearch-project/OpenSearch/pull/4388))
- Added @dreamer-89 as an Opensearch maintainer ([#4342](https://github.com/opensearch-project/OpenSearch/pull/4342))
- Added release notes for 1.3.5 ([#4343](https://github.com/opensearch-project/OpenSearch/pull/4343))
- Added release notes for 2.2.1 ([#4344](https://github.com/opensearch-project/OpenSearch/pull/4344))
- Label configuration for dependabot PRs ([#4348](https://github.com/opensearch-project/OpenSearch/pull/4348))
- Support for HTTP/2 (server-side) ([#3847](https://github.com/opensearch-project/OpenSearch/pull/3847))
- BWC version 2.2.2 ([#4383](https://github.com/opensearch-project/OpenSearch/pull/4383))
- Support for labels on version bump PRs, skip label support for changelog verifier ([#4391](https://github.com/opensearch-project/OpenSearch/pull/4391))
- Add a new node role 'search' which is dedicated to provide search capability ([#4689](https://github.com/opensearch-project/OpenSearch/pull/4689))
- Introduce experimental searchable snapshot API ([#4680](https://github.com/opensearch-project/OpenSearch/pull/4680))
### Dependencies
- Bumps `com.diffplug.spotless` from 6.9.1 to 6.10.0
- Bumps `xmlbeans` from 5.1.0 to 5.1.1
- Bumps `hadoop-hdfs` from 3.3.3 to 3.3.4
<<<<<<< HEAD
- Exclude jettison version brought in with hadoop-minicluster. ([#4787](https://github.com/opensearch-project/OpenSearch/pull/4787))
=======
>>>>>>> 38287d84
- Bump protobuf-java to 3.21.7 in repository-gcs and repository-hdfs ([#4790](https://github.com/opensearch-project/OpenSearch/pull/4790))

### Changed
- Dependency updates (httpcore, mockito, slf4j, httpasyncclient, commons-codec) ([#4308](https://github.com/opensearch-project/OpenSearch/pull/4308))
- Use RemoteSegmentStoreDirectory instead of RemoteDirectory ([#4240](https://github.com/opensearch-project/OpenSearch/pull/4240))
- Add index specific setting for remote repository ([#4253](https://github.com/opensearch-project/OpenSearch/pull/4253))
- [Segment Replication] Update replicas to commit SegmentInfos instead of relying on SIS files from primary shards. ([#4402](https://github.com/opensearch-project/OpenSearch/pull/4402))
- Change the version to remove deprecated code of adding node name into log pattern of log4j property file ([#4569](https://github.com/opensearch-project/OpenSearch/pull/4569))
- Update to Apache Lucene 9.4.0 ([#4661](https://github.com/opensearch-project/OpenSearch/pull/4661))
- Load the deprecated master role in a dedicated method instead of in setAdditionalRoles() ([#4582](https://github.com/opensearch-project/OpenSearch/pull/4582))
- Plugin ZIP publication groupId value is configurable ([#4156](https://github.com/opensearch-project/OpenSearch/pull/4156))
- Further simplification of the ZIP publication implementation ([#4360](https://github.com/opensearch-project/OpenSearch/pull/4360))
### Deprecated
### Removed
### Fixed
- `opensearch-service.bat start` and `opensearch-service.bat manager` failing to run ([#4289](https://github.com/opensearch-project/OpenSearch/pull/4289))
- PR reference to checkout code for changelog verifier ([#4296](https://github.com/opensearch-project/OpenSearch/pull/4296))
- `opensearch.bat` and `opensearch-service.bat install` failing to run, missing logs directory ([#4305](https://github.com/opensearch-project/OpenSearch/pull/4305))
- Restore using the class ClusterInfoRequest and ClusterInfoRequestBuilder from package 'org.opensearch.action.support.master.info' for subclasses ([#4307](https://github.com/opensearch-project/OpenSearch/pull/4307))
- Do not fail replica shard due to primary closure ([#4133](https://github.com/opensearch-project/OpenSearch/pull/4133))
- Add timeout on Mockito.verify to reduce flakyness in testReplicationOnDone test([#4314](https://github.com/opensearch-project/OpenSearch/pull/4314))
- Commit workflow for dependabot changelog helper ([#4331](https://github.com/opensearch-project/OpenSearch/pull/4331))
- Fixed cancellation of segment replication events ([#4225](https://github.com/opensearch-project/OpenSearch/pull/4225))
- Bugs for dependabot changelog verifier workflow ([#4364](https://github.com/opensearch-project/OpenSearch/pull/4364))
- [Bug]: gradle check failing with java heap OutOfMemoryError ([#4328](https://github.com/opensearch-project/OpenSearch/))
- `opensearch.bat` fails to execute when install path includes spaces ([#4362](https://github.com/opensearch-project/OpenSearch/pull/4362))
- Getting security exception due to access denied 'java.lang.RuntimePermission' 'accessDeclaredMembers' when trying to get snapshot with S3 IRSA ([#4469](https://github.com/opensearch-project/OpenSearch/pull/4469))
- Fixed flaky test `ResourceAwareTasksTests.testTaskIdPersistsInThreadContext` ([#4484](https://github.com/opensearch-project/OpenSearch/pull/4484))
- Fixed the ignore_malformed setting to also ignore objects ([#4494](https://github.com/opensearch-project/OpenSearch/pull/4494))
- Fixed the `_cat/shards/10_basic.yml` test cases fix.
- Updated jackson to 2.13.4 and snakeyml to 1.32 ([#4556](https://github.com/opensearch-project/OpenSearch/pull/4556))
- Fixed day of year defaulting for round up parser ([#4627](https://github.com/opensearch-project/OpenSearch/pull/4627))
- Fixed the SnapshotsInProgress error during index deletion ([#4570](https://github.com/opensearch-project/OpenSearch/pull/4570))
- [Bug]: Fixed invalid location of JDK dependency for arm64 architecture([#4613](https://github.com/opensearch-project/OpenSearch/pull/4613))
- [Bug]: Alias filter lost after rollover ([#4499](https://github.com/opensearch-project/OpenSearch/pull/4499))
- Fixing Gradle warnings associated with publishPluginZipPublicationToXxx tasks ([#4696](https://github.com/opensearch-project/OpenSearch/pull/4696))
- Fixed randomly failing test ([4774](https://github.com/opensearch-project/OpenSearch/pull/4774))
### Security
- CVE-2022-25857 org.yaml:snakeyaml DOS vulnerability ([#4341](https://github.com/opensearch-project/OpenSearch/pull/4341))

## [2.x]
### Added
- Github workflow for changelog verification ([#4085](https://github.com/opensearch-project/OpenSearch/pull/4085))
- Add timing data and more granular stages to SegmentReplicationState ([#4367](https://github.com/opensearch-project/OpenSearch/pull/4367))
- BWC version 2.2.2 ([#4385](https://github.com/opensearch-project/OpenSearch/pull/4385))
- Added RestLayer Changes for PIT stats ([#4217](https://github.com/opensearch-project/OpenSearch/pull/4217))
- BWC version 1.3.6 ([#4452](https://github.com/opensearch-project/OpenSearch/pull/4452))
- Bump current version to 2.4.0 on 2.x branch ([#4454](https://github.com/opensearch-project/OpenSearch/pull/4454))
- 2.3.0 release notes ([#4457](https://github.com/opensearch-project/OpenSearch/pull/4457))
- Add BWC version 2.3.1 ([#4512](https://github.com/opensearch-project/OpenSearch/pull/4512))
- Updated jackson to 2.13.4 and snakeyml to 1.32 ([#4563](https://github.com/opensearch-project/OpenSearch/pull/4563))
- Add BWC version 1.3.7 ([#4709](https://github.com/opensearch-project/OpenSearch/pull/4709))
- Bump `jettison` from 1.4.1 to 1.5.1 ([#4717](https://github.com/opensearch-project/OpenSearch/pull/4717))
- Set analyzer to regex query string search ([4219](https://github.com/opensearch-project/OpenSearch/pull/4219))
### Dependencies
- Update Jackson Databind to 2.13.4.2 (addressing CVE-2022-42003) ([#4781](https://github.com/opensearch-project/OpenSearch/pull/4781))
- Install and configure Log4j JUL Adapter for Lucene 9.4 ([#4754](https://github.com/opensearch-project/OpenSearch/pull/4754))
### Changed
- Refactored BalancedAllocator.Balancer to LocalShardsBalancer ([#4818](https://github.com/opensearch-project/OpenSearch/pull/4818))
### Deprecated
### Removed
- Remove RepositoryData.MIN_VERSION support for next major release ([4729](https://github.com/opensearch-project/OpenSearch/pull/4729))
### Fixed
- PR reference to checkout code for changelog verifier ([#4296](https://github.com/opensearch-project/OpenSearch/pull/4296))
- Restore using the class ClusterInfoRequest and ClusterInfoRequestBuilder from package 'org.opensearch.action.support.master.info' for subclasses ([#4324](https://github.com/opensearch-project/OpenSearch/pull/4324))
- Fixed cancellation of segment replication events ([#4225](https://github.com/opensearch-project/OpenSearch/pull/4225))
- [Segment Replication] Add check to cancel ongoing replication with old primary on onNewCheckpoint on replica ([#4363](https://github.com/opensearch-project/OpenSearch/pull/4363))
- [Segment Replication] Bump segment infos counter before commit during replica promotion ([#4365](https://github.com/opensearch-project/OpenSearch/pull/4365))
- [Segment Replication] Update flaky testOnNewCheckpointFromNewPrimaryCancelOngoingReplication unit test ([#4414](https://github.com/opensearch-project/OpenSearch/pull/4414))
- [Segment Replication] Extend FileChunkWriter to allow cancel on transport client ([#4386](https://github.com/opensearch-project/OpenSearch/pull/4386))
- [Segment Replication] Fix NoSuchFileExceptions with segment replication when computing primary metadata snapshots ([#4366](https://github.com/opensearch-project/OpenSearch/pull/4366))
- [Segment Replication] Fix timeout issue by calculating time needed to process getSegmentFiles ([#4434](https://github.com/opensearch-project/OpenSearch/pull/4434))
- [Segment Replication] Update replicas to commit SegmentInfos instead of relying on segments_N from primary shards ([#4450](https://github.com/opensearch-project/OpenSearch/pull/4450))
- [Segment Replication] Adding check to make sure checkpoint is not processed when a shard's shard routing is primary ([#4716](https://github.com/opensearch-project/OpenSearch/pull/4716))
- Disable merge on refresh in DiskThresholdDeciderIT ([#4828](https://github.com/opensearch-project/OpenSearch/pull/4828))
- Better plural stemmer than minimal_english ([#4738](https://github.com/opensearch-project/OpenSearch/pull/4738))
- Fix AbstractStringFieldDataTestCase tests to account for TotalHits lower bound ([4867](https://github.com/opensearch-project/OpenSearch/pull/4867))

### Security

[Unreleased]: https://github.com/opensearch-project/OpenSearch/compare/2.2.0...HEAD
[2.x]: https://github.com/opensearch-project/OpenSearch/compare/2.2.0...2.x<|MERGE_RESOLUTION|>--- conflicted
+++ resolved
@@ -21,10 +21,7 @@
 - Bumps `com.diffplug.spotless` from 6.9.1 to 6.10.0
 - Bumps `xmlbeans` from 5.1.0 to 5.1.1
 - Bumps `hadoop-hdfs` from 3.3.3 to 3.3.4
-<<<<<<< HEAD
 - Exclude jettison version brought in with hadoop-minicluster. ([#4787](https://github.com/opensearch-project/OpenSearch/pull/4787))
-=======
->>>>>>> 38287d84
 - Bump protobuf-java to 3.21.7 in repository-gcs and repository-hdfs ([#4790](https://github.com/opensearch-project/OpenSearch/pull/4790))
 
 ### Changed
