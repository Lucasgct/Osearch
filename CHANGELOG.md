# CHANGELOG
All notable changes to this project are documented in this file.

The format is based on [Keep a Changelog](https://keepachangelog.com/en/1.0.0/), and this project adheres to [Semantic Versioning](https://semver.org/spec/v2.0.0.html). See the [CONTRIBUTING guide](./CONTRIBUTING.md#Changelog) for instructions on how to add changelog entries.

## [Unreleased 3.0]
### Added
- Support for HTTP/2 (server-side) ([#3847](https://github.com/opensearch-project/OpenSearch/pull/3847))
- Add getter for path field in NestedQueryBuilder ([#4636](https://github.com/opensearch-project/OpenSearch/pull/4636))
- Allow mmap to use new JDK-19 preview APIs in Apache Lucene 9.4+ ([#5151](https://github.com/opensearch-project/OpenSearch/pull/5151))
- Add events correlation engine plugin ([#6854](https://github.com/opensearch-project/OpenSearch/issues/6854))
- Implement on behalf of token passing for extensions ([#8679](https://github.com/opensearch-project/OpenSearch/pull/8679), [#10664](https://github.com/opensearch-project/OpenSearch/pull/10664))
- Provide service accounts tokens to extensions ([#9618](https://github.com/opensearch-project/OpenSearch/pull/9618))
- GHA to verify checklist items completion in PR descriptions ([#10800](https://github.com/opensearch-project/OpenSearch/pull/10800))
- Allow to pass the list settings through environment variables (like [], ["a", "b", "c"], ...) ([#10625](https://github.com/opensearch-project/OpenSearch/pull/10625))
- [S3 Repository] Add setting to control connection count for sync client ([#12028](https://github.com/opensearch-project/OpenSearch/pull/12028))
- Views, simplify data access and manipulation by providing a virtual layer over one or more indices ([#11957](https://github.com/opensearch-project/OpenSearch/pull/11957))
- Add Remote Store Migration Experimental flag and allow mixed mode clusters under same ([#11986](https://github.com/opensearch-project/OpenSearch/pull/11986))
- Remote reindex: Add support for configurable retry mechanism ([#12561](https://github.com/opensearch-project/OpenSearch/pull/12561))
- [Admission Control] Integrate IO Usage Tracker to the Resource Usage Collector Service and Emit IO Usage Stats ([#11880](https://github.com/opensearch-project/OpenSearch/pull/11880))
- Tracing for deep search path ([#12103](https://github.com/opensearch-project/OpenSearch/pull/12103))
- Add explicit dependency to validatePom and generatePom tasks ([#12807](https://github.com/opensearch-project/OpenSearch/pull/12807))
- Replace configureEach with all for publication iteration ([#12876](https://github.com/opensearch-project/OpenSearch/pull/12876))

### Dependencies
- Bump `log4j-core` from 2.18.0 to 2.19.0
- Bump `forbiddenapis` from 3.3 to 3.4
- Bump `avro` from 1.11.1 to 1.11.2
- Bump `woodstox-core` from 6.3.0 to 6.3.1
- Bump `xmlbeans` from 5.1.0 to 5.1.1 ([#4354](https://github.com/opensearch-project/OpenSearch/pull/4354))
- Bump `reactive-streams` from 1.0.3 to 1.0.4 ([#4488](https://github.com/opensearch-project/OpenSearch/pull/4488))
- Bump `jempbox` from 1.8.16 to 1.8.17 ([#4550](https://github.com/opensearch-project/OpenSearch/pull/4550))
- Update to Gradle 7.6 and JDK-19 ([#4973](https://github.com/opensearch-project/OpenSearch/pull/4973))
- Update Apache Lucene to 9.5.0-snapshot-d5cef1c ([#5570](https://github.com/opensearch-project/OpenSearch/pull/5570))
- Bump `maven-model` from 3.6.2 to 3.8.6 ([#5599](https://github.com/opensearch-project/OpenSearch/pull/5599))
- Bump `maxmind-db` from 2.1.0 to 3.0.0 ([#5601](https://github.com/opensearch-project/OpenSearch/pull/5601))
- Bump `wiremock-jre8-standalone` from 2.33.2 to 2.35.0
- Bump `gson` from 2.10 to 2.10.1
- Bump `com.google.code.gson:gson` from 2.10 to 2.10.1
- Bump `com.maxmind.geoip2:geoip2` from 4.0.0 to 4.0.1
- Bump `com.avast.gradle:gradle-docker-compose-plugin` from 0.16.11 to 0.16.12
- Bump `org.apache.commons:commons-configuration2` from 2.8.0 to 2.9.0
- Bump `com.netflix.nebula:nebula-publishing-plugin` from 19.2.0 to 20.3.0
- Bump `io.opencensus:opencensus-api` from 0.18.0 to 0.31.1 ([#7291](https://github.com/opensearch-project/OpenSearch/pull/7291))
- OpenJDK Update (April 2023 Patch releases) ([#7344](https://github.com/opensearch-project/OpenSearch/pull/7344)
- Bump `com.google.http-client:google-http-client:1.43.2` from 1.42.0 to 1.43.2 ([7928](https://github.com/opensearch-project/OpenSearch/pull/7928)))
- Add Opentelemetry dependencies ([#7543](https://github.com/opensearch-project/OpenSearch/issues/7543))
- Bump `org.bouncycastle:bcprov-jdk15on` to `org.bouncycastle:bcprov-jdk15to18` version 1.75 ([#8247](https://github.com/opensearch-project/OpenSearch/pull/8247))
- Bump `org.bouncycastle:bcmail-jdk15on` to `org.bouncycastle:bcmail-jdk15to18` version 1.75 ([#8247](https://github.com/opensearch-project/OpenSearch/pull/8247))
- Bump `org.bouncycastle:bcpkix-jdk15on` to `org.bouncycastle:bcpkix-jdk15to18` version 1.75 ([#8247](https://github.com/opensearch-project/OpenSearch/pull/8247))
- Bump JNA version from 5.5 to 5.13 ([#9963](https://github.com/opensearch-project/OpenSearch/pull/9963))
- Bump `org.eclipse.jgit` from 6.5.0 to 6.7.0 ([#10147](https://github.com/opensearch-project/OpenSearch/pull/10147))
- Bump OpenTelemetry from 1.30.1 to 1.31.0 ([#10617](https://github.com/opensearch-project/OpenSearch/pull/10617))
- Bump OpenTelemetry from 1.31.0 to 1.32.0 and OpenTelemetry Semconv from 1.21.0-alpha to 1.23.1-alpha ([#11305](https://github.com/opensearch-project/OpenSearch/pull/11305))
- Bump `org.bouncycastle:bcprov-jdk15to18` to `org.bouncycastle:bcprov-jdk18on` version 1.77 ([#12317](https://github.com/opensearch-project/OpenSearch/pull/12317))
- Bump `org.bouncycastle:bcmail-jdk15to18` to `org.bouncycastle:bcmail-jdk18on` version 1.77 ([#12317](https://github.com/opensearch-project/OpenSearch/pull/12317))
- Bump `org.bouncycastle:bcpkix-jdk15to18` to `org.bouncycastle:bcpkix-jdk18on` version 1.77 ([#12317](https://github.com/opensearch-project/OpenSearch/pull/12317))
- Bump Jackson version from 2.16.1 to 2.16.2 ([#12611](https://github.com/opensearch-project/OpenSearch/pull/12611))
- Bump `aws-sdk-java` from 2.20.55 to 2.20.86 ([#12251](https://github.com/opensearch-project/OpenSearch/pull/12251))

### Changed
- [CCR] Add getHistoryOperationsFromTranslog method to fetch the history snapshot from translogs ([#3948](https://github.com/opensearch-project/OpenSearch/pull/3948))
- Relax visibility of the HTTP_CHANNEL_KEY and HTTP_SERVER_CHANNEL_KEY to make it possible for the plugins to access associated Netty4HttpChannel / Netty4HttpServerChannel instance ([#4638](https://github.com/opensearch-project/OpenSearch/pull/4638))
- Migrate client transports to Apache HttpClient / Core 5.x ([#4459](https://github.com/opensearch-project/OpenSearch/pull/4459))
- Change http code on create index API with bad input raising NotXContentException from 500 to 400 ([#4773](https://github.com/opensearch-project/OpenSearch/pull/4773))
- Improve summary error message for invalid setting updates ([#4792](https://github.com/opensearch-project/OpenSearch/pull/4792))
- Return 409 Conflict HTTP status instead of 503 on failure to concurrently execute snapshots ([#8986](https://github.com/opensearch-project/OpenSearch/pull/5855))
- Add task completion count in search backpressure stats API ([#10028](https://github.com/opensearch-project/OpenSearch/pull/10028/))
- Deprecate CamelCase `PathHierarchy` tokenizer name in favor to lowercase `path_hierarchy` ([#10894](https://github.com/opensearch-project/OpenSearch/pull/10894))
- Switched to more reliable OpenSearch Lucene snapshot location([#11728](https://github.com/opensearch-project/OpenSearch/pull/11728))
- Breaking change: Do not request "search_pipelines" metrics by default in NodesInfoRequest ([#12497](https://github.com/opensearch-project/OpenSearch/pull/12497))

### Deprecated

### Removed
- Remove deprecated code to add node name into log pattern of log4j property file ([#4568](https://github.com/opensearch-project/OpenSearch/pull/4568))
- Unused object and import within TransportClusterAllocationExplainAction ([#4639](https://github.com/opensearch-project/OpenSearch/pull/4639))
- Remove LegacyESVersion.V_7_0_* and V_7_1_* Constants ([#2768](https://https://github.com/opensearch-project/OpenSearch/pull/2768))
- Remove LegacyESVersion.V_7_2_ and V_7_3_ Constants ([#4702](https://github.com/opensearch-project/OpenSearch/pull/4702))
- Always auto release the flood stage block ([#4703](https://github.com/opensearch-project/OpenSearch/pull/4703))
- Remove LegacyESVersion.V_7_4_ and V_7_5_ Constants ([#4704](https://github.com/opensearch-project/OpenSearch/pull/4704))
- Remove Legacy Version support from Snapshot/Restore Service ([#4728](https://github.com/opensearch-project/OpenSearch/pull/4728))
- Remove deprecated serialization logic from pipeline aggs ([#4847](https://github.com/opensearch-project/OpenSearch/pull/4847))
- Remove unused private methods ([#4926](https://github.com/opensearch-project/OpenSearch/pull/4926))
- Remove LegacyESVersion.V_7_8_ and V_7_9_ Constants ([#4855](https://github.com/opensearch-project/OpenSearch/pull/4855))
- Remove LegacyESVersion.V_7_6_ and V_7_7_ Constants ([#4837](https://github.com/opensearch-project/OpenSearch/pull/4837))
- Remove LegacyESVersion.V_7_10_ Constants ([#5018](https://github.com/opensearch-project/OpenSearch/pull/5018))
- Remove Version.V_1_ Constants ([#5021](https://github.com/opensearch-project/OpenSearch/pull/5021))
- Remove custom Map, List and Set collection classes ([#6871](https://github.com/opensearch-project/OpenSearch/pull/6871))

### Fixed
- Fix 'org.apache.hc.core5.http.ParseException: Invalid protocol version' under JDK 16+ ([#4827](https://github.com/opensearch-project/OpenSearch/pull/4827))
- Fix compression support for h2c protocol ([#4944](https://github.com/opensearch-project/OpenSearch/pull/4944))
- Don't over-allocate in HeapBufferedAsyncEntityConsumer in order to consume the response ([#9993](https://github.com/opensearch-project/OpenSearch/pull/9993))
- Update supported version for max_shard_size parameter in Shrink API ([#11439](https://github.com/opensearch-project/OpenSearch/pull/11439))
- Fix typo in API annotation check message ([11836](https://github.com/opensearch-project/OpenSearch/pull/11836))
- Update supported version for must_exist parameter in update aliases API ([#11872](https://github.com/opensearch-project/OpenSearch/pull/11872))
- [Bug] Check phase name before SearchRequestOperationsListener onPhaseStart ([#12035](https://github.com/opensearch-project/OpenSearch/pull/12035))
- Fix Span operation names generated from RestActions ([#12005](https://github.com/opensearch-project/OpenSearch/pull/12005))
- Fix error in RemoteSegmentStoreDirectory when debug logging is enabled ([#12328](https://github.com/opensearch-project/OpenSearch/pull/12328))

### Security

## [Unreleased 2.x]
### Added

### Dependencies
- Bump `org.apache.commons:commons-configuration2` from 2.10.0 to 2.10.1 ([#12896](https://github.com/opensearch-project/OpenSearch/pull/12896))
- Bump `asm` from 9.6 to 9.7 ([#12908](https://github.com/opensearch-project/OpenSearch/pull/12908))
- Bump `net.minidev:json-smart` from 2.5.0 to 2.5.1 ([#12893](https://github.com/opensearch-project/OpenSearch/pull/12893))

### Changed
- [BWC and API enforcement] Enforcing the presence of API annotations at build time ([#12872](https://github.com/opensearch-project/OpenSearch/pull/12872))

### Deprecated

### Removed

### Fixed
<<<<<<< HEAD
- Fix bulk API ignores ingest pipeline for upsert ([#12883](https://github.com/opensearch-project/OpenSearch/pull/12883))
=======
- Fix issue with feature flags where default value may not be honored ([#12849](https://github.com/opensearch-project/OpenSearch/pull/12849))
>>>>>>> 3907ec9b

### Security

[Unreleased 3.0]: https://github.com/opensearch-project/OpenSearch/compare/2.x...HEAD
[Unreleased 2.x]: https://github.com/opensearch-project/OpenSearch/compare/2.12...2.x<|MERGE_RESOLUTION|>--- conflicted
+++ resolved
@@ -117,11 +117,8 @@
 ### Removed
 
 ### Fixed
-<<<<<<< HEAD
 - Fix bulk API ignores ingest pipeline for upsert ([#12883](https://github.com/opensearch-project/OpenSearch/pull/12883))
-=======
 - Fix issue with feature flags where default value may not be honored ([#12849](https://github.com/opensearch-project/OpenSearch/pull/12849))
->>>>>>> 3907ec9b
 
 ### Security
 
