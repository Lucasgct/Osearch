# CHANGELOG
All notable changes to this project are documented in this file.

The format is based on [Keep a Changelog](https://keepachangelog.com/en/1.0.0/), and this project adheres to [Semantic Versioning](https://semver.org/spec/v2.0.0.html). See the [CONTRIBUTING guide](./CONTRIBUTING.md#Changelog) for instructions on how to add changelog entries.

## [Unreleased 3.0]
### Added
- Support for HTTP/2 (server-side) ([#3847](https://github.com/opensearch-project/OpenSearch/pull/3847))
- Add getter for path field in NestedQueryBuilder ([#4636](https://github.com/opensearch-project/OpenSearch/pull/4636))
- Allow mmap to use new JDK-19 preview APIs in Apache Lucene 9.4+ ([#5151](https://github.com/opensearch-project/OpenSearch/pull/5151))
- Add events correlation engine plugin ([#6854](https://github.com/opensearch-project/OpenSearch/issues/6854))
- Add support for ignoring missing Javadoc on generated code using annotation ([#7604](https://github.com/opensearch-project/OpenSearch/pull/7604))
- Add partial results support for concurrent segment search ([#8306](https://github.com/opensearch-project/OpenSearch/pull/8306))

### Dependencies
- Bump `log4j-core` from 2.18.0 to 2.19.0
- Bump `forbiddenapis` from 3.3 to 3.4
- Bump `avro` from 1.11.1 to 1.11.2
- Bump `woodstox-core` from 6.3.0 to 6.3.1
- Bump `xmlbeans` from 5.1.0 to 5.1.1 ([#4354](https://github.com/opensearch-project/OpenSearch/pull/4354))
- Bump `reactor-netty-core` from 1.0.19 to 1.0.22 ([#4447](https://github.com/opensearch-project/OpenSearch/pull/4447))
- Bump `reactive-streams` from 1.0.3 to 1.0.4 ([#4488](https://github.com/opensearch-project/OpenSearch/pull/4488))
- Bump `jempbox` from 1.8.16 to 1.8.17 ([#4550](https://github.com/opensearch-project/OpenSearch/pull/4550))
- Update to Gradle 7.6 and JDK-19 ([#4973](https://github.com/opensearch-project/OpenSearch/pull/4973))
- Update Apache Lucene to 9.5.0-snapshot-d5cef1c ([#5570](https://github.com/opensearch-project/OpenSearch/pull/5570))
- Bump `maven-model` from 3.6.2 to 3.8.6 ([#5599](https://github.com/opensearch-project/OpenSearch/pull/5599))
- Bump `maxmind-db` from 2.1.0 to 3.0.0 ([#5601](https://github.com/opensearch-project/OpenSearch/pull/5601))
- Bump `wiremock-jre8-standalone` from 2.33.2 to 2.35.0
- Bump `gson` from 2.10 to 2.10.1
- Bump `com.google.code.gson:gson` from 2.10 to 2.10.1
- Bump `com.maxmind.geoip2:geoip2` from 4.0.0 to 4.0.1
- Bump `com.avast.gradle:gradle-docker-compose-plugin` from 0.16.11 to 0.16.12
- Bump `org.apache.commons:commons-compress` from 1.22 to 1.23.0
- Bump `org.apache.commons:commons-configuration2` from 2.8.0 to 2.9.0
- Bump `com.netflix.nebula:nebula-publishing-plugin` from 19.2.0 to 20.3.0
- Bump `io.opencensus:opencensus-api` from 0.18.0 to 0.31.1 ([#7291](https://github.com/opensearch-project/OpenSearch/pull/7291))
- OpenJDK Update (April 2023 Patch releases) ([#7344](https://github.com/opensearch-project/OpenSearch/pull/7344)
- Bump `com.google.http-client:google-http-client:1.43.2` from 1.42.0 to 1.43.2 ([7928](https://github.com/opensearch-project/OpenSearch/pull/7928)))
- Add Opentelemetry dependencies ([#7543](https://github.com/opensearch-project/OpenSearch/issues/7543))
- Bump `org.bouncycastle:bcprov-jdk15on` to `org.bouncycastle:bcprov-jdk15to18` version 1.75 ([#8247](https://github.com/opensearch-project/OpenSearch/pull/8247))
- Bump `org.bouncycastle:bcmail-jdk15on` to `org.bouncycastle:bcmail-jdk15to18` version 1.75 ([#8247](https://github.com/opensearch-project/OpenSearch/pull/8247))
- Bump `org.bouncycastle:bcpkix-jdk15on` to `org.bouncycastle:bcpkix-jdk15to18` version 1.75 ([#8247](https://github.com/opensearch-project/OpenSearch/pull/8247))
- Bump `com.google.cloud:google-cloud-core-http` from 2.17.0 to 2.21.0 ([#8586](https://github.com/opensearch-project/OpenSearch/pull/8586))


### Changed
- [CCR] Add getHistoryOperationsFromTranslog method to fetch the history snapshot from translogs ([#3948](https://github.com/opensearch-project/OpenSearch/pull/3948))
- Relax visibility of the HTTP_CHANNEL_KEY and HTTP_SERVER_CHANNEL_KEY to make it possible for the plugins to access associated Netty4HttpChannel / Netty4HttpServerChannel instance ([#4638](https://github.com/opensearch-project/OpenSearch/pull/4638))
- Migrate client transports to Apache HttpClient / Core 5.x ([#4459](https://github.com/opensearch-project/OpenSearch/pull/4459))
- Change http code on create index API with bad input raising NotXContentException from 500 to 400 ([#4773](https://github.com/opensearch-project/OpenSearch/pull/4773))
- Change http code for DecommissioningFailedException from 500 to 400 ([#5283](https://github.com/opensearch-project/OpenSearch/pull/5283))
- Improve summary error message for invalid setting updates ([#4792](https://github.com/opensearch-project/OpenSearch/pull/4792))
- Pass localNode info to all plugins on node start ([#7919](https://github.com/opensearch-project/OpenSearch/pull/7919))
- Improved performance of parsing floating point numbers ([#7909](https://github.com/opensearch-project/OpenSearch/pull/7909))
- Move span actions to Scope ([#8411](https://github.com/opensearch-project/OpenSearch/pull/8411))

### Deprecated

### Removed
- Remove deprecated code to add node name into log pattern of log4j property file ([#4568](https://github.com/opensearch-project/OpenSearch/pull/4568))
- Unused object and import within TransportClusterAllocationExplainAction ([#4639](https://github.com/opensearch-project/OpenSearch/pull/4639))
- Remove LegacyESVersion.V_7_0_* and V_7_1_* Constants ([#2768](https://https://github.com/opensearch-project/OpenSearch/pull/2768))
- Remove LegacyESVersion.V_7_2_ and V_7_3_ Constants ([#4702](https://github.com/opensearch-project/OpenSearch/pull/4702))
- Always auto release the flood stage block ([#4703](https://github.com/opensearch-project/OpenSearch/pull/4703))
- Remove LegacyESVersion.V_7_4_ and V_7_5_ Constants ([#4704](https://github.com/opensearch-project/OpenSearch/pull/4704))
- Remove Legacy Version support from Snapshot/Restore Service ([#4728](https://github.com/opensearch-project/OpenSearch/pull/4728))
- Remove deprecated serialization logic from pipeline aggs ([#4847](https://github.com/opensearch-project/OpenSearch/pull/4847))
- Remove unused private methods ([#4926](https://github.com/opensearch-project/OpenSearch/pull/4926))
- Remove LegacyESVersion.V_7_8_ and V_7_9_ Constants ([#4855](https://github.com/opensearch-project/OpenSearch/pull/4855))
- Remove LegacyESVersion.V_7_6_ and V_7_7_ Constants ([#4837](https://github.com/opensearch-project/OpenSearch/pull/4837))
- Remove LegacyESVersion.V_7_10_ Constants ([#5018](https://github.com/opensearch-project/OpenSearch/pull/5018))
- Remove Version.V_1_ Constants ([#5021](https://github.com/opensearch-project/OpenSearch/pull/5021))
- Remove custom Map, List and Set collection classes ([#6871](https://github.com/opensearch-project/OpenSearch/pull/6871))

### Fixed
- Fix 'org.apache.hc.core5.http.ParseException: Invalid protocol version' under JDK 16+ ([#4827](https://github.com/opensearch-project/OpenSearch/pull/4827))
- Fix compression support for h2c protocol ([#4944](https://github.com/opensearch-project/OpenSearch/pull/4944))
- Support OpenSSL Provider with default Netty allocator ([#5460](https://github.com/opensearch-project/OpenSearch/pull/5460))
- Replaces ZipInputStream with ZipFile to fix Zip Slip vulnerability ([#7230](https://github.com/opensearch-project/OpenSearch/pull/7230))
- Add missing validation/parsing of SearchBackpressureMode of SearchBackpressureSettings ([#7541](https://github.com/opensearch-project/OpenSearch/pull/7541))
- Adds log4j configuration for telemetry LogSpanExporter ([#8393](https://github.com/opensearch-project/OpenSearch/pull/8393))

### Security

## [Unreleased 2.x]
### Added
- [SearchPipeline] Add new search pipeline processor type, SearchPhaseResultsProcessor, that can modify the result of one search phase before starting the next phase.([#7283](https://github.com/opensearch-project/OpenSearch/pull/7283))
- Add task cancellation monitoring service ([#7642](https://github.com/opensearch-project/OpenSearch/pull/7642))
- Add TokenManager Interface ([#7452](https://github.com/opensearch-project/OpenSearch/pull/7452))
- Add Remote store as a segment replication source ([#7653](https://github.com/opensearch-project/OpenSearch/pull/7653))
- Implement concurrent aggregations support without profile option ([#7514](https://github.com/opensearch-project/OpenSearch/pull/7514))
- Add dynamic index and cluster setting for concurrent segment search ([#7956](https://github.com/opensearch-project/OpenSearch/pull/7956))
- Add descending order search optimization through reverse segment read. ([#7967](https://github.com/opensearch-project/OpenSearch/pull/7967))
- [Search pipelines] Added search pipelines output to node stats ([#8053](https://github.com/opensearch-project/OpenSearch/pull/8053))
- Update components of segrep backpressure to support remote store. ([#8020](https://github.com/opensearch-project/OpenSearch/pull/8020))
- Make remote cluster connection setup in async ([#8038](https://github.com/opensearch-project/OpenSearch/pull/8038))
- Add API to initialize extensions ([#8029]()https://github.com/opensearch-project/OpenSearch/pull/8029)
- Add distributed tracing framework ([#7543](https://github.com/opensearch-project/OpenSearch/issues/7543))
- Enable Point based optimization for custom comparators ([#8168](https://github.com/opensearch-project/OpenSearch/pull/8168))
- [Extensions] Support extension additional settings with extension REST initialization ([#8414](https://github.com/opensearch-project/OpenSearch/pull/8414))
- Adds mock implementation for TelemetryPlugin ([#7545](https://github.com/opensearch-project/OpenSearch/issues/7545))
- Support transport action names when registering NamedRoutes ([#7957](https://github.com/opensearch-project/OpenSearch/pull/7957))
- Create concept of persistent ThreadContext headers that are unstashable ([#8291]()https://github.com/opensearch-project/OpenSearch/pull/8291)
- Enable Partial Flat Object ([#7997](https://github.com/opensearch-project/OpenSearch/pull/7997))

### Dependencies
- Bump `com.azure:azure-storage-common` from 12.21.0 to 12.21.1 (#7566, #7814)
- Bump `com.google.guava:guava` from 30.1.1-jre to 32.1.1-jre (#7565, #7811, #7807, #7808, #8402, #8400, #8401, #8581)
- Bump `net.minidev:json-smart` from 2.4.10 to 2.4.11 (#7660, #7812)
- Bump `org.gradle.test-retry` from 1.5.2 to 1.5.3 (#7810)
- Bump `com.diffplug.spotless` from 6.17.0 to 6.18.0 (#7896)
- Bump `jackson` from 2.15.1 to 2.15.2 ([#7897](https://github.com/opensearch-project/OpenSearch/pull/7897))
- Add `com.github.luben:zstd-jni` version 1.5.5-3 ([#2996](https://github.com/opensearch-project/OpenSearch/pull/2996))
- Bump `netty` from 4.1.91.Final to 4.1.93.Final ([#7901](https://github.com/opensearch-project/OpenSearch/pull/7901))
- Bump `com.amazonaws` 1.12.270 to `software.amazon.awssdk` 2.20.55 ([7372](https://github.com/opensearch-project/OpenSearch/pull/7372/))
- Add `org.reactivestreams` 1.0.4 ([7372](https://github.com/opensearch-project/OpenSearch/pull/7372/))
- Bump `com.networknt:json-schema-validator` from 1.0.81 to 1.0.85 ([7968], #8255)
- Bump `com.netflix.nebula:gradle-extra-configurations-plugin` from 9.0.0 to 10.0.0 in /buildSrc ([#7068](https://github.com/opensearch-project/OpenSearch/pull/7068))
- Bump `com.google.guava:guava` from 32.0.0-jre to 32.0.1-jre (#8009)
- Bump `commons-io:commons-io` from 2.12.0 to 2.13.0 (#8014, #8013, #8010)
- Bump `com.diffplug.spotless` from 6.18.0 to 6.19.0 (#8007)
- Bump `'com.azure:azure-storage-blob` to 12.22.2 from 12.21.1 ([#8043](https://github.com/opensearch-project/OpenSearch/pull/8043))
- Bump `org.jruby.joni:joni` from 2.1.48 to 2.2.1 (#8015, #8254)
- Bump `com.google.guava:guava` from 32.0.0-jre to 32.0.1-jre ([#8011](https://github.com/opensearch-project/OpenSearch/pull/8011), [#8012](https://github.com/opensearch-project/OpenSearch/pull/8012), [#8107](https://github.com/opensearch-project/OpenSearch/pull/8107))
- Bump `io.projectreactor:reactor-core` from 3.4.18 to 3.5.6 in /plugins/repository-azure ([#8016](https://github.com/opensearch-project/OpenSearch/pull/8016))
- Bump `spock-core` from 2.1-groovy-3.0 to 2.3-groovy-3.0 ([#8122](https://github.com/opensearch-project/OpenSearch/pull/8122))
- Bump `com.networknt:json-schema-validator` from 1.0.83 to 1.0.84 (#8141)
- Bump `com.netflix.nebula:gradle-info-plugin` from 12.1.3 to 12.1.5 (#8139, #8568)
- Bump `commons-io:commons-io` from 2.12.0 to 2.13.0 in /plugins/discovery-azure-classic ([#8140](https://github.com/opensearch-project/OpenSearch/pull/8140))
- Bump `mockito` from 5.2.0 to 5.4.0 ([#8181](https://github.com/opensearch-project/OpenSearch/pull/8181))
- Bump `netty` from 4.1.93.Final to 4.1.94.Final ([#8191](https://github.com/opensearch-project/OpenSearch/pull/8191))
- Bump `org.apache.hadoop:hadoop-minicluster` from 3.3.5 to 3.3.6 (#8257)
- Bump `io.projectreactor.netty:reactor-netty-http` from 1.1.7 to 1.1.8 (#8256)
- [Upgrade] Lucene 9.7.0 release (#8272)
- Bump `org.jboss.resteasy:resteasy-jackson2-provider` from 3.0.26.Final to 6.2.4.Final in /qa/wildfly ([#8209](https://github.com/opensearch-project/OpenSearch/pull/8209))
- Bump `com.google.api-client:google-api-client` from 1.34.0 to 2.2.0 ([#8276](https://github.com/opensearch-project/OpenSearch/pull/8276))
- Update Apache HttpCore/ HttpClient and Apache HttpCore5 / HttpClient5 dependencies ([#8434](https://github.com/opensearch-project/OpenSearch/pull/8434))
- Bump `org.apache.maven:maven-model` from 3.9.2 to 3.9.3 (#8403)
- Bump `io.projectreactor.netty:reactor-netty` and `io.projectreactor.netty:reactor-netty-core` from 1.1.7 to 1.1.8 (#8405)
- Bump `com.azure:azure-storage-blob` from 12.22.2 to 12.22.3 (#8572)
<<<<<<< HEAD
- Bump `net.minidev:json-smart` from 2.4.11 to 2.5.0 (#8569)
=======
- Bump `com.google.jimfs:jimfs` from 1.2 to 1.3.0 (#8577)
>>>>>>> e3341452

### Changed
- Replace jboss-annotations-api_1.2_spec with jakarta.annotation-api ([#7836](https://github.com/opensearch-project/OpenSearch/pull/7836))
- Reduce memory copy in zstd compression ([#7681](https://github.com/opensearch-project/OpenSearch/pull/7681))
- Add min, max, average and thread info to resource stats in tasks API ([#7673](https://github.com/opensearch-project/OpenSearch/pull/7673))
- Add ZSTD compression for snapshotting ([#2996](https://github.com/opensearch-project/OpenSearch/pull/2996))
- Change `com.amazonaws.sdk.ec2MetadataServiceEndpointOverride` to `aws.ec2MetadataServiceEndpoint` ([7372](https://github.com/opensearch-project/OpenSearch/pull/7372/))
- Change `com.amazonaws.sdk.stsEndpointOverride` to `aws.stsEndpointOverride` ([7372](https://github.com/opensearch-project/OpenSearch/pull/7372/))
- Add new query profile collector fields with concurrent search execution ([#7898](https://github.com/opensearch-project/OpenSearch/pull/7898))
- Align range and default value for deletes_pct_allowed in merge policy ([#7730](https://github.com/opensearch-project/OpenSearch/pull/7730))
- Rename QueryPhase actors like Suggest, Rescore to be processors rather than phase ([#8025](https://github.com/opensearch-project/OpenSearch/pull/8025))
- Compress and cache cluster state during validate join request ([#7321](https://github.com/opensearch-project/OpenSearch/pull/7321))
- [Snapshot Interop] Add Changes in Create Snapshot Flow for remote store interoperability. ([#7118](https://github.com/opensearch-project/OpenSearch/pull/7118))
- Allow insecure string settings to warn-log usage and advise to migration of a newer secure variant ([#5496](https://github.com/opensearch-project/OpenSearch/pull/5496))
- Add self-organizing hash table to improve the performance of bucket aggregations ([#7652](https://github.com/opensearch-project/OpenSearch/pull/7652))
- Check UTF16 string size before converting to String to avoid OOME ([#7963](https://github.com/opensearch-project/OpenSearch/pull/7963))
- Move ZSTD compression codecs out of the sandbox ([#7908](https://github.com/opensearch-project/OpenSearch/pull/7908))
- Update ZSTD default compression level ([#8471](https://github.com/opensearch-project/OpenSearch/pull/8471))
- [Search Pipelines] Pass pipeline creation context to processor factories ([#8164](https://github.com/opensearch-project/OpenSearch/pull/8164))
- Enabling compression levels for zstd and zstd_no_dict ([#8312](https://github.com/opensearch-project/OpenSearch/pull/8312))
- Optimize Metadata build() to skip redundant computations as part of ClusterState build ([#7853](https://github.com/opensearch-project/OpenSearch/pull/7853))
- Add safeguard limits for file cache during node level allocation ([#8208](https://github.com/opensearch-project/OpenSearch/pull/8208))

### Deprecated

### Removed
- Remove `COMPRESSOR` variable from `CompressorFactory` and use `DEFLATE_COMPRESSOR` instead ([7907](https://github.com/opensearch-project/OpenSearch/pull/7907))
- Remove concurrency based minimum file cache size restriction ([#8294](https://github.com/opensearch-project/OpenSearch/pull/8294))

### Fixed
- Fixing error: adding a new/forgotten parameter to the configuration for checking the config on startup in plugins/repository-s3 #7924
- Enforce 512 byte document ID limit in bulk updates ([#8039](https://github.com/opensearch-project/OpenSearch/pull/8039))
- With only GlobalAggregation in request causes unnecessary wrapping with MultiCollector ([#8125](https://github.com/opensearch-project/OpenSearch/pull/8125))
- Fix mapping char_filter when mapping a hashtag ([#7591](https://github.com/opensearch-project/OpenSearch/pull/7591))
- Fix NPE in multiterms aggregations involving empty buckets ([#7318](https://github.com/opensearch-project/OpenSearch/pull/7318))
- Precise system clock time in MasterService debug logs ([#7902](https://github.com/opensearch-project/OpenSearch/pull/7902))
- Improve indexing performance for flat_object type ([#7855](https://github.com/opensearch-project/OpenSearch/pull/7855))

### Security

[Unreleased 3.0]: https://github.com/opensearch-project/OpenSearch/compare/2.x...HEAD
[Unreleased 2.x]: https://github.com/opensearch-project/OpenSearch/compare/2.8...2.x<|MERGE_RESOLUTION|>--- conflicted
+++ resolved
@@ -138,11 +138,8 @@
 - Bump `org.apache.maven:maven-model` from 3.9.2 to 3.9.3 (#8403)
 - Bump `io.projectreactor.netty:reactor-netty` and `io.projectreactor.netty:reactor-netty-core` from 1.1.7 to 1.1.8 (#8405)
 - Bump `com.azure:azure-storage-blob` from 12.22.2 to 12.22.3 (#8572)
-<<<<<<< HEAD
+- Bump `com.google.jimfs:jimfs` from 1.2 to 1.3.0 (#8577)
 - Bump `net.minidev:json-smart` from 2.4.11 to 2.5.0 (#8569)
-=======
-- Bump `com.google.jimfs:jimfs` from 1.2 to 1.3.0 (#8577)
->>>>>>> e3341452
 
 ### Changed
 - Replace jboss-annotations-api_1.2_spec with jakarta.annotation-api ([#7836](https://github.com/opensearch-project/OpenSearch/pull/7836))
