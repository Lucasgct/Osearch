--- conflicted
+++ resolved
@@ -5,11 +5,8 @@
 
 ## [Unreleased 2.x]
 ### Added
-<<<<<<< HEAD
+- [Admission control] Add enhancements to FS stats to include read/write time, queue size and IO time ([#10696](https://github.com/opensearch-project/OpenSearch/pull/10696))
 - [Remote cluster state] Change file names for remote cluster state ([#10557](https://github.com/opensearch-project/OpenSearch/pull/10557))
-=======
-- [Admission control] Add enhancements to FS stats to include read/write time, queue size and IO time ([#10696](https://github.com/opensearch-project/OpenSearch/pull/10696))
->>>>>>> f00103c4
 
 ### Dependencies
 - Bumps jetty version to 9.4.52.v20230823 to fix GMS-2023-1857 ([#9822](https://github.com/opensearch-project/OpenSearch/pull/9822))
